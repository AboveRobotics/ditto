/*
 * Copyright (c) 2017 Bosch Software Innovations GmbH.
 *
 * All rights reserved. This program and the accompanying materials
 * are made available under the terms of the Eclipse Public License v2.0
 * which accompanies this distribution, and is available at
 * https://www.eclipse.org/org/documents/epl-2.0/index.php
 *
 * Contributors:
 *    Bosch Software Innovations GmbH - initial contribution
 */
package org.eclipse.ditto.services.amqpbridge.messaging;


<<<<<<< HEAD
=======
import static org.eclipse.ditto.services.models.amqpbridge.AmqpBridgeMessagingConstants.GATEWAY_PROXY_ACTOR_PATH;

import java.lang.reflect.InvocationTargetException;
>>>>>>> 78e84e1d
import java.util.List;
import java.util.concurrent.TimeUnit;
import java.util.stream.Collectors;

import org.eclipse.ditto.model.amqpbridge.InternalMessage;
import org.eclipse.ditto.model.amqpbridge.MappingContext;
import org.eclipse.ditto.model.base.auth.AuthorizationSubject;
import org.eclipse.ditto.model.base.common.HttpStatusCode;
import org.eclipse.ditto.model.base.exceptions.DittoRuntimeException;
import org.eclipse.ditto.model.base.headers.DittoHeaders;
import org.eclipse.ditto.protocoladapter.Adaptable;
import org.eclipse.ditto.protocoladapter.DittoProtocolAdapter;
import org.eclipse.ditto.services.amqpbridge.mapping.mapper.ConverterTraceWrapper;
import org.eclipse.ditto.services.amqpbridge.mapping.mapper.DittoMessageMapper;
import org.eclipse.ditto.services.amqpbridge.mapping.mapper.MessageMapper;
import org.eclipse.ditto.services.amqpbridge.mapping.mapper.MessageMapperFactory;
import org.eclipse.ditto.services.amqpbridge.mapping.mapper.MessageMapperRegistry;
import org.eclipse.ditto.services.amqpbridge.mapping.mapper.MessageMappers;
import org.eclipse.ditto.services.amqpbridge.mapping.mapper.PayloadMappers;
import org.eclipse.ditto.services.utils.akka.LogUtil;
import org.eclipse.ditto.signals.commands.base.Command;
import org.eclipse.ditto.signals.commands.base.CommandResponse;
import org.eclipse.ditto.signals.commands.things.ThingErrorResponse;

import com.google.common.base.Converter;
import com.google.common.cache.Cache;
import com.google.common.cache.CacheBuilder;
import com.google.common.cache.RemovalListener;

import akka.actor.AbstractActor;
import akka.actor.ActorRef;
import akka.actor.ExtendedActorSystem;
import akka.actor.Props;
import akka.actor.Status;
import akka.cluster.pubsub.DistributedPubSubMediator;
import akka.event.DiagnosticLoggingAdapter;
import akka.japi.Creator;
import akka.japi.pf.ReceiveBuilder;
import kamon.Kamon;
import kamon.trace.TraceContext;
import scala.Option;

/**
 * This Actor processes incoming {@link Command}s and dispatches them via {@link DistributedPubSubMediator} to a
 * consumer actor.
 */
public final class CommandProcessorActor extends AbstractActor {

    /**
     * The name of this Actor in the ActorSystem.
     */
    public static final String ACTOR_NAME_PREFIX = "amqpCommandProcessor-";

    private static final DittoProtocolAdapter PROTOCOL_ADAPTER = DittoProtocolAdapter.newInstance();

    private final DiagnosticLoggingAdapter log = LogUtil.obtain(this);

    private final ActorRef pubSubMediator;
    private final AuthorizationSubject authorizationSubject;
    private final Cache<String, TraceContext> traces;

    private final MessageMapperRegistry registry;

    private CommandProcessorActor(final ActorRef pubSubMediator, final AuthorizationSubject authorizationSubject,
            final List<MappingContext> mappingContexts) {
        this.pubSubMediator = pubSubMediator;
        this.authorizationSubject = authorizationSubject;
        traces = CacheBuilder.newBuilder()
                .expireAfterWrite(5, TimeUnit.MINUTES)
                .removalListener((RemovalListener<String, TraceContext>) notification
                        -> log.info("Trace for {} expired.", notification.getKey()))
                .build();

        final MessageMapperFactory mapperFactory = new MessageMapperFactory(
                (ExtendedActorSystem) getContext().getSystem(), MessageMappers.class, log);
        registry = mapperFactory.loadRegistry(new DittoMessageMapper(false), mappingContexts);

        log.info("Configured for processing messages with the following content types: {}",
                registry.stream().map(MessageMapper::getContentType).collect(Collectors.toList()));
        log.info("Interpreting messages with missing content type as '{}'",
                registry.getDefaultMapper().getContentType());
    }

    /**
     * Creates Akka configuration object for this actor.
     *
     * @param pubSubMediator the akka pubsub mediator actor.
     * @param authorizationSubject the authorized subject that are set in command headers.
     * @return the Akka configuration Props object
     */
    static Props props(final ActorRef pubSubMediator, final AuthorizationSubject authorizationSubject,
            final List<MappingContext> mappingContexts) {

        return Props.create(CommandProcessorActor.class, new Creator<CommandProcessorActor>() {
            private static final long serialVersionUID = 1L;

            @Override
            public CommandProcessorActor create() {
                return new CommandProcessorActor(pubSubMediator, authorizationSubject, mappingContexts);
            }
        });
    }

    @Override
    public Receive createReceive() {
        return ReceiveBuilder.create()
                .match(InternalMessage.class, this::handle)
                .match(CommandResponse.class, this::handleCommandResponse)
                .match(DittoRuntimeException.class, this::handleDittoRuntimeException)
                .match(Status.Failure.class, f -> log.error(f.cause(), "Got an unexpected failure."))
                .matchAny(m -> {
                    log.debug("Unknown message: {}", m);
                    unhandled(m);
                }).build();
    }

    private void handle(final InternalMessage m) {

        final String correlationId = DittoHeaders.of(m.getHeaders()).getCorrelationId().orElse("no-correlation-id");
        LogUtil.enhanceLogWithCorrelationId(log, correlationId);
        final TraceContext traceContext = Kamon.tracer().newContext("commandProcessor", Option.apply(correlationId));

        try {
            final Command<?> command = parseMessage(m, traceContext);
            traceContext.finish();
            traceCommand(command);
            log.info("Publishing '{}' to '{}'", command.getType(), GATEWAY_PROXY_ACTOR_PATH);
            pubSubMediator.tell(new DistributedPubSubMediator.Send(GATEWAY_PROXY_ACTOR_PATH, command, true),
                    getSelf());
        } catch (Exception e) {
            traceContext.finishWithError(e);
            log.info("Parsing message failed: " + e.getMessage());
        }
    }

    private void handleDittoRuntimeException(final DittoRuntimeException exception) {
        final ThingErrorResponse errorResponse = ThingErrorResponse.of(exception);

        logDittoRuntimeException(exception);
        handleCommandResponse(errorResponse);
    }

    private void logDittoRuntimeException(final DittoRuntimeException exception) {
        LogUtil.enhanceLogWithCorrelationId(log, exception);

        final String msgTemplate = "Got DittoRuntimeException '{}' when command via AMQP was processed: {}";
        log.info(msgTemplate, exception.getErrorCode(), exception.getMessage());
    }

    private void handleCommandResponse(final CommandResponse response) {
        LogUtil.enhanceLogWithCorrelationId(log, response);

        // TODO map back

        if (response.getStatusCodeValue() < HttpStatusCode.BAD_REQUEST.toInt()) {
            log.debug("Received response: {}", response);
        } else {
            log.info("Received error response: {}", response);
        }

        response.getDittoHeaders().getCorrelationId().ifPresent(cid -> {
            final TraceContext traceContext = traces.getIfPresent(cid);
            traces.invalidate(cid);
            if (traceContext != null) {
                traceContext.finish();
            } else {
                log.info("Trace missing for response: '{}'", response);
            }
        });
    }

    private void traceCommand(final Command<?> command) {
        command.getDittoHeaders().getCorrelationId().ifPresent(correlationId -> {
            final Option<String> token = Option.apply(correlationId);
            final TraceContext traceContext = Kamon.tracer().newContext("roundtrip.amqp_" + command.getType(), token);
            traceContext.addMetadata("command", command.getType());
            traces.put(correlationId, traceContext);
        });
    }

    private Command<?> parseMessage(final InternalMessage message, final TraceContext traceContext) {
        DittoHeaders headers = DittoHeaders.of(message.getHeaders());

        try {
            final Adaptable adaptable = getMapper(message, traceContext).convert(message);
            headers = adaptable.getHeaders().orElse(headers);
            headers.getCorrelationId().ifPresent(s -> LogUtil.enhanceLogWithCorrelationId(log, s));
            return getTracedAdaptableCommandConverter(traceContext).convert(adaptable).setDittoHeaders(headers);
        } catch (Exception e) {
            throw new IllegalArgumentException("Parsing message failed: " + e.getMessage(), e);
        }
    }

    private Converter<InternalMessage, Adaptable> getMapper(final InternalMessage message,
            final TraceContext traceContext) {
        return ConverterTraceWrapper.wrap(registry.selectMapper(message).get(),
                () -> traceContext.startSegment("mapping", "payload-mapping", "commandProcessor"));
    }


<<<<<<< HEAD
=======
    private Map<String, MessageMapper> loadMappers(final MessageMapperFactory factory,
            final List<MappingContext> mappingContexts) {
        return mappingContexts.stream().collect(Collectors.toMap(MappingContext::getContentType, mappingContext -> {
            try {
                final Optional<MessageMapper> mapper = factory.findAndCreateInstanceFor(mappingContext);
                if (!mapper.isPresent()) {
                    log.debug("No PayloadMapper found for context: <{}>", mappingContext);
                    return null;
                }
                return mapper.get();
            } catch (InvocationTargetException | IllegalAccessException | ClassCastException | InstantiationException e) {
                log.error(e, "Could not initialize PayloadMapper: <{}>", e.getMessage());
                return null;
            }
        }));
    }

>>>>>>> 78e84e1d
    private static final Converter<Adaptable, Command<?>> ADAPTABLE_COMMAND_CONVERTER = Converter.from(
            a -> (Command<?>) PROTOCOL_ADAPTER.fromAdaptable(a),
            PROTOCOL_ADAPTER::toAdaptable
    );

    private static Converter<Adaptable, Command<?>> getTracedAdaptableCommandConverter(
            final TraceContext traceContext) {
        return ConverterTraceWrapper.wrap(ADAPTABLE_COMMAND_CONVERTER,
                () -> traceContext.startSegment("protocoladapter", "payload-mapping", "commandProcessor")
        );
    }
}<|MERGE_RESOLUTION|>--- conflicted
+++ resolved
@@ -12,12 +12,9 @@
 package org.eclipse.ditto.services.amqpbridge.messaging;
 
 
-<<<<<<< HEAD
-=======
 import static org.eclipse.ditto.services.models.amqpbridge.AmqpBridgeMessagingConstants.GATEWAY_PROXY_ACTOR_PATH;
 
 import java.lang.reflect.InvocationTargetException;
->>>>>>> 78e84e1d
 import java.util.List;
 import java.util.concurrent.TimeUnit;
 import java.util.stream.Collectors;
@@ -218,26 +215,6 @@
     }
 
 
-<<<<<<< HEAD
-=======
-    private Map<String, MessageMapper> loadMappers(final MessageMapperFactory factory,
-            final List<MappingContext> mappingContexts) {
-        return mappingContexts.stream().collect(Collectors.toMap(MappingContext::getContentType, mappingContext -> {
-            try {
-                final Optional<MessageMapper> mapper = factory.findAndCreateInstanceFor(mappingContext);
-                if (!mapper.isPresent()) {
-                    log.debug("No PayloadMapper found for context: <{}>", mappingContext);
-                    return null;
-                }
-                return mapper.get();
-            } catch (InvocationTargetException | IllegalAccessException | ClassCastException | InstantiationException e) {
-                log.error(e, "Could not initialize PayloadMapper: <{}>", e.getMessage());
-                return null;
-            }
-        }));
-    }
-
->>>>>>> 78e84e1d
     private static final Converter<Adaptable, Command<?>> ADAPTABLE_COMMAND_CONVERTER = Converter.from(
             a -> (Command<?>) PROTOCOL_ADAPTER.fromAdaptable(a),
             PROTOCOL_ADAPTER::toAdaptable
