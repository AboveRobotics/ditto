--- conflicted
+++ resolved
@@ -49,7 +49,6 @@
      */
     public static final String ACTOR_NAME = "enforcer";
 
-    private final ActorRef enforcementScheduler;
     private final Sink<Contextual<WithDittoHeaders>, CompletionStage<Done>> sink;
 
     @SuppressWarnings("unused")
@@ -65,13 +64,9 @@
         super(pubSubMediator, conciergeForwarder, partitionBufferSize, thingIdCache, aclEnforcerCache,
                 policyEnforcerCache);
 
-<<<<<<< HEAD
-        enforcementScheduler = getContext().actorOf(EnforcementScheduler.props(), EnforcementScheduler.ACTOR_NAME);
+        final ActorRef enforcementScheduler =
+                getContext().actorOf(EnforcementScheduler.props(), EnforcementScheduler.ACTOR_NAME);
         sink = assembleSink(enforcementProviders, preEnforcer, enforcementScheduler);
-=======
-        handler = assembleHandler(enforcementProviders, preEnforcer);
-        sink = assembleSink();
->>>>>>> b8674f14
     }
 
     /**
@@ -146,12 +141,8 @@
     @SuppressWarnings("unchecked") // due to GraphDSL usage
     private Sink<Contextual<WithDittoHeaders>, CompletionStage<Done>> assembleSink(
             final Set<EnforcementProvider<?>> enforcementProviders,
-<<<<<<< HEAD
             @Nullable final Function<WithDittoHeaders, CompletionStage<WithDittoHeaders>> preEnforcer,
             final ActorRef enforcementScheduler) {
-=======
-            @Nullable final Function<WithDittoHeaders, CompletionStage<WithDittoHeaders>> preEnforcer) {
->>>>>>> b8674f14
 
         final Graph<FlowShape<Contextual<WithDittoHeaders>, Contextual<WithDittoHeaders>>, NotUsed> preEnforcerFlow =
                 Optional.ofNullable(preEnforcer)
