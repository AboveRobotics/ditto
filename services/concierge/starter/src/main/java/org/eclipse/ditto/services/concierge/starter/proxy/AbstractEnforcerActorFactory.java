/*
<<<<<<< HEAD
* Copyright (c) 2017-2018 Bosch Software Innovations GmbH.
=======
 * Copyright (c) 2017 Contributors to the Eclipse Foundation
>>>>>>> 8591cf26
 *
 * See the NOTICE file(s) distributed with this work for additional
 * information regarding copyright ownership.
 *
 * This program and the accompanying materials are made available under the
 * terms of the Eclipse Public License 2.0 which is available at
 * http://www.eclipse.org/legal/epl-2.0
 *
 * SPDX-License-Identifier: EPL-2.0
 */
package org.eclipse.ditto.services.concierge.starter.proxy;

import java.util.Optional;

<<<<<<< HEAD
import org.eclipse.ditto.services.concierge.starter.config.ConciergeConfig;
import org.eclipse.ditto.services.models.concierge.ConciergeMessagingConstants;
=======
import org.eclipse.ditto.services.concierge.util.config.AbstractConciergeConfigReader;
>>>>>>> 8591cf26
import org.eclipse.ditto.services.utils.cluster.ShardRegionExtractor;
import org.eclipse.ditto.services.utils.cluster.config.ClusterConfig;

import akka.actor.ActorContext;
import akka.actor.ActorRef;
import akka.actor.ActorSystem;
import akka.cluster.sharding.ClusterSharding;

/**
 * Abstract class whose implementations create a sharded {@code EnforcerActor}.
 */
public abstract class AbstractEnforcerActorFactory<C extends ConciergeConfig> {

    /**
     * The dispatcher name of the Executor to use in order to perform asynchronous operations in enforcement.
     */
    protected static final String ENFORCER_DISPATCHER = "enforcer-dispatcher";

    /**
     * Start a proxy to a shard region.
     *
     * @param actorSystem actor system to start the proxy in.
     * @param numberOfShards number of shards in the shard region.
     * @param shardRegionName name of the shard region.
     * @param clusterRole role of the shard region.
     * @return actor reference to the shard region proxy.
     */
    protected static ActorRef startProxy(final ActorSystem actorSystem,
            final int numberOfShards,
            final String shardRegionName,
            final String clusterRole) {

        final ShardRegionExtractor shardRegionExtractor = ShardRegionExtractor.of(numberOfShards, actorSystem);

        return ClusterSharding.get(actorSystem)
                .startProxy(shardRegionName, Optional.of(clusterRole), shardRegionExtractor);
    }

    /**
<<<<<<< HEAD
     * Start a shard region.
     *
     * @param actorSystem actor system to start the proxy in.
     * @param clusterConfig the cluster configuration.
     * @param props props of actors to start in the shard.
     * @return actor reference to the shard region.
     */
    protected static ActorRef startShardRegion(final ActorSystem actorSystem, final ClusterConfig clusterConfig,
            final Props props) {

        final ClusterShardingSettings settings = ClusterShardingSettings.create(actorSystem)
                .withRole(ConciergeMessagingConstants.CLUSTER_ROLE);

        final ShardRegionExtractor extractor = ShardRegionExtractor.of(clusterConfig.getNumberOfShards(), actorSystem);

        return ClusterSharding.get(actorSystem)
                .start(ConciergeMessagingConstants.SHARD_REGION, props, settings, extractor);
    }

    /**
=======
>>>>>>> 8591cf26
     * Start the {@code EnforcerActor} and all dependent actors.
     *
     * @param context context in which to start actors other than shard regions and shard region proxies.
     * @param conciergeConfig the configuration of Concierge.
     * @param pubSubMediator Akka pub-sub mediator.
     * @return actor reference to {@code EnforcerActor} shard region.
     */
    public abstract ActorRef startEnforcerActor(ActorContext context, C conciergeConfig, ActorRef pubSubMediator);

}<|MERGE_RESOLUTION|>--- conflicted
+++ resolved
@@ -1,9 +1,5 @@
 /*
-<<<<<<< HEAD
-* Copyright (c) 2017-2018 Bosch Software Innovations GmbH.
-=======
  * Copyright (c) 2017 Contributors to the Eclipse Foundation
->>>>>>> 8591cf26
  *
  * See the NOTICE file(s) distributed with this work for additional
  * information regarding copyright ownership.
@@ -18,12 +14,8 @@
 
 import java.util.Optional;
 
-<<<<<<< HEAD
 import org.eclipse.ditto.services.concierge.starter.config.ConciergeConfig;
 import org.eclipse.ditto.services.models.concierge.ConciergeMessagingConstants;
-=======
-import org.eclipse.ditto.services.concierge.util.config.AbstractConciergeConfigReader;
->>>>>>> 8591cf26
 import org.eclipse.ditto.services.utils.cluster.ShardRegionExtractor;
 import org.eclipse.ditto.services.utils.cluster.config.ClusterConfig;
 
@@ -63,29 +55,6 @@
     }
 
     /**
-<<<<<<< HEAD
-     * Start a shard region.
-     *
-     * @param actorSystem actor system to start the proxy in.
-     * @param clusterConfig the cluster configuration.
-     * @param props props of actors to start in the shard.
-     * @return actor reference to the shard region.
-     */
-    protected static ActorRef startShardRegion(final ActorSystem actorSystem, final ClusterConfig clusterConfig,
-            final Props props) {
-
-        final ClusterShardingSettings settings = ClusterShardingSettings.create(actorSystem)
-                .withRole(ConciergeMessagingConstants.CLUSTER_ROLE);
-
-        final ShardRegionExtractor extractor = ShardRegionExtractor.of(clusterConfig.getNumberOfShards(), actorSystem);
-
-        return ClusterSharding.get(actorSystem)
-                .start(ConciergeMessagingConstants.SHARD_REGION, props, settings, extractor);
-    }
-
-    /**
-=======
->>>>>>> 8591cf26
      * Start the {@code EnforcerActor} and all dependent actors.
      *
      * @param context context in which to start actors other than shard regions and shard region proxies.
