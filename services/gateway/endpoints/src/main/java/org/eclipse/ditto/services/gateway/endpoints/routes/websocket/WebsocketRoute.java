--- conflicted
+++ resolved
@@ -43,6 +43,7 @@
 import org.eclipse.ditto.services.gateway.streaming.actors.EventAndResponsePublisher;
 import org.eclipse.ditto.services.models.concierge.streaming.StreamingType;
 import org.eclipse.ditto.services.utils.akka.LogUtil;
+import org.eclipse.ditto.services.utils.akka.LogUtil;
 import org.eclipse.ditto.signals.base.Signal;
 import org.eclipse.ditto.signals.commands.base.Command;
 import org.eclipse.ditto.signals.commands.base.CommandNotSupportedException;
@@ -262,8 +263,12 @@
                     DittoHeaders.empty(), // unused
                     (s, unused) -> ProtocolFactory.jsonifiableAdaptableFromJson(JsonFactory.newObject(s)));
 
-<<<<<<< HEAD
-            final Signal<? extends Signal> signal = adapter.fromAdaptable(jsonifiableAdaptable);
+            final Signal<? extends Signal> signal;
+            try {
+                signal = adapter.fromAdaptable(jsonifiableAdaptable);
+            } catch (final DittoRuntimeException e) {
+                throw e.setDittoHeaders(e.getDittoHeaders().toBuilder().origin(connectionCorrelationId).build());
+            }
 
             final DittoHeadersBuilder internalHeadersBuilder = DittoHeaders.newBuilder();
 
@@ -288,24 +293,6 @@
                 }
                 logger.debug("Generated internalHeaders are: <{}>.", internalHeadersBuilder);
             });
-=======
-            final Signal<? extends Signal> signal;
-            try {
-                signal = adapter.fromAdaptable(jsonifiableAdaptable);
-            } catch (final DittoRuntimeException e) {
-                throw e.setDittoHeaders(e.getDittoHeaders().toBuilder().origin(connectionCorrelationId).build());
-            }
-            final DittoHeaders signalHeaders = signal.getDittoHeaders();
-
-            // add headers given by parent route first so that protocol message may override them
-            internalHeadersBuilder.putHeaders(additionalHeaders);
-            // add any headers from protocol adapter to internal headers
-            internalHeadersBuilder.putHeaders(signalHeaders);
-            // generate correlation ID if it is not set in protocol message
-            if (!signalHeaders.getCorrelationId().isPresent()) {
-                internalHeadersBuilder.correlationId(UUID.randomUUID().toString());
-            }
->>>>>>> 9d9e7633
 
             return signal.setDittoHeaders(internalHeadersBuilder.build());
         };
