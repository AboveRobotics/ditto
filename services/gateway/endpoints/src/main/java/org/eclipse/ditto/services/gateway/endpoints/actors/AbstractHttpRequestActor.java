--- conflicted
+++ resolved
@@ -390,14 +390,7 @@
 
         // if statusCode is != NO_CONTENT
         if (responseStatusCode.map(status -> status != HttpStatusCode.NO_CONTENT).orElse(true)) {
-<<<<<<< HEAD
             // this is on purpose not .map(ContentTypes:parse) as this would throw an exception:
-            final Optional<ContentType> optionalContentType = message.getContentType().map(ContentType$.MODULE$::parse)
-                    .filter(Either::isRight)
-                    .map(Either::right)
-                    .map(Either.RightProjection::get);
-=======
-
             final Optional<akka.http.scaladsl.model.ContentType> optionalContentType =
                     message.getContentType().map(ContentType$.MODULE$::parse)
                             .filter(Either::isRight)
@@ -409,7 +402,6 @@
                     .map(ContentType::of)
                     .filter(ContentType::isBinary)
                     .isPresent();
->>>>>>> 07a1f24b
 
             httpResponse = HttpResponse.create().withStatus(responseStatusCode.orElse(HttpStatusCode.OK).toInt());
 
