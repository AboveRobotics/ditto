/*
 * Copyright (c) 2019 Contributors to the Eclipse Foundation
 *
 * See the NOTICE file(s) distributed with this work for additional
 * information regarding copyright ownership.
 *
 * This program and the accompanying materials are made available under the
 * terms of the Eclipse Public License 2.0 which is available at
 * http://www.eclipse.org/legal/epl-2.0
 *
 * SPDX-License-Identifier: EPL-2.0
 */
package org.eclipse.ditto.services.gateway.starter;

import org.eclipse.ditto.services.models.policies.commands.sudo.SudoRetrievePolicy;
import org.eclipse.ditto.services.models.streaming.SudoStreamModifiedEntities;
import org.eclipse.ditto.services.models.things.commands.sudo.SudoRetrieveThing;
import org.eclipse.ditto.services.models.thingsearch.commands.sudo.SudoCountThings;
import org.eclipse.ditto.services.utils.health.RetrieveHealth;
import org.eclipse.ditto.services.utils.test.GlobalCommandRegistryTestCases;
import org.eclipse.ditto.signals.commands.batch.ExecuteBatch;
import org.eclipse.ditto.signals.commands.cleanup.Cleanup;
import org.eclipse.ditto.signals.commands.common.Shutdown;
import org.eclipse.ditto.signals.commands.common.purge.PurgeEntities;
import org.eclipse.ditto.signals.commands.connectivity.modify.OpenConnection;
import org.eclipse.ditto.signals.commands.connectivity.query.RetrieveConnection;
import org.eclipse.ditto.signals.commands.devops.ExecutePiggybackCommand;
import org.eclipse.ditto.signals.commands.messages.SendClaimMessage;
import org.eclipse.ditto.signals.commands.namespaces.PurgeNamespace;
import org.eclipse.ditto.signals.commands.policies.modify.DeleteSubject;
import org.eclipse.ditto.signals.commands.policies.query.RetrieveResource;
import org.eclipse.ditto.signals.commands.things.modify.ModifyFeatureProperty;
import org.eclipse.ditto.signals.commands.things.query.RetrieveFeature;
import org.eclipse.ditto.signals.commands.thingsearch.query.QueryThings;

public final class GatewayServiceGlobalCommandRegistryTest extends GlobalCommandRegistryTestCases {

    public GatewayServiceGlobalCommandRegistryTest () {
        super(SudoStreamModifiedEntities.class,
                SudoRetrieveThing.class,
                SudoRetrievePolicy.class,
                SudoCountThings.class,
                QueryThings.class,
                RetrieveConnection.class,
                OpenConnection.class,
                ExecuteBatch.class,
                RetrieveFeature.class,
                ModifyFeatureProperty.class,
                ExecutePiggybackCommand.class,
                SendClaimMessage.class,
                Shutdown.class,
                PurgeNamespace.class,
                RetrieveResource.class,
                DeleteSubject.class,
<<<<<<< HEAD
                RetrieveHealth.class,
                Cleanup.class
        );
=======
                PurgeEntities.class);
>>>>>>> bd72dcce
    }

}<|MERGE_RESOLUTION|>--- conflicted
+++ resolved
@@ -35,7 +35,7 @@
 
 public final class GatewayServiceGlobalCommandRegistryTest extends GlobalCommandRegistryTestCases {
 
-    public GatewayServiceGlobalCommandRegistryTest () {
+    public GatewayServiceGlobalCommandRegistryTest() {
         super(SudoStreamModifiedEntities.class,
                 SudoRetrieveThing.class,
                 SudoRetrievePolicy.class,
@@ -52,13 +52,10 @@
                 PurgeNamespace.class,
                 RetrieveResource.class,
                 DeleteSubject.class,
-<<<<<<< HEAD
                 RetrieveHealth.class,
-                Cleanup.class
+                Cleanup.class,
+                PurgeEntities.class
         );
-=======
-                PurgeEntities.class);
->>>>>>> bd72dcce
     }
 
 }