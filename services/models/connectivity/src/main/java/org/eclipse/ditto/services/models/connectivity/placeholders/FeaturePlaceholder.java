--- conflicted
+++ resolved
@@ -15,12 +15,9 @@
 import org.eclipse.ditto.services.models.placeholders.Placeholder;
 
 /**
-<<<<<<< HEAD
  * A {@link org.eclipse.ditto.services.models.placeholders.Placeholder} that requires a {@code String}
  * (a valid Feature ID) to resolve its placeholders.
-=======
  * A {@link org.eclipse.ditto.services.models.placeholders.Placeholder} that requires a {@code String} (a valid Feature ID) to resolve its placeholders.
->>>>>>> 8c516f4d
  *
  * @since 1.5.0
  */
