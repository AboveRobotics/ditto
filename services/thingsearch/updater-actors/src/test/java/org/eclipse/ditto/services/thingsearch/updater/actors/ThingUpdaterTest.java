/*
 * Copyright (c) 2017 Bosch Software Innovations GmbH.
 *
 * All rights reserved. This program and the accompanying materials
 * are made available under the terms of the Eclipse Public License v2.0
 * which accompanies this distribution, and is available at
 * https://www.eclipse.org/org/documents/epl-2.0/index.php
 *
 * Contributors:
 *    Bosch Software Innovations GmbH - initial contribution
 */
package org.eclipse.ditto.services.thingsearch.updater.actors;

import static java.util.concurrent.TimeUnit.MILLISECONDS;
import static java.util.concurrent.TimeUnit.SECONDS;
import static org.eclipse.ditto.json.JsonFactory.newPointer;
import static org.eclipse.ditto.json.JsonFactory.newValue;
import static org.eclipse.ditto.model.base.assertions.DittoBaseAssertions.assertThat;
import static org.eclipse.ditto.model.base.json.JsonSchemaVersion.V_1;
import static org.eclipse.ditto.model.base.json.JsonSchemaVersion.V_2;
import static org.junit.Assert.assertEquals;
import static org.mockito.ArgumentMatchers.any;
import static org.mockito.ArgumentMatchers.anyList;
import static org.mockito.ArgumentMatchers.anyLong;
import static org.mockito.ArgumentMatchers.anyString;
import static org.mockito.ArgumentMatchers.eq;
import static org.mockito.Mockito.mock;
import static org.mockito.Mockito.never;
import static org.mockito.Mockito.timeout;
import static org.mockito.Mockito.verify;
import static org.mockito.Mockito.when;

import java.util.ArrayList;
import java.util.Collections;
import java.util.List;
import java.util.concurrent.TimeUnit;

import javax.annotation.Nullable;

import org.eclipse.ditto.json.JsonObject;
import org.eclipse.ditto.json.JsonPointer;
import org.eclipse.ditto.json.JsonValue;
import org.eclipse.ditto.model.base.auth.AuthorizationSubject;
import org.eclipse.ditto.model.base.common.HttpStatusCode;
import org.eclipse.ditto.model.base.exceptions.DittoRuntimeException;
import org.eclipse.ditto.model.base.headers.DittoHeaders;
import org.eclipse.ditto.model.base.json.FieldType;
import org.eclipse.ditto.model.base.json.JsonSchemaVersion;
import org.eclipse.ditto.model.policies.Policy;
import org.eclipse.ditto.model.policiesenforcers.PolicyEnforcer;
import org.eclipse.ditto.model.things.AccessControlList;
import org.eclipse.ditto.model.things.AccessControlListModelFactory;
import org.eclipse.ditto.model.things.AclEntry;
import org.eclipse.ditto.model.things.Feature;
import org.eclipse.ditto.model.things.Permission;
import org.eclipse.ditto.model.things.Thing;
import org.eclipse.ditto.model.things.ThingBuilder;
import org.eclipse.ditto.model.things.ThingsModelFactory;
import org.eclipse.ditto.services.models.policies.PolicyCacheEntry;
import org.eclipse.ditto.services.models.policies.commands.sudo.SudoRetrievePolicy;
import org.eclipse.ditto.services.models.policies.commands.sudo.SudoRetrievePolicyResponse;
import org.eclipse.ditto.services.models.things.ThingCacheEntry;
import org.eclipse.ditto.services.models.things.ThingTag;
import org.eclipse.ditto.services.models.things.commands.sudo.SudoRetrieveThing;
import org.eclipse.ditto.services.models.things.commands.sudo.SudoRetrieveThingResponse;
import org.eclipse.ditto.services.thingsearch.persistence.write.ThingMetadata;
import org.eclipse.ditto.services.thingsearch.persistence.write.ThingsSearchUpdaterPersistence;
import org.eclipse.ditto.services.utils.akka.JavaTestProbe;
import org.eclipse.ditto.services.utils.akka.streaming.StreamAck;
import org.eclipse.ditto.services.utils.cluster.ShardedMessageEnvelope;
import org.eclipse.ditto.services.utils.distributedcache.actors.CacheFacadeActor;
import org.eclipse.ditto.services.utils.distributedcache.actors.CacheRole;
import org.eclipse.ditto.services.utils.distributedcache.actors.RegisterForCacheUpdates;
import org.eclipse.ditto.services.utils.distributedcache.model.CacheEntry;
import org.eclipse.ditto.signals.events.policies.PolicyDeleted;
import org.eclipse.ditto.signals.events.policies.PolicyModified;
import org.eclipse.ditto.signals.events.things.AttributeCreated;
import org.eclipse.ditto.signals.events.things.FeatureModified;
import org.eclipse.ditto.signals.events.things.ThingCreated;
import org.eclipse.ditto.signals.events.things.ThingEvent;
import org.eclipse.ditto.signals.events.things.ThingModified;
import org.junit.After;
import org.junit.Before;
import org.junit.Test;
import org.junit.runner.RunWith;
import org.mockito.Mock;
import org.mockito.Mockito;
import org.mockito.junit.MockitoJUnitRunner;

import com.typesafe.config.Config;
import com.typesafe.config.ConfigFactory;
import com.typesafe.config.ConfigValueFactory;

import akka.NotUsed;
import akka.actor.ActorRef;
import akka.actor.ActorSystem;
import akka.actor.Props;
import akka.cluster.Cluster;
import akka.cluster.ddata.LWWRegister;
import akka.cluster.ddata.LWWRegisterKey;
import akka.cluster.ddata.Replicator;
import akka.pattern.CircuitBreaker;
import akka.stream.javadsl.Source;
import akka.testkit.TestProbe;
import akka.testkit.javadsl.TestKit;
import scala.concurrent.duration.Duration;
import scala.concurrent.duration.FiniteDuration;

/**
 * Unit test for {@link ThingUpdater}.
 */
@RunWith(MockitoJUnitRunner.class)
public final class ThingUpdaterTest {

    private static final String POLICY_ID = "abc:policy";
    private static final long INITIAL_POLICY_REVISION = -1L;
    private static final String THING_ID = "abc:myId";

    private static final long REVISION = 1L;

    private static final AuthorizationSubject AUTHORIZATION_SUBJECT = AuthorizationSubject.newInstance("sid");

    private static final AclEntry ACL_ENTRY =
            AclEntry.newInstance(AUTHORIZATION_SUBJECT, AccessControlListModelFactory.allPermissions());

    private static final AccessControlList ACL = AccessControlListModelFactory.newAcl(ACL_ENTRY);

    private final Thing thing = ThingsModelFactory.newThingBuilder().setId(THING_ID).setRevision(REVISION).build();

    // how many ms to wait for a mockito call
    private static final int MOCKITO_TIMEOUT = 2500;

    private ActorSystem actorSystem;

    @Mock
    private ThingsSearchUpdaterPersistence persistenceMock;

    private Source<Boolean, NotUsed> successWithDelay() {
        final int sourceDelayMillis = 1500;
        return Source.single(Boolean.TRUE).initialDelay(Duration.create(sourceDelayMillis, MILLISECONDS));
    }

    /** */
    @Before
    public void setUpBase() {
        final Config config = ConfigFactory.load("test");
        startActorSystem(config);
        when(persistenceMock.getThingMetadata(any())).thenReturn(
                Source.single(new ThingMetadata(-1L, null, INITIAL_POLICY_REVISION)));
        when(persistenceMock.insertOrUpdate(any(), anyLong(), anyLong())).thenReturn(Source.single(true));
        when(persistenceMock.executeCombinedWrites(any(), any(), any(), anyLong())).thenReturn(Source.single(true));
    }

    /** */
    @After
    public void tearDownBase() {
        shutdownActorSystem();
    }

    private void startActorSystem(final Config config) {
        shutdownActorSystem();
        actorSystem = ActorSystem.create("AkkaTestSystem", config);
    }

    private void shutdownActorSystem() {
        if (actorSystem != null) {
            TestKit.shutdownActorSystem(actorSystem);
            actorSystem = null;
        }
    }

    @Test
    public void createThing() {
        // disable policy load
        final DittoHeaders dittoHeaders = DittoHeaders.empty();
        new TestKit(actorSystem) {
            {
                final Thing thingWithAcl =
                        thing.setAclEntry(AclEntry.newInstance(AuthorizationSubject.newInstance("user1"),
                                Permission.READ)).toBuilder().setRevision(1L).build();

                final ActorRef underTest = createInitializedThingUpdaterActor();

                final ThingEvent thingCreated = ThingCreated.of(thingWithAcl, 1L, dittoHeaders);
                underTest.tell(thingCreated, getRef());

                waitUntil().insertOrUpdate(eq(thingWithAcl), eq(1L), anyLong());
            }
        };
    }

    @Test
    public void unknownThingEventTriggersResync() {
        final DittoHeaders dittoHeaders = DittoHeaders.newBuilder().schemaVersion(V_1).build();

        new TestKit(actorSystem) {
            {
                final TestProbe thingsShardProbe = TestProbe.apply(actorSystem);
                final TestProbe policiesShardProbe = TestProbe.apply(actorSystem);
                final ActorRef underTest = createInitializedThingUpdaterActor(thingsShardProbe, policiesShardProbe);

                waitUntil().insertOrUpdate(any(Thing.class), anyLong(), anyLong());
                // now that ThingUpdater is in eventProcessing behavior we can try to insert unknown event
                final ThingEvent unknownEvent = Mockito.mock(ThingEvent.class);
                when(unknownEvent.getType()).thenReturn("unknownType");
                when(unknownEvent.getDittoHeaders()).thenReturn(dittoHeaders);
                when(unknownEvent.getRevision()).thenReturn(1L);
                underTest.tell(unknownEvent, getRef());

                // resync should be triggered
                expectShardedSudoRetrieveThing(thingsShardProbe, THING_ID);
            }
        };
    }

    @Test
    public void concurrentUpdates() {
        final Thing thingWithAcl = thing.setAclEntry(AclEntry.newInstance(AuthorizationSubject.newInstance("user1"),
                Permission.READ));
        assertEquals(V_1, thingWithAcl.getImplementedSchemaVersion());
        final DittoHeaders dittoHeaders = DittoHeaders.newBuilder().schemaVersion(V_1).build();

        final ThingEvent attributeCreated0 =
                AttributeCreated.of(THING_ID, newPointer("p0"), newValue(true), 2L, dittoHeaders);
        final ThingEvent attributeCreated1 =
                AttributeCreated.of(THING_ID, newPointer("p1"), newValue(true), 3L, dittoHeaders);
        final ThingEvent attributeCreated2 =
                AttributeCreated.of(THING_ID, newPointer("p2"), newValue(true), 4L, dittoHeaders);
        final ThingEvent attributeCreated3 =
                AttributeCreated.of(THING_ID, newPointer("p3"), newValue(true), 5L, dittoHeaders);

        final List<ThingEvent> expectedWrites1 =
                Collections.singletonList(attributeCreated0);
        final List<ThingEvent> expectedWrites2 = new ArrayList<>();
        expectedWrites2.add(attributeCreated1);
        expectedWrites2.add(attributeCreated2);
        expectedWrites2.add(attributeCreated3);


        when(persistenceMock.executeCombinedWrites(eq(THING_ID), eq(expectedWrites1),
                any(), anyLong())).thenReturn
                (successWithDelay());

        new TestKit(actorSystem) {
            {
                final ActorRef underTest = createInitializedThingUpdaterActor();

                final ThingEvent thingCreated = ThingCreated.of(thingWithAcl, 1L, dittoHeaders);

                underTest.tell(thingCreated, getRef());
                waitUntil().insertOrUpdate(eq(thingWithAcl), eq(thingCreated.getRevision()), eq(-1L));


                underTest.tell(attributeCreated0, getRef());

                // the following events will be executed all together as they are processed while another operation is
                // in progress
                underTest.tell(attributeCreated1, getRef());
                underTest.tell(attributeCreated2, getRef());
                underTest.tell(attributeCreated3, getRef());

                waitUntil().executeCombinedWrites(eq(THING_ID), eq(expectedWrites1), any(),
                        eq(attributeCreated0.getRevision()));
                waitUntil().executeCombinedWrites(eq(THING_ID), eq(expectedWrites2), any(),
                        eq(attributeCreated3.getRevision()));
            }
        };
    }

    @Test
    public void concurrentUpdatesTriggerFullSyncWhenMaxBulkSizeIsExceeded() {
        final Thing thingWithAcl = thing.setAclEntry(AclEntry.newInstance(AuthorizationSubject.newInstance("user1"),
                Permission.READ));
        assertEquals(V_1, thingWithAcl.getImplementedSchemaVersion());
        final DittoHeaders dittoHeaders = DittoHeaders.newBuilder().schemaVersion(V_1).build();

        final long firstEventRev = 2L;
        final ThingEvent attributeCreated0 =
                AttributeCreated.of(THING_ID, newPointer("p1"), newValue(true), firstEventRev, dittoHeaders);

        final List<ThingEvent> expectedWrites1 =
                Collections.singletonList(attributeCreated0);

        final long maxBulkSize = 2;
        final List<ThingEvent> tooManyEventsForBulk = new ArrayList<>();
        long lastRev = firstEventRev;
        for (int i = 0; i < maxBulkSize + 1; i++) {
            final long rev = lastRev + 1;

            final ThingEvent attributeCreated =
                    AttributeCreated.of(THING_ID, newPointer("p" + rev), newValue(true), rev, dittoHeaders);
            tooManyEventsForBulk.add(attributeCreated);

            lastRev = rev;
        }

        when(persistenceMock.executeCombinedWrites(eq(THING_ID), eq(expectedWrites1),
                any(), anyLong())).thenReturn
                (successWithDelay());

        new TestKit(actorSystem) {
            {
                final TestProbe thingsShardProbe = TestProbe.apply(actorSystem);
                final TestProbe policiesShardProbe = TestProbe.apply(actorSystem);
                final ActorRef underTest = createInitializedThingUpdaterActor(thingsShardProbe, policiesShardProbe,
                        ThingUpdater.DEFAULT_THINGS_TIMEOUT, 2);

                final ThingEvent thingCreated = ThingCreated.of(thingWithAcl, 1L, dittoHeaders);

                underTest.tell(thingCreated, getRef());
                waitUntil().insertOrUpdate(eq(thingWithAcl), eq(thingCreated.getRevision()), eq(-1L));


                underTest.tell(attributeCreated0, getRef());

                // WHEN: the events will be added to a bulk which exceeds maxBulkSize
                tooManyEventsForBulk.forEach(event -> underTest.tell(event, getRef()));

                waitUntil().executeCombinedWrites(eq(THING_ID), eq(expectedWrites1), any(),
                        eq(attributeCreated0.getRevision()));

                // THEN: sync is triggered
                expectShardedSudoRetrieveThing(thingsShardProbe, THING_ID);
            }
        };
    }

    @Test
    public void unexpectedHighSequenceNumberTriggersSync() {
        final long eventRevision = 7L;
        final long thingRevision = 20L;

        final DittoHeaders dittoHeaders = DittoHeaders.newBuilder()
                .schemaVersion(V_1) // for SudoRetrieveThingResponse to retain ACL
                .build();
        final ThingEvent attributeCreated =
                AttributeCreated.of(THING_ID, newPointer("p1"), newValue(true), eventRevision, dittoHeaders);
        final Thing currentThing = ThingsModelFactory.newThingBuilder()
                .setId(THING_ID)
                .setRevision(thingRevision)
                .setPermissions(ACL)
                .build();

        new JavaTestProbe(actorSystem) {
            {
                final TestProbe thingsShardProbe = TestProbe.apply(actorSystem);
                final TestProbe policiesShardProbe = TestProbe.apply(actorSystem);
                final ActorRef underTest = createInitializedThingUpdaterActor(thingsShardProbe, policiesShardProbe);
                // will cause that a sync is triggered
                underTest.tell(attributeCreated, ref());

                // wait until SudoRetrieveThing (inside a sharding envelope) is sent
                expectShardedSudoRetrieveThing(thingsShardProbe, THING_ID);

                underTest.tell(createSudoRetrieveThingsResponse(currentThing, dittoHeaders), ref());
                waitUntil().insertOrUpdate(eq(currentThing), eq(thingRevision), eq(-1L));
            }
        };
    }

    @Test
    public void unsuccessfulUpdateTriggersSync() {
        final long revision = 0L;
        final DittoHeaders dittoHeaders = DittoHeaders.newBuilder()
                .schemaVersion(V_1)
                .build();
        final ThingEvent attributeCreated =
                AttributeCreated.of(THING_ID, newPointer("p1"), newValue(true), 1L, dittoHeaders);
        final Thing currentThing = ThingsModelFactory.newThingBuilder()
                .setId(THING_ID)
                .setRevision(revision)
                .setPermissions(ACL)
                .build();
        final List<ThingEvent> expectedWrite =
                Collections.singletonList(attributeCreated);
        final Source<Boolean, NotUsed> sourceUnsuccess = Source.single(Boolean.FALSE);

        when(persistenceMock.executeCombinedWrites(eq(THING_ID), eq(expectedWrite), any(), anyLong())).thenReturn(
                sourceUnsuccess);

        new TestKit(actorSystem) {
            {
                final ActorRef underTest = createInitializedThingUpdaterActor();
                // will cause that a sync is triggered
                underTest.tell(attributeCreated, getRef());
                waitUntil().executeCombinedWrites(eq(THING_ID), eq(expectedWrite), any(),
                        eq(attributeCreated.getRevision()));
                underTest.tell(createSudoRetrieveThingsResponse(currentThing, dittoHeaders), getRef());
                waitUntil().insertOrUpdate(eq(currentThing), eq(revision), eq(-1L));
            }
        };
    }

    @Test
    public void databaseExceptionTriggersSync() {
        final DittoHeaders dittoHeaders = DittoHeaders.newBuilder()
                .schemaVersion(V_1)
                .build();
        final ThingEvent attributeCreated =
                AttributeCreated.of(THING_ID, newPointer("p1"), newValue(true), 1L, dittoHeaders);
        final List<ThingEvent> expectedWrites =
                Collections.singletonList(attributeCreated);
        when(persistenceMock.executeCombinedWrites(eq(THING_ID), eq(expectedWrites), any(), anyLong())).thenThrow(
                new RuntimeException("db operation mock error."));

        new JavaTestProbe(actorSystem) {
            {
                final TestProbe thingsShardProbe = TestProbe.apply(actorSystem);
                final TestProbe policiesShardProbe = TestProbe.apply(actorSystem);
                final ActorRef underTest = createInitializedThingUpdaterActor(thingsShardProbe, policiesShardProbe);
                // will cause that a sync is triggered
                underTest.tell(attributeCreated, ref());

                waitUntil().executeCombinedWrites(eq(THING_ID), eq(expectedWrites), any(),
                        eq(attributeCreated.getRevision()));

                // resync should be triggered
                expectShardedSudoRetrieveThing(thingsShardProbe, THING_ID);
            }
        };
    }

    @Test
    public void thingTagWithHigherSequenceNumberTriggersSync() {
        final long revision = 7L;
        final ThingTag thingTag = ThingTag.of(THING_ID, revision);
        final Thing currentThing = ThingsModelFactory.newThingBuilder()
                .setId(THING_ID)
                .setRevision(revision)
                .setPermissions(ACL)
                .build();
        final DittoHeaders emptyHeaders = DittoHeaders.empty();
        final DittoHeaders dittoHeadersV1 = DittoHeaders.newBuilder()
                .schemaVersion(V_1)
                .build();

        final JsonObject expectedSudoRetrieveThing =
                SudoRetrieveThing.withOriginalSchemaVersion(THING_ID, emptyHeaders).toJson();

        new TestKit(actorSystem) {
            {
                final TestProbe thingsShardProbe = TestProbe.apply(actorSystem);
                final TestProbe policiesShardProbe = TestProbe.apply(actorSystem);

                final ActorRef underTest = createInitializedThingUpdaterActor(thingsShardProbe, policiesShardProbe);
                // will cause that a sync is triggered
                underTest.tell(thingTag, ActorRef.noSender());
                final ShardedMessageEnvelope shardedMessageEnvelope =
                        thingsShardProbe.expectMsgClass(FiniteDuration.apply(5, SECONDS),
                                ShardedMessageEnvelope.class);
                assertEquals(expectedSudoRetrieveThing, shardedMessageEnvelope.getMessage());
                underTest.tell(createSudoRetrieveThingsResponse(currentThing, dittoHeadersV1), getRef());
                waitUntil().insertOrUpdate(eq(currentThing), eq(revision), eq(-1L));
            }
        };
    }

    @Test
    public void thingTagWithLowerSequenceNumberDoesNotTriggerSync() {
        new TestKit(actorSystem) {
            {
                final long revision = 1L;
                final Thing thingWithRevision = ThingsModelFactory.newThingBuilder()
                        .setId(THING_ID)
                        .setRevision(revision)
                        .setPermissions(ACL)
                        .build();

                final ThingTag thingTag = ThingTag.of(THING_ID, revision);
                final DittoHeaders dittoHeaders = DittoHeaders.empty();

                final TestProbe thingsShardProbe = TestProbe.apply(actorSystem);
                final TestProbe policiesShardProbe = TestProbe.apply(actorSystem);

                final ActorRef underTest = createInitializedThingUpdaterActor(thingsShardProbe, policiesShardProbe);
                final ThingEvent thingCreated = ThingCreated.of(thingWithRevision, revision, dittoHeaders);

                underTest.tell(thingCreated, getRef());
                waitUntil().insertOrUpdate(eq(thingWithRevision), eq(revision), eq(-1L));

                // should trigger no sync
                underTest.tell(thingTag, ActorRef.noSender());
                thingsShardProbe.expectNoMsg();
            }
        };
    }

    @Test
    public void thingEventWithEqualSequenceNumberDoesNotTriggerSync() {
        new TestKit(actorSystem) {
            {
                final long revision = 1L;
                final Thing thingWithRevision = ThingsModelFactory.newThingBuilder()
                        .setId(THING_ID)
                        .setRevision(revision)
                        .setPermissions(ACL)
                        .build();

                final DittoHeaders dittoHeaders = DittoHeaders.empty();

                final TestProbe thingsShardProbe = TestProbe.apply(actorSystem);
                final TestProbe policiesShardProbe = TestProbe.apply(actorSystem);

                final ActorRef underTest = createInitializedThingUpdaterActor(thingsShardProbe, policiesShardProbe);
                final ThingEvent thingCreated =
                        ThingCreated.of(thingWithRevision, revision, dittoHeaders);

                underTest.tell(thingCreated, getRef());
                waitUntil().insertOrUpdate(eq(thingWithRevision), eq(revision), eq(-1L));

                // should trigger no sync
                final ThingEvent thingModified =
                        ThingModified.of(thingWithRevision.toBuilder().setRevision(revision).build(),
                                revision, dittoHeaders);
                underTest.tell(thingModified, getRef());
                thingsShardProbe.expectNoMsg();
            }
        };
    }

    @Test
    public void persistenceErrorForCombinedWritesTriggersSync() {
        new TestKit(actorSystem) {
            {
                final long revision = 1L;
                final Thing thingWithRevision = ThingsModelFactory.newThingBuilder()
                        .setId(THING_ID)
                        .setRevision(revision)
                        .setPermissions(ACL)
                        .build();

                final DittoHeaders dittoHeaders = DittoHeaders.newBuilder()
                        .schemaVersion(V_1)
                        .build();

                final TestProbe thingsShardProbe = TestProbe.apply(actorSystem);
                final TestProbe policiesShardProbe = TestProbe.apply(actorSystem);

                final ActorRef underTest = createInitializedThingUpdaterActor(thingsShardProbe, policiesShardProbe);
                final ThingEvent thingCreated =
                        ThingCreated.of(thingWithRevision, revision, dittoHeaders);

                underTest.tell(thingCreated, getRef());
                waitUntil().insertOrUpdate(eq(thingWithRevision), eq(revision), eq(-1L));

                when(persistenceMock.executeCombinedWrites(any(), any(), any(), anyLong()))
                        .thenThrow(new IllegalStateException("requiredByTest"));

                final AttributeCreated changeEvent =
                        AttributeCreated.of(THING_ID, JsonPointer.of("/foo"), JsonValue.of("bar"),
                                revision + 1, dittoHeaders);
                final List<ThingEvent> expectedWrites =
                        Collections.singletonList(changeEvent);
                underTest.tell(changeEvent, getRef());


                waitUntil().executeCombinedWrites(eq(THING_ID), eq(expectedWrites), eq(null),
                        eq(changeEvent.getRevision()));
                // should trigger sync
                expectShardedSudoRetrieveThing(thingsShardProbe, THING_ID);
            }
        };
    }

    @Test
    public void invalidThingEventTriggersSync() {
        new TestKit(actorSystem) {
            {
                final ThingEvent<?> invalidThingEvent = createInvalidThingEvent();

                final TestProbe thingsShardProbe = TestProbe.apply(actorSystem);
                final TestProbe policiesShardProbe = TestProbe.apply(actorSystem);

                final ActorRef underTest = createInitializedThingUpdaterActor(thingsShardProbe, policiesShardProbe);
                underTest.tell(invalidThingEvent, getRef());

                // should trigger sync
                expectShardedSudoRetrieveThing(thingsShardProbe, THING_ID);
            }
        };
    }

    @Test
    public void tooManyStashedMessagesDiscardOldMessages() {
        final Thing thingWithAcl = thing.setAclEntry(AclEntry.newInstance(AuthorizationSubject.newInstance("user1"),
                Permission.READ));
        // setup
        final DittoHeaders dittoHeaders = DittoHeaders.newBuilder()
                .schemaVersion(V_1)
                .build();

        final SudoRetrieveThing retrieveThing = SudoRetrieveThing.withOriginalSchemaVersion(THING_ID, dittoHeaders);

        final Thing currentThing = ThingsModelFactory.newThingBuilder(thingWithAcl)
                .setId(THING_ID)
                .setRevision(3L)
                .build();

        when(persistenceMock.getThingMetadata(any())).thenReturn(Source.single(new ThingMetadata(0L, null, -1L)));

        // set config with stash size of 3
        final Config config = ConfigFactory.load("test")
                .withValue("akka.actor.custom-updater-mailbox.stash-capacity", ConfigValueFactory.fromAnyRef(3));
        startActorSystem(config);

        new TestKit(actorSystem) {
            {
                final TestProbe thingsShardProbe = TestProbe.apply(actorSystem);
                final TestProbe policiesShardProbe = TestProbe.apply(actorSystem);
                final ActorRef dummy = TestProbe.apply(actorSystem).ref();
                final ActorRef underTest = createUninitializedThingUpdaterActor(thingsShardProbe.ref(),
                        policiesShardProbe.ref(), dummy, dummy);

                // send a ThingCreated event and expect it to get persisted
                underTest.tell(ThingCreated.of(thingWithAcl, 1L, dittoHeaders), getRef());

                waitUntil().insertOrUpdate(eq(thingWithAcl), eq(1L), eq(-1L));

                // send a ThingTag with sequence number = 3, which is unexpected and the updater should trigger a sync
                underTest.tell(ThingTag.of(THING_ID, 3L), ActorRef.noSender());
                assertThat(expectShardedSudoRetrieveThing(thingsShardProbe, THING_ID).getMessage())
                        .isEqualToIgnoringFieldDefinitions(retrieveThing.toJson());

                // while the actor waits for the response of the Things service, we send 4 AttributeCreated events
                underTest.tell(AttributeCreated.of(THING_ID, newPointer("attr1"), newValue("value1"), 4L,
                        dittoHeaders), getRef());
                underTest.tell(AttributeCreated.of(THING_ID, newPointer("attr2"), newValue("value2"), 5L,
                        dittoHeaders), getRef());
                underTest.tell(AttributeCreated.of(THING_ID, newPointer("attr3"), newValue("value3"), 6L,
                        dittoHeaders), getRef());
                underTest.tell(AttributeCreated.of(THING_ID, newPointer("attr4"), newValue("value4"), 7L,
                        dittoHeaders), getRef());

                // we send the fake Thing service response, the updater actor is waiting for
                underTest.tell(createSudoRetrieveThingsResponse(currentThing, dittoHeaders), getRef());

                // the updater persists the thing with sequence number 3 and goes back to thing event processing
                waitUntil().insertOrUpdate(eq(currentThing), eq(3L), eq(-1L));

                // because we send 4 AttributeCreated events, but the stash capacity is only 3, the event with the expected
                // sequence number 4 was dropped and we should receive the AttributeCreated event with sequence number 5
                // instead. this triggers another sync as expected
                assertThat(expectShardedSudoRetrieveThing(thingsShardProbe, THING_ID).getMessage())
                        .isEqualToIgnoringFieldDefinitions(retrieveThing.toJson());
            }
        };
    }

    /** */
    @Test
    public void policyEventTriggersPolicyUpdate() {
        final long policyRevision = REVISION;
        final long newPolicyRevision = 2L;
        final Policy initialPolicy = Policy.newBuilder(THING_ID)
                .setRevision(policyRevision)
                .build();
        final Policy policy = Policy.newBuilder(THING_ID)
                .setRevision(newPolicyRevision)
                .setGrantedPermissionsFor(TestConstants.Policy.SUBJECT_ID, TestConstants.Policy.RESOURCE_KEY,
                        TestConstants.Policy.PERMISSION_READ)
                .build();
        final DittoHeaders emptyDittoHeaders = DittoHeaders.empty();
        final PolicyModified policyEvent = PolicyModified.of(policy, newPolicyRevision, emptyDittoHeaders);
        final DittoHeaders retrievePolicyDittoHeaders = DittoHeaders.empty();

        final Thing thingWithPolicyId = thing.setPolicyId(THING_ID);

        final SudoRetrievePolicyResponse initialPolicyResponse =
                SudoRetrievePolicyResponse.of(THING_ID, initialPolicy, retrievePolicyDittoHeaders);
        final SudoRetrievePolicyResponse sudoRetrievePolicyResponse =
                SudoRetrievePolicyResponse.of(THING_ID, policy, retrievePolicyDittoHeaders);
        final SudoRetrieveThingResponse sudoRetrieveThingResponse =
                createSudoRetrieveThingsResponse(thingWithPolicyId, emptyDittoHeaders);

        new TestKit(actorSystem) {
            {
                final TestProbe thingsShardProbe = TestProbe.apply(actorSystem);
                final TestProbe policiesShardProbe = TestProbe.apply(actorSystem);
                final ActorRef underTest = createInitializedThingUpdaterActor(thingsShardProbe, policiesShardProbe);

                refreshPolicyUpdateAnswers(REVISION, THING_ID, policyRevision);

                // establish policy ID
                underTest.tell(ThingCreated.of(thingWithPolicyId, 1L, emptyDittoHeaders), getRef());
                policiesShardProbe.expectMsgClass(SudoRetrievePolicy.class);
                underTest.tell(initialPolicyResponse, null);

                // wait until the Thing is indexed
                waitUntil().insertOrUpdate(any(), anyLong(), eq(policyRevision));

                underTest.tell(policyEvent, getRef());

                // request current thing
                expectShardedSudoRetrieveThing(thingsShardProbe, THING_ID);
                underTest.tell(sudoRetrieveThingResponse, null);

                // request current policy
                final SudoRetrievePolicy sudoRetrievePolicy =
                        policiesShardProbe.expectMsgClass(SudoRetrievePolicy.class);
                assertEquals(THING_ID, sudoRetrievePolicy.getId());
                underTest.tell(sudoRetrievePolicyResponse, null);

                waitUntil().updatePolicy(eq(thingWithPolicyId), any(PolicyEnforcer.class));
            }
        };
    }

    @Test
    public void policyIdChangeTriggersSync() {
        final String policy1Id = "policy:1";
        final String policy2Id = "policy:2";
        final Policy policy1 = Policy.newBuilder(policy1Id).setRevision(REVISION).build();
        final Policy policy2 = Policy.newBuilder(policy2Id).setRevision(REVISION).build();

        final Thing thingWithPolicy1 = ThingsModelFactory.newThingBuilder(thing)
                .setRevision(1L)
                .setPolicyId(policy1Id)
                .build();
        final Thing thingWithPolicy2 = ThingsModelFactory.newThingBuilder(thing)
                .setRevision(2L)
                .setPolicyId(policy2Id)
                .build();
        final SudoRetrievePolicyResponse policyResponse1 =
                SudoRetrievePolicyResponse.of(policy1Id, policy1, DittoHeaders.empty());
        final SudoRetrievePolicyResponse policyResponse2 =
                SudoRetrievePolicyResponse.of(policy2Id, policy2, DittoHeaders.empty());
        final ThingCreated thingCreated = ThingCreated.of(thingWithPolicy1, 1L, DittoHeaders.empty());
        final ThingModified thingModified = ThingModified.of(thingWithPolicy2, 2L, DittoHeaders.empty());

        new TestKit(actorSystem) {
            {
                final TestProbe thingsShardProbe = TestProbe.apply(actorSystem);
                final TestProbe policiesShardProbe = TestProbe.apply(actorSystem);
                final ActorRef underTest = createInitializedThingUpdaterActor(thingsShardProbe, policiesShardProbe);

                // establish policy ID
                refreshPolicyUpdateAnswers(0L, policy1Id, REVISION);
                underTest.tell(thingCreated, getRef());

                final SudoRetrievePolicy sudoRetrievePolicy =
                        policiesShardProbe.expectMsgClass(SudoRetrievePolicy.class);
                assertEquals(policy1Id, sudoRetrievePolicy.getId());
                underTest.tell(policyResponse1, null);

                // wait until the Thing is indexed
                waitUntil().insertOrUpdate(any(), anyLong(), anyLong());
                waitUntil().updatePolicy(any(), any());

                refreshPolicyUpdateAnswers(1L, policy2Id, REVISION);
                underTest.tell(thingModified, getRef());

                // request current policy
                final SudoRetrievePolicy sudoRetrievePolicy2 =
                        policiesShardProbe.expectMsgClass(SudoRetrievePolicy.class);
                assertEquals(policy2Id, sudoRetrievePolicy2.getId());
                underTest.tell(policyResponse2, null);

                waitUntil().updatePolicy(eq(thingWithPolicy2), any(PolicyEnforcer.class));
            }
        };
    }

    @Test
    public void thingV1BecomesThingV2() {
        final String policyId = "policy:2";
        final Policy policy = Policy.newBuilder(policyId).setRevision(REVISION).build();

        final Thing thingWithoutPolicy = ThingsModelFactory.newThingBuilder(thing)
                .setRevision(1L)
                .setPermissions(ACL)
                .build();
        final Thing thingWithPolicy = ThingsModelFactory.newThingBuilder(thing)
                .setRevision(2L)
                .setPolicyId(policyId)
                .build();
        final SudoRetrievePolicyResponse policyResponse =
                SudoRetrievePolicyResponse.of(policyId, policy, DittoHeaders.empty());
        final ThingCreated thingCreated = ThingCreated.of(thingWithoutPolicy, 1L, DittoHeaders.empty());
        final ThingModified thingModified = ThingModified.of(thingWithPolicy, 2L, DittoHeaders.empty());

        new TestKit(actorSystem) {
            {
                final TestProbe thingsShardProbe = TestProbe.apply(actorSystem);
                final TestProbe policiesShardProbe = TestProbe.apply(actorSystem);
                final ActorRef underTest = createInitializedThingUpdaterActor(thingsShardProbe, policiesShardProbe);

                // establish policy ID
                underTest.tell(thingCreated, getRef());

                // wait until the Thing is indexed
                waitUntil().insertOrUpdate(eq(thingWithoutPolicy), eq(1L), eq(-1L));

                underTest.tell(thingModified, getRef());

                // request current policy
                final SudoRetrievePolicy sudoRetrievePolicy =
                        policiesShardProbe.expectMsgClass(SudoRetrievePolicy.class);
                assertEquals(policyId, sudoRetrievePolicy.getId());
                underTest.tell(policyResponse, null);

                waitUntil().updatePolicy(eq(thingWithPolicy), any(PolicyEnforcer.class));
            }
        };
    }

    @Test
    public void thingTagTriggersSyncDuringInit() {
        new TestKit(actorSystem) {{
            final TestProbe thingsProbe = TestProbe.apply(actorSystem);
            final ActorRef dummy = TestProbe.apply(actorSystem).ref();
            final ActorRef underTest = createUninitializedThingUpdaterActor(thingsProbe.ref(), dummy, dummy, dummy);

            // WHEN: updater receives ThingTag with a bigger sequence number during initialization
            ThingTag message = ThingTag.of(THING_ID, 1L);
            underTest.tell(message, ActorRef.noSender());

            // THEN: sync is triggered
            expectShardedSudoRetrieveThing(thingsProbe, THING_ID);
        }};
    }

    @Test
    public void thingEventWithoutThingTriggersSyncDuringInit() {
        new TestKit(actorSystem) {{
            final TestProbe thingsProbe = TestProbe.apply(actorSystem);
            final ActorRef dummy = TestProbe.apply(actorSystem).ref();
            final ActorRef underTest = createUninitializedThingUpdaterActor(thingsProbe.ref(), dummy, dummy, dummy);

            // WHEN: updater receives ThingEvent not containing a Thing
            final Feature feature = Feature.newBuilder().withId("thingEventWithoutThingTriggersSyncDuringInit").build();
            final Object message = FeatureModified.of(THING_ID, feature, 0L, DittoHeaders.empty());
            underTest.tell(message, null);

            // THEN: sync is triggered
            expectShardedSudoRetrieveThing(thingsProbe, THING_ID);
            verify(persistenceMock, never()).executeCombinedWrites(anyString(), anyList(), eq(null), anyLong());
        }};
    }

    @Test
    public void thingEventWithThingCauseUpdateDuringInit() {
        new TestKit(actorSystem) {{
            final TestProbe thingsProbe = TestProbe.apply(actorSystem);
            final ActorRef dummy = TestProbe.apply(actorSystem).ref();
            final ActorRef underTest = createUninitializedThingUpdaterActor(thingsProbe.ref(), dummy, dummy, dummy);

            // WHEN: updater receives ThingEvent containing a Thing
            final Thing thingWithAcl = thing.setAclEntry(
                    AclEntry.newInstance(AuthorizationSubject.newInstance("thingEventWithThingCauseUpdateDuringInit"),
                            Permission.READ)).toBuilder().setRevision(1L).build();
            final Object message = ThingModified.of(thingWithAcl, 1L, DittoHeaders.empty());
            underTest.tell(message, null);

            // THEN: write-operation is requested from the persistence
            waitUntil().insertOrUpdate(eq(thingWithAcl), eq(1L), anyLong());
        }};

    }

    @Test
    public void policyEventTriggersSyncDuringInit() {
        new TestKit(actorSystem) {{
            // GIVEN: updater initialized with policy ID
            Mockito.reset(persistenceMock);
            when(persistenceMock.getThingMetadata(any())).thenReturn(
                    Source.single(new ThingMetadata(1L, POLICY_ID, 1L)));
            final TestProbe thingsProbe = TestProbe.apply(actorSystem);
            final ActorRef dummy = TestProbe.apply(actorSystem).ref();
            final ActorRef underTest = createUninitializedThingUpdaterActor(thingsProbe.ref(), dummy, dummy, dummy);

            // WHEN: updater receives ThingEvent not containing a Thing
            final Object message = PolicyDeleted.of(POLICY_ID, 2L, DittoHeaders.empty());
            underTest.tell(message, null);

            // THEN: sync is triggered
            expectShardedSudoRetrieveThing(thingsProbe, THING_ID);
        }};
    }

    @Test
    public void acknowledgesSuccessfulSync() {
        final long thingTagRevision = 7L;
        final long thingRevision = 20L;

        final DittoHeaders dittoHeaders = DittoHeaders.newBuilder()
                .schemaVersion(V_1) // for SudoRetrieveThingResponse to retain ACL
                .build();
        final Thing currentThing = ThingsModelFactory.newThingBuilder()
                .setId(THING_ID)
                .setRevision(thingRevision)
                .setPermissions(ACL)
                .build();

        new JavaTestProbe(actorSystem) {
            {
                final TestProbe thingsShardProbe = TestProbe.apply(actorSystem);
                final TestProbe policiesShardProbe = TestProbe.apply(actorSystem);
                final ActorRef underTest = createInitializedThingUpdaterActor(thingsShardProbe, policiesShardProbe);

                // GIVEN: a ThingTag with nonempty sender triggers synchronization
                final ThingTag thingTag = ThingTag.of(THING_ID, thingTagRevision);
                underTest.tell(thingTag, ref());

                // WHEN: synchronization is successful
                expectShardedSudoRetrieveThing(thingsShardProbe, THING_ID);
                underTest.tell(createSudoRetrieveThingsResponse(currentThing, dittoHeaders), ref());
                waitUntil().insertOrUpdate(eq(currentThing), eq(thingRevision), eq(-1L));

                // THEN: success is acknowledged
                expectMsgEquals(StreamAck.success(thingTag.asIdentifierString()));
            }
        };
    }

    @Test
    public void acknowledgesFailedSync() {
        final long thingTagRevision = 7L;

        new JavaTestProbe(actorSystem) {
            {
                final TestProbe thingsShardProbe = TestProbe.apply(actorSystem);
                final TestProbe policiesShardProbe = TestProbe.apply(actorSystem);
                final ActorRef underTest = createInitializedThingUpdaterActor(thingsShardProbe, policiesShardProbe);

                // GIVEN: a ThingTag with nonempty sender triggers synchronization
                final ThingTag thingTag = ThingTag.of(THING_ID, thingTagRevision);
                underTest.tell(thingTag, ref());

                // WHEN: synchronization is unsuccessful, thing updater will retry two times
                final HttpStatusCode teapot = HttpStatusCode.IM_A_TEAPOT;
                expectShardedSudoRetrieveThing(thingsShardProbe, THING_ID);
                underTest.tell(DittoRuntimeException.newBuilder("dummy 1", teapot).build(), ActorRef.noSender());
                expectShardedSudoRetrieveThing(thingsShardProbe, THING_ID);
                underTest.tell(DittoRuntimeException.newBuilder("dummy 2", teapot).build(), ActorRef.noSender());
                expectShardedSudoRetrieveThing(thingsShardProbe, THING_ID);
                underTest.tell(DittoRuntimeException.newBuilder("dummy 3", teapot).build(), ActorRef.noSender());

                // THEN: failure is acknowledged
                expectMsgEquals(StreamAck.failure(thingTag.asIdentifierString()));
            }
        };
    }

    @Test
    public void acknowledgesSkippedSync() {
        final long thingTagRevision = -1L;

        new JavaTestProbe(actorSystem) {
            {
                final TestProbe thingsShardProbe = TestProbe.apply(actorSystem);
                final TestProbe policiesShardProbe = TestProbe.apply(actorSystem);
                final ActorRef underTest = createInitializedThingUpdaterActor(thingsShardProbe, policiesShardProbe);

                // GIVEN: a ThingTag with nonempty sender does not trigger synchronization
                final ThingTag thingTag = ThingTag.of(THING_ID, thingTagRevision);
                underTest.tell(thingTag, ref());

                // THEN: success is acknowledged
                expectMsgEquals(StreamAck.success(thingTag.asIdentifierString()));
            }
        };
    }

    @Test
    public void registerForThingCacheUpdates() {
        new TestKit(actorSystem) {
            {
                final TestProbe thingsCache = TestProbe.apply(actorSystem);
                final ActorRef dummy = TestProbe.apply(actorSystem).ref();
                final ActorRef underTest = createUninitializedThingUpdaterActor(dummy, dummy, thingsCache.ref(), dummy);
                thingsCache.expectMsg(new RegisterForCacheUpdates(THING_ID, underTest));
            }
        };
    }

    @Test
    public void registerForPolicyCacheUpdates() {
        when(persistenceMock.getThingMetadata(anyString())).thenReturn(
                Source.single(new ThingMetadata(-1L, POLICY_ID, INITIAL_POLICY_REVISION)));
        final DittoHeaders headers = DittoHeaders.newBuilder()
                .schemaVersion(V_2)
                .build();
        final String newPolicyId = "namespace:otherPolicy";
        final long revision = REVISION;
        final long policyRevision = 17L;
        final Policy policy = Policy.newBuilder(newPolicyId).setRevision(policyRevision).build();
        final Thing thing = Thing.newBuilder().setId(THING_ID).setPolicyId(newPolicyId).setRevision(revision).build();
        final ThingModified thingModified = ThingModified.of(thing, revision, headers);

        new TestKit(actorSystem) {
            {
                final TestProbe thingsCache = TestProbe.apply(actorSystem);
                final TestProbe policiesCache = TestProbe.apply(actorSystem);
                final TestProbe thingsActor = TestProbe.apply(actorSystem);
                final TestProbe policiesActor = TestProbe.apply(actorSystem);
                final ActorRef underTest = createInitializedThingUpdaterActor(thingsActor, policiesActor, thingsCache
                        .ref(), policiesCache.ref(), null, ThingUpdater.UNLIMITED_MAX_BULK_SIZE, V_2);
                policiesCache.expectMsg(new RegisterForCacheUpdates(POLICY_ID, underTest));

                // verify thingUpdater registers for cache updates if policy of thing is changed.
                underTest.tell(thingModified, getRef());

                expectRetrievePolicyAndAnswer(policy, policiesActor, underTest, null, headers);

                waitUntil().insertOrUpdate(thing, revision, policyRevision);
                waitUntil().updatePolicy(eq(thing), any(PolicyEnforcer.class));

                policiesCache.expectMsg(new RegisterForCacheUpdates(newPolicyId, underTest));
            }
        };
    }

    private void expectRetrievePolicyAndAnswer(
            final Policy policy,
            final TestProbe policiesActor,
            final ActorRef thingsUpdater,
            final java.time.Duration timeout,
            final DittoHeaders headers) {
        final SudoRetrievePolicy retrievePolicy = policiesActor.expectMsgClass(
                toScala(orDefaultTimeout(timeout)),
                SudoRetrievePolicy.class);
        assertThat(retrievePolicy.getId()).isEqualTo(policy.getId().orElseThrow(IllegalStateException::new));

        thingsUpdater.tell(
                SudoRetrievePolicyResponse.of(policy.getId().orElseThrow(IllegalStateException::new), policy, headers),
                policiesActor.ref());
    }

    @Test
    public void policyCacheEntryWithNewerRevisionTriggersSync() {
        when(persistenceMock.getThingMetadata(any())).thenReturn(
                Source.single(new ThingMetadata(-1L, POLICY_ID, INITIAL_POLICY_REVISION)));
        final long policyRevision = INITIAL_POLICY_REVISION + 1;
        final Policy policy = Policy.newBuilder(POLICY_ID).setRevision(policyRevision).build();
        final Thing thing = Thing.newBuilder().setId(THING_ID).setPolicyId(POLICY_ID).setRevision(REVISION).build();
        final PolicyCacheEntry policyCacheEntry = PolicyCacheEntry.of(V_2, policyRevision);
        final Replicator.Changed cacheEvent =
                createCacheEvent(POLICY_ID, policyRevision, policyCacheEntry);

        new TestKit(actorSystem) {{
            final TestProbe thingsCache = TestProbe.apply(actorSystem);
            final TestProbe policiesCache = TestProbe.apply(actorSystem);
            final TestProbe thingsActor = TestProbe.apply(actorSystem);
            final TestProbe policiesActor = TestProbe.apply(actorSystem);
            final ActorRef underTest = createInitializedThingUpdaterActor(thingsActor, policiesActor, thingsCache
                    .ref(), policiesCache.ref(), null, ThingUpdater.UNLIMITED_MAX_BULK_SIZE, V_2);

            // send cache update
            underTest.tell(cacheEvent, getRef());

            expectRetrieveThingAndPolicy(thing, policy,
                    underTest,
                    thingsActor,
                    policiesActor);

            waitUntil().insertOrUpdate(eq(thing), eq(REVISION), eq(policyRevision));
        }};
    }

    private Replicator.Changed<LWWRegister<CacheEntry>> createCacheEvent(final String id,
            final long revision,
            final CacheEntry cacheEntry) {
        final LWWRegister.Clock<CacheEntry> revisionClock = (currentTimestamp, value) -> revision;
        return new Replicator.Changed(
                LWWRegisterKey.create(id),
                LWWRegister.create(Cluster.get(actorSystem), cacheEntry, revisionClock));
    }

    /**
     * When changing the policy of a thing, the thing updater will register for cache updates on the new policy. this
     * test verifies, that cache updates on this old policy does not affect the updater.
     */
    @Test
    public void policyCacheEntryWithOldPolicyIdDoesNothing() {
        final DittoHeaders headers = DittoHeaders.newBuilder().schemaVersion(V_2).build();
        final String newPolicyId = "namespace:otherPolicy";
        final long revision = REVISION;
        final long policyRevision = 17L;
        final Policy policy = Policy.newBuilder(newPolicyId).setRevision(policyRevision).build();
        final Thing thing = Thing.newBuilder().setId(THING_ID).setPolicyId(newPolicyId).setRevision(revision).build();
        final ThingModified thingModified = ThingModified.of(thing, revision, headers);

        final PolicyCacheEntry
                policyCacheEntry = PolicyCacheEntry.of(
                V_2, policyRevision);
        final Replicator.Changed cacheEvent =
                createCacheEvent(POLICY_ID, policyRevision, policyCacheEntry);

        new TestKit(actorSystem) {
            {
                final TestProbe thingsCache = TestProbe.apply(actorSystem);
                final TestProbe policiesCache = TestProbe.apply(actorSystem);
                final TestProbe thingsActor = TestProbe.apply(actorSystem);
                final TestProbe policiesActor = TestProbe.apply(actorSystem);
                final ActorRef underTest = createInitializedThingUpdaterActor(thingsActor, policiesActor, thingsCache
                        .ref(), policiesCache.ref(), null, ThingUpdater.UNLIMITED_MAX_BULK_SIZE, V_2);
                policiesCache.expectMsg(new RegisterForCacheUpdates(POLICY_ID, underTest));

                // update the thing to use the new policy and verify the new cache registration
                underTest.tell(thingModified, getRef());
                expectRetrievePolicyAndAnswer(policy, policiesActor, underTest, null, headers);
                waitUntil().insertOrUpdate(eq(thing), eq(revision), eq(policyRevision));
                policiesCache.expectMsg(new RegisterForCacheUpdates(newPolicyId, underTest));

                // send cache update for the OLD policy
                underTest.tell(cacheEvent, getRef());

                // should not sync at all
                thingsActor.expectNoMessage(toScala(java.time.Duration.ofSeconds(1)));
                policiesActor.expectNoMessage(toScala(java.time.Duration.ofSeconds(1)));
            }
        };
    }

    @Test
    public void policyCacheEntryWithDeletionTriggersDelete() {
        final long policyRevision = INITIAL_POLICY_REVISION + 1;
        final CacheEntry
                policyCacheEntry = PolicyCacheEntry
                .of(V_2, policyRevision)
                .asDeleted(policyRevision);
        final Replicator.Changed cacheEvent =
                createCacheEvent(POLICY_ID, policyRevision, policyCacheEntry);
        when(persistenceMock.delete(anyString())).thenReturn(Source.single(true));

        new TestKit(actorSystem) {
            {
                final TestProbe thingsCache = TestProbe.apply(actorSystem);
                final TestProbe policiesCache = TestProbe.apply(actorSystem);
                final TestProbe thingsActor = TestProbe.apply(actorSystem);
                final TestProbe policiesActor = TestProbe.apply(actorSystem);
                final ActorRef underTest = createInitializedThingUpdaterActor(thingsActor, policiesActor, thingsCache
                        .ref(), policiesCache.ref(), null, ThingUpdater.UNLIMITED_MAX_BULK_SIZE, V_2);
                policiesCache.expectMsg(new RegisterForCacheUpdates(POLICY_ID, underTest));

                // send cache update
                underTest.tell(cacheEvent, getRef());

                // should not sync
                thingsActor.expectNoMessage(toScala(java.time.Duration.ofSeconds(1)));
                policiesActor.expectNoMessage(toScala(java.time.Duration.ofSeconds(1)));

                // should delete
                waitUntil().delete(THING_ID);

                // should stop itself
                watch(underTest);
                expectTerminated(underTest);
            }
        };
    }

    @Test
    public void thingCacheEntryWithNewerRevisionTriggersSync() {
        when(persistenceMock.getThingMetadata(any())).thenReturn(
                Source.single(new ThingMetadata(-1L, POLICY_ID, INITIAL_POLICY_REVISION)));
        final long thingRevision = REVISION + 1;
        final CacheEntry thingCacheEntry = ThingCacheEntry
                .of(V_2, POLICY_ID, thingRevision);
        final Replicator.Changed cacheEvent = createCacheEvent(THING_ID, thingRevision, thingCacheEntry);
        final long policyRevision = INITIAL_POLICY_REVISION + 1;
        final Policy policy = Policy.newBuilder(POLICY_ID).setRevision(policyRevision).build();
        final Thing thing = Thing.newBuilder().setId(THING_ID).setPolicyId(POLICY_ID).setRevision(REVISION).build();

        new TestKit(actorSystem) {
            {
                final TestProbe thingsCache = TestProbe.apply(actorSystem);
                final TestProbe policiesCache = TestProbe.apply(actorSystem);
                final TestProbe thingsActor = TestProbe.apply(actorSystem);
                final TestProbe policiesActor = TestProbe.apply(actorSystem);
                final ActorRef underTest = createInitializedThingUpdaterActor(thingsActor, policiesActor, thingsCache
                        .ref(), policiesCache.ref(), null, ThingUpdater.UNLIMITED_MAX_BULK_SIZE, V_2);
                thingsCache.expectMsg(new RegisterForCacheUpdates(THING_ID, underTest));

                // send cache update
                underTest.tell(cacheEvent, getRef());

                // expect full sync
                expectRetrieveThingAndPolicy(thing, policy,
                        underTest,
                        thingsActor,
                        policiesActor);

                waitUntil().insertOrUpdate(eq(thing), eq(REVISION), eq(policyRevision));

            }
        };
    }

    @Test
    public void thingCacheEntryWithDeletionTriggersDelete() {
        final long thingRevision = REVISION + 1;
        final CacheEntry thingCacheEntry = ThingCacheEntry.of(org.eclipse.ditto.model.base.json.JsonSchemaVersion.V_2,
                POLICY_ID,
                thingRevision)
                .asDeleted(thingRevision);
        final akka.cluster.ddata.Replicator.Changed cacheEvent =
                createCacheEvent(THING_ID, thingRevision, thingCacheEntry);
        when(persistenceMock.delete(anyString())).thenReturn(Source.single(true));

        new TestKit(actorSystem) {
            {
                final TestProbe thingsCache = TestProbe.apply(actorSystem);
                final TestProbe policiesCache = TestProbe.apply(actorSystem);
                final TestProbe thingsActor = TestProbe.apply(actorSystem);
                final TestProbe policiesActor = TestProbe.apply(actorSystem);
                final ActorRef underTest = createInitializedThingUpdaterActor(thingsActor, policiesActor, thingsCache
                        .ref(), policiesCache.ref(), null, ThingUpdater.UNLIMITED_MAX_BULK_SIZE, V_2);
                thingsCache.expectMsg(new RegisterForCacheUpdates(THING_ID, underTest));

                // send cache update
                underTest.tell(cacheEvent, getRef());

                // should not sync
                thingsActor.expectNoMessage(toScala(java.time.Duration.ofSeconds(1)));
                policiesActor.expectNoMessage(toScala(java.time.Duration.ofSeconds(1)));

                // should delete
                waitUntil().delete(THING_ID);

                // should stop itself
                watch(underTest);
                expectTerminated(underTest);
            }
        };
    }

    private ActorRef createInitializedThingUpdaterActor() {
        return createInitializedThingUpdaterActor(TestProbe.apply(actorSystem), TestProbe.apply(actorSystem));
    }

    private ActorRef createInitializedThingUpdaterActor(final TestProbe thingsShardProbe,
            final TestProbe policiesShardProbe) {
        return createInitializedThingUpdaterActor(thingsShardProbe, policiesShardProbe,
                ThingUpdater.DEFAULT_THINGS_TIMEOUT, ThingUpdater.UNLIMITED_MAX_BULK_SIZE);
    }

    /**
     * Creates a ThingUpdater initialized with schemaVersion = V_1 and sequenceNumber = 0L.
     */
    private ActorRef createInitializedThingUpdaterActor(final TestProbe thingsShardProbe,
            final TestProbe policiesShardProbe,
            @Nullable final java.time.Duration thingsTimeout, final int maxBulkSize) {
        final ActorRef thingCacheFacade = actorSystem.actorOf(CacheFacadeActor.props(CacheRole.THING,
                actorSystem.settings().config()), CacheFacadeActor.actorNameFor(CacheRole.THING));

        final ActorRef policyCacheFacade = actorSystem.actorOf(CacheFacadeActor.props(CacheRole.POLICY,
                actorSystem.settings().config()), CacheFacadeActor.actorNameFor(CacheRole.POLICY));

        return createInitializedThingUpdaterActor(thingsShardProbe, policiesShardProbe, thingCacheFacade,
                policyCacheFacade,
                thingsTimeout, maxBulkSize, V_1);
    }

    /**
     * Creates a ThingUpdater initialized with schemaVersion = V_1 and sequenceNumber = 0L.
     */
    private ActorRef createInitializedThingUpdaterActor(final TestProbe thingsShardProbe,
            final TestProbe policiesShardProbe,
            final ActorRef thingsCache,
            final ActorRef policiesCache,
            @Nullable final java.time.Duration thingsTimeout,
            final int maxBulkSize,
            final JsonSchemaVersion schemaVersion) {

        // prepare persistence mock for initial synchronization
        when(persistenceMock.insertOrUpdate(any(), anyLong(), anyLong())).thenReturn(Source.single(true));

        final ThingBuilder.FromScratch thingBuilder = ThingsModelFactory.newThingBuilder()
                .setId(THING_ID)
                .setRevision(0L);
        final Thing initialThing;
        if (V_1.equals(schemaVersion)) {
            initialThing = thingBuilder.setPermissions(ACL).build();
        } else {
            initialThing = thingBuilder.setPolicyId(POLICY_ID).build();
            // prepare policy sync
            when(persistenceMock.updatePolicy(any(), any())).thenReturn(Source.single(true));
        }

        final ActorRef thingUpdater = createUninitializedThingUpdaterActor(thingsShardProbe.ref(),
                policiesShardProbe.ref(), thingsCache, policiesCache, orDefaultTimeout(thingsTimeout), maxBulkSize);

        final ThingCreated thingCreated = ThingCreated.of(initialThing, 0L, DittoHeaders.empty());
        thingUpdater.tell(thingCreated, thingsShardProbe.ref());

        if (!V_1.equals(schemaVersion)) {
            final Policy policy = Policy.newBuilder(POLICY_ID).setRevision(INITIAL_POLICY_REVISION).build();
            expectRetrievePolicyAndAnswer(policy, policiesShardProbe, thingUpdater, null,
                    DittoHeaders.newBuilder().schemaVersion(schemaVersion).build());
        }

        // wait until actor becomes `awaitingSyncResult` and is ready to stash & process other messages
        waitUntil().insertOrUpdate(any(), anyLong(), anyLong());

        return thingUpdater;
    }

    private ActorRef createUninitializedThingUpdaterActor(final ActorRef thingsShard, final ActorRef policiesShard,
            final ActorRef thingCacheFacade, final ActorRef
            policyCacheFacade, @Nullable final java.time.Duration thingsTimeout) {
        return createUninitializedThingUpdaterActor(thingsShard, policiesShard, thingCacheFacade, policyCacheFacade,
                thingsTimeout, ThingUpdater.UNLIMITED_MAX_BULK_SIZE);
    }

    private ActorRef createUninitializedThingUpdaterActor(final ActorRef thingsShard, final ActorRef policiesShard,
            final ActorRef thingCacheFacade, final ActorRef policyCacheFacade,
            final @Nullable java.time.Duration thingsTimeout,
            final int maxBulkSize) {
        final CircuitBreaker circuitBreaker =
                new CircuitBreaker(actorSystem.dispatcher(), actorSystem.scheduler(), 5,
                        Duration.apply(30, TimeUnit.SECONDS),
                        Duration.apply(1, TimeUnit.MINUTES));

        final Props props = ThingUpdater.props(persistenceMock, circuitBreaker, thingsShard, policiesShard,
                java.time.Duration.ofSeconds(60), orDefaultTimeout(thingsTimeout), maxBulkSize,
                thingCacheFacade, policyCacheFacade)
                .withMailbox("akka.actor.custom-updater-mailbox");

        return actorSystem.actorOf(props, THING_ID);
    }

    private ActorRef createUninitializedThingUpdaterActor(final ActorRef thingsShard, final ActorRef policiesShard,
            final ActorRef thingCacheFacade, final ActorRef policyCacheFacade) {
        return createUninitializedThingUpdaterActor(thingsShard, policiesShard, thingCacheFacade,
                policyCacheFacade, ThingUpdater.DEFAULT_THINGS_TIMEOUT);
    }

    /**
     * Wait until a call is made on the persistence mock.
     */
    private ThingsSearchUpdaterPersistence waitUntil() {
        return verify(persistenceMock, timeout(MOCKITO_TIMEOUT));
    }

    /**
     * Provides the persistence mock with fresh streams of answers for a policy update.
     */
    private void refreshPolicyUpdateAnswers(final long thingRevision, final String policyId,
            final long policyRevision) {
        when(persistenceMock.insertOrUpdate(any(), anyLong(), anyLong())).thenReturn(Source.single(true));
        when(persistenceMock.updatePolicy(any(), any())).thenReturn(Source.single(true));
        when(persistenceMock.getThingMetadata(any())).thenReturn(
                Source.single(new ThingMetadata(thingRevision, policyId, policyRevision)));
    }

    private static ThingEvent<?> createInvalidThingEvent() {
        final DittoHeaders headers = DittoHeaders.newBuilder().schemaVersion(JsonSchemaVersion.V_1).build();
        final ThingEvent<?> invalidThingEvent = mock(ThingEvent.class);
        when(invalidThingEvent.getRevision()).thenReturn(1L);
        when(invalidThingEvent.getDittoHeaders()).thenReturn(headers);
        // null type makes the event invalid!!
        when(invalidThingEvent.getType()).thenReturn(null);
        return invalidThingEvent;
    }

    private void expectRetrieveThingAndPolicy(final Thing thing, final Policy policy,
            final ActorRef thingUpdater, final TestProbe thingsActor, final TestProbe policiesActor) {
        expectRetrieveThingAndAnswer(thing, thingsActor, thingUpdater);
        expectRetrievePolicyAndAnswer(policy, policiesActor, thingUpdater, null, DittoHeaders.empty());
    }

    private void expectRetrieveThingAndAnswer(final Thing thing,
            final TestProbe thingsActor, final ActorRef thingUpdater) {
        expectShardedSudoRetrieveThing(thingsActor, thing.getId().orElseThrow(IllegalStateException::new));

        thingUpdater.tell(createSudoRetrieveThingsResponse(thing, DittoHeaders.empty()),
                ActorRef.noSender());
    }

    private static SudoRetrieveThingResponse createSudoRetrieveThingsResponse(final Thing thing,
            final DittoHeaders headers) {

        final JsonSchemaVersion schemaVersion = headers.getSchemaVersion().orElse(JsonSchemaVersion.LATEST);
        final JsonObject thingJson = thing.toJson(schemaVersion, FieldType.all());
        return SudoRetrieveThingResponse.of(thingJson, headers);
    }

<<<<<<< HEAD
    private java.time.Duration orDefaultTimeout(final java.time.Duration duration) {
=======
    private java.time.Duration orDefaultTimeout(@Nullable final java.time.Duration duration) {
>>>>>>> bae96f2e
        return duration != null ? duration : ThingUpdater.DEFAULT_THINGS_TIMEOUT;
    }

    private ShardedMessageEnvelope expectShardedSudoRetrieveThing(final TestProbe thingsShardProbe,
            final String thingId) {
        final ShardedMessageEnvelope envelope = thingsShardProbe.expectMsgClass(ShardedMessageEnvelope.class);
        assertThat(envelope.getType()).isEqualTo(SudoRetrieveThing.TYPE);
        assertThat(envelope.getId()).isEqualTo(thingId);
        return envelope;
    }


    private scala.concurrent.duration.FiniteDuration toScala(final java.time.Duration duration) {
        return scala.concurrent.duration.Duration.fromNanos(duration.toNanos());
    }
}<|MERGE_RESOLUTION|>--- conflicted
+++ resolved
@@ -1376,11 +1376,7 @@
         return SudoRetrieveThingResponse.of(thingJson, headers);
     }
 
-<<<<<<< HEAD
-    private java.time.Duration orDefaultTimeout(final java.time.Duration duration) {
-=======
     private java.time.Duration orDefaultTimeout(@Nullable final java.time.Duration duration) {
->>>>>>> bae96f2e
         return duration != null ? duration : ThingUpdater.DEFAULT_THINGS_TIMEOUT;
     }
 
