/*
 * Copyright (c) 2017-2018 Bosch Software Innovations GmbH.
 *
 * All rights reserved. This program and the accompanying materials
 * are made available under the terms of the Eclipse Public License v2.0
 * which accompanies this distribution, and is available at
 * https://www.eclipse.org/org/documents/epl-2.0/index.php
 *
 * SPDX-License-Identifier: EPL-2.0
 */
package org.eclipse.ditto.services.thingsearch.updater.actors;

import static org.assertj.core.api.Assertions.assertThat;
import static org.mockito.ArgumentMatchers.anyString;
import static org.mockito.Mockito.verify;
import static org.mockito.Mockito.when;

import java.time.Duration;
import java.time.Instant;
import java.util.Arrays;
import java.util.HashSet;
import java.util.Objects;
import java.util.Set;
import java.util.concurrent.TimeUnit;

import org.eclipse.ditto.model.base.headers.DittoHeaders;
import org.eclipse.ditto.model.base.json.JsonSchemaVersion;
import org.eclipse.ditto.model.base.json.Jsonifiable;
import org.eclipse.ditto.services.base.config.DittoServiceConfigReader;
import org.eclipse.ditto.services.base.config.ServiceConfigReader;
import org.eclipse.ditto.services.models.policies.PolicyReferenceTag;
import org.eclipse.ditto.services.models.policies.PolicyTag;
import org.eclipse.ditto.services.models.streaming.EntityIdWithRevision;
import org.eclipse.ditto.services.models.things.ThingTag;
import org.eclipse.ditto.services.thingsearch.persistence.write.ThingsSearchUpdaterPersistence;
import org.eclipse.ditto.services.utils.akka.streaming.StreamAck;
import org.eclipse.ditto.services.utils.ddata.DistributedDataConfigReader;
import org.eclipse.ditto.services.utils.namespaces.BlockedNamespaces;
import org.eclipse.ditto.signals.base.ShardedMessageEnvelope;
import org.eclipse.ditto.signals.events.policies.PolicyDeleted;
import org.eclipse.ditto.signals.events.policies.PolicyEvent;
import org.eclipse.ditto.signals.events.things.ThingDeleted;
import org.eclipse.ditto.signals.events.things.ThingEvent;
import org.junit.After;
import org.junit.Before;
import org.junit.Test;
import org.junit.runner.RunWith;
import org.mockito.Mock;
import org.mockito.Mockito;
import org.mockito.junit.MockitoJUnitRunner;

import com.typesafe.config.Config;
import com.typesafe.config.ConfigFactory;

import akka.actor.ActorRef;
import akka.actor.ActorSystem;
import akka.cluster.sharding.ShardRegion;
import akka.pattern.CircuitBreaker;
import akka.stream.javadsl.Source;
import akka.testkit.TestProbe;
import akka.testkit.javadsl.TestKit;
import scala.concurrent.duration.FiniteDuration;

/**
 * Test for {@link org.eclipse.ditto.services.thingsearch.updater.actors.ThingsUpdater}.
 */
@RunWith(MockitoJUnitRunner.class)
public final class ThingsUpdaterTest {

    private static final int NUMBER_OF_SHARDS = 3;
    private static final long KNOWN_REVISION = 7L;
    private static final DittoHeaders KNOWN_HEADERS =
            DittoHeaders.newBuilder().schemaVersion(JsonSchemaVersion.V_2).build();
    private static final String KNOWN_THING_ID = "namespace:aThing";
    private static final String KNOWN_POLICY_ID = "namespace:aPolicy";

    @Mock
    private ThingsSearchUpdaterPersistence persistence;

    private ActorSystem actorSystem;
    private TestProbe shardMessageReceiver;
    private ShardRegionFactory shardRegionFactory;
<<<<<<< HEAD
    private Config config;
=======
    private BlockedNamespaces blockedNamespaces;
>>>>>>> 055aa76c

    @Before
    public void setUp() {
        config = ConfigFactory.load("test");
        actorSystem = ActorSystem.create("AkkaTestSystem", config);
        shardMessageReceiver = TestProbe.apply(actorSystem);
        shardRegionFactory = TestUtils.getMockedShardRegionFactory(
                original -> actorSystem.actorOf(TestUtils.getForwarderActorProps(original, shardMessageReceiver.ref())),
                ShardRegionFactory.getInstance(actorSystem)
        );
        // create blocked namespaces cache without role and with the default replicator name
        blockedNamespaces =
                BlockedNamespaces.of(DistributedDataConfigReader.of(actorSystem, "replicator", ""), actorSystem);
    }

    @After
    public void tearDown() {
        if (Objects.nonNull(actorSystem)) {
            TestKit.shutdownActorSystem(actorSystem);
        }
    }

    @Test
    public void thingEventIsForwarded() {
        final ThingEvent event = ThingDeleted.of(KNOWN_THING_ID, KNOWN_REVISION, Instant.now(), KNOWN_HEADERS);
        new TestKit(actorSystem) {{
            final ActorRef underTest = createThingsUpdater();
            underTest.tell(event, getRef());
            expectShardedMessage(shardMessageReceiver, event, event.getId());
        }};
    }

    @Test
    public void policyEventIsForwarded() {
        final PolicyEvent event = PolicyDeleted.of(KNOWN_POLICY_ID, KNOWN_REVISION, Instant.now(), KNOWN_HEADERS);
        final Set<String> thingIds = new HashSet<>(
                Arrays.asList("com.thing:Thing1", "com.thing:Thing2", "com.thing:Thing3"));
        new TestKit(actorSystem) {{
            when(persistence.getThingIdsForPolicy(anyString())).thenReturn(Source.single(thingIds));

            final ActorRef underTest = createThingsUpdater();
            underTest.tell(event, getRef());

            waitUntil().getThingIdsForPolicy(KNOWN_POLICY_ID);
            thingIds.forEach(thingId -> expectShardedMessage(shardMessageReceiver, event, thingId));
        }};
    }

    @Test
    public void thingTagIsForwarded() {
        final EntityIdWithRevision event = ThingTag.of(KNOWN_THING_ID, KNOWN_REVISION);
        new TestKit(actorSystem) {{
            final ActorRef underTest = createThingsUpdater();
            underTest.tell(event, getRef());
            expectShardedMessage(shardMessageReceiver, event, event.getId());
        }};
    }

    @Test
    public void policyReferenceTagIsForwarded() {
        final PolicyReferenceTag message = PolicyReferenceTag.of(KNOWN_THING_ID, PolicyTag.of("a:b", 9L));
        new TestKit(actorSystem) {{
            final ActorRef underTest = createThingsUpdater();
            underTest.tell(message, getRef());
            expectShardedMessage(shardMessageReceiver, message, message.getEntityId());
        }};
    }

    @Test
    public void shardRegionStateIsForwarded() {
        final ShardRegion.GetShardRegionState$ shardRegionState = ShardRegion.getShardRegionStateInstance();
        new TestKit(actorSystem) {{
            final ActorRef underTest = createThingsUpdater();
            underTest.tell(shardRegionState, getRef());
            shardMessageReceiver.expectMsg(shardRegionState);
        }};
    }

    @Test
    public void blockAndAcknowledgeMessagesByNamespace() throws Exception {
        final PolicyEvent notBlockedPolicyEvent =
                PolicyDeleted.of("not.blocked:policy", 8L, Instant.now(), KNOWN_HEADERS);
        final PolicyEvent blockedPolicyEvent =
                PolicyDeleted.of("blocked:policy", 9L, Instant.now(), KNOWN_HEADERS);
        final Set<String> thingIds = new HashSet<>(Arrays.asList("not.blocked:thing", "blocked:thing1"));
        final ThingEvent thingEvent = ThingDeleted.of("blocked:thing2", 10L, KNOWN_HEADERS);
        final ThingTag thingTag = ThingTag.of("blocked:thing3", 11L);
        final PolicyReferenceTag refTag = PolicyReferenceTag.of("blocked:thing4", PolicyTag.of(KNOWN_POLICY_ID, 12L));

        blockedNamespaces.add("blocked").toCompletableFuture().get();

        new TestKit(actorSystem) {{
            when(persistence.getThingIdsForPolicy(anyString())).thenReturn(Source.single(thingIds));

            final ActorRef underTest = createThingsUpdater();

            // events blocked silently
            underTest.tell(thingEvent, getRef());
            underTest.tell(blockedPolicyEvent, getRef());

            // policy event only forwarded to not.blocked:thing1
            underTest.tell(notBlockedPolicyEvent, getRef());
            expectShardedMessage(shardMessageReceiver, notBlockedPolicyEvent, "not.blocked:thing");

            // thing tag blocked with acknowledgement
            underTest.tell(thingTag, getRef());
            expectMsg(StreamAck.success(thingTag.asIdentifierString()));

            // policy tag blocked with acknowledgement
            underTest.tell(refTag, getRef());
            expectMsg(StreamAck.success(refTag.asIdentifierString()));

            // check that blocked messages are not forwarded to shard region
            shardMessageReceiver.expectNoMessage(FiniteDuration.create(1L, TimeUnit.SECONDS));
        }};
    }

    private static void expectShardedMessage(final TestProbe probe, final Jsonifiable event, final String id) {
        final ShardedMessageEnvelope envelope = probe.expectMsgClass(ShardedMessageEnvelope.class);

        assertThat(envelope.getMessage()).isEqualTo(event.toJson());
        assertThat(envelope.getId()).isEqualTo(id);
    }

    private ActorRef createThingsUpdater() {
        final CircuitBreaker circuitBreaker =
                new CircuitBreaker(actorSystem.dispatcher(),
                        actorSystem.scheduler(),
                        5,
                        scala.concurrent.duration.Duration.create(30, "s"),
                        scala.concurrent.duration.Duration.create(1, "min"));
        final boolean eventProcessingActive = true;
        final Duration activityCheckInterval = Duration.ofSeconds(30L);
        final ServiceConfigReader configReader = DittoServiceConfigReader.from("things-search")
                .apply(config);
        return actorSystem.actorOf(ThingsUpdater.props(
                configReader, NUMBER_OF_SHARDS,
                shardRegionFactory,
                persistence,
                circuitBreaker,
                eventProcessingActive,
                activityCheckInterval,
                Integer.MAX_VALUE,
                blockedNamespaces));
    }

    private ThingsSearchUpdaterPersistence waitUntil() {
        return verify(persistence, Mockito.timeout(2000L));
    }

}<|MERGE_RESOLUTION|>--- conflicted
+++ resolved
@@ -80,11 +80,8 @@
     private ActorSystem actorSystem;
     private TestProbe shardMessageReceiver;
     private ShardRegionFactory shardRegionFactory;
-<<<<<<< HEAD
     private Config config;
-=======
     private BlockedNamespaces blockedNamespaces;
->>>>>>> 055aa76c
 
     @Before
     public void setUp() {
