/*
 * Copyright (c) 2017 Contributors to the Eclipse Foundation
 *
 * See the NOTICE file(s) distributed with this work for additional
 * information regarding copyright ownership.
 *
 * This program and the accompanying materials are made available under the
 * terms of the Eclipse Public License 2.0 which is available at
 * http://www.eclipse.org/legal/epl-2.0
 *
 * SPDX-License-Identifier: EPL-2.0
 */
package org.eclipse.ditto.services.thingsearch.updater.actors;

import java.time.Duration;

<<<<<<< HEAD
import javax.annotation.Nullable;

import org.eclipse.ditto.services.thingsearch.common.util.RootSupervisorStrategyFactory;
import org.eclipse.ditto.services.thingsearch.persistence.PersistenceConstants;
import org.eclipse.ditto.services.thingsearch.persistence.write.ThingsSearchUpdaterPersistence;
import org.eclipse.ditto.services.thingsearch.persistence.write.impl.MongoEventToPersistenceStrategyFactory;
import org.eclipse.ditto.services.thingsearch.persistence.write.impl.MongoThingsSearchUpdaterPersistence;
import org.eclipse.ditto.services.thingsearch.updater.config.DeletionConfig;
import org.eclipse.ditto.services.thingsearch.updater.config.UpdaterConfig;
import org.eclipse.ditto.services.utils.akka.streaming.SyncConfig;
=======
import org.eclipse.ditto.services.base.config.ServiceConfigReader;
import org.eclipse.ditto.services.utils.akka.streaming.StreamConsumerSettings;
>>>>>>> 8591cf26
import org.eclipse.ditto.services.utils.akka.streaming.TimestampPersistence;
import org.eclipse.ditto.services.utils.cluster.ClusterUtil;
import org.eclipse.ditto.services.utils.cluster.config.ClusterConfig;
import org.eclipse.ditto.services.utils.namespaces.BlockedNamespaces;
import org.eclipse.ditto.services.utils.persistence.mongo.DittoMongoClient;
import org.eclipse.ditto.services.utils.persistence.mongo.MongoClientWrapper;
import org.eclipse.ditto.services.utils.persistence.mongo.config.IndexInitializationConfig;
import org.eclipse.ditto.services.utils.persistence.mongo.config.MongoDbConfig;
import org.eclipse.ditto.services.utils.persistence.mongo.monitoring.KamonCommandListener;
import org.eclipse.ditto.services.utils.persistence.mongo.monitoring.KamonConnectionPoolListener;
import org.eclipse.ditto.signals.commands.devops.RetrieveStatisticsDetails;

import com.mongodb.event.CommandListener;
import com.mongodb.event.ConnectionPoolListener;
<<<<<<< HEAD
=======
import com.mongodb.reactivestreams.client.MongoDatabase;
import com.typesafe.config.Config;
>>>>>>> 8591cf26

import akka.actor.AbstractActor;
import akka.actor.ActorRef;
import akka.actor.ActorSystem;
import akka.actor.Props;
import akka.actor.Status;
import akka.actor.SupervisorStrategy;
import akka.cluster.pubsub.DistributedPubSubMediator;
import akka.event.Logging;
import akka.event.LoggingAdapter;
import akka.japi.Creator;
import akka.japi.pf.ReceiveBuilder;
import akka.stream.ActorMaterializer;
import akka.stream.KillSwitch;

import org.eclipse.ditto.services.thingsearch.common.util.ConfigKeys;
import org.eclipse.ditto.services.thingsearch.common.util.RootSupervisorStrategyFactory;
import org.eclipse.ditto.services.thingsearch.persistence.write.ThingsSearchUpdaterPersistence;
import org.eclipse.ditto.services.thingsearch.persistence.write.impl.MongoThingsSearchUpdaterPersistence;
import org.eclipse.ditto.services.thingsearch.persistence.write.streaming.ChangeQueueActor;
import org.eclipse.ditto.services.thingsearch.persistence.write.streaming.SearchUpdaterStream;

/**
 * Our "Parent" Actor which takes care of supervision of all other Actors in our system.
 * Child of {@code SearchRootActor}.
 */
public final class SearchUpdaterRootActor extends AbstractActor {

    /**
     * The name of this Actor in the ActorSystem.
     */
    public static final String ACTOR_NAME = "searchUpdaterRoot";

    static final String CLUSTER_ROLE = "things-search";

    private static final String KAMON_METRICS_PREFIX = "updater";

    private static final String SEARCH_ROLE = "things-search";

    private final LoggingAdapter log = Logging.getLogger(getContext().system(), this);

    private final SupervisorStrategy supervisorStrategy = RootSupervisorStrategyFactory.createStrategy(log);

    private final KillSwitch updaterStreamKillSwitch;
    private final ActorRef thingsUpdaterActor;
    private final DittoMongoClient dittoMongoClient;

    private SearchUpdaterRootActor(final ClusterConfig clusterConfig,
            final MongoDbConfig mongoDbConfig,
            final IndexInitializationConfig indexInitializationConfig,
            final UpdaterConfig updaterConfig,
            final DeletionConfig deletionConfig,
            final ActorRef pubSubMediator,
            final ActorMaterializer materializer,
            final TimestampPersistence thingsSyncPersistence,
            final TimestampPersistence policiesSyncPersistence) {

        final int numberOfShards = clusterConfig.getNumberOfShards();

        final ActorSystem actorSystem = getContext().getSystem();
        final ShardRegionFactory shardRegionFactory = ShardRegionFactory.getInstance(actorSystem);
        final BlockedNamespaces blockedNamespaces = BlockedNamespaces.of(actorSystem);

<<<<<<< HEAD
        mongoClient = MongoClientWrapper.getBuilder(mongoDbConfig)
                .addCommandListener(getCommandListenerOrNull(mongoDbConfig.getMonitoringConfig()))
                .addConnectionPoolListener(getConnectionPoolListenerOrNull(mongoDbConfig.getMonitoringConfig()))
                .build();

        final ThingsSearchUpdaterPersistence searchUpdaterPersistence =
                initializeThingsSearchUpdaterPersistence(mongoClient, materializer, indexInitializationConfig);

        final MongoDbConfig.CircuitBreakerConfig circuitBreakerConfig = mongoDbConfig.getCircuitBreakerConfig();
        final MongoDbConfig.CircuitBreakerConfig.TimeoutConfig timeoutConfig = circuitBreakerConfig.getTimeoutConfig();
        final CircuitBreaker circuitBreaker = new CircuitBreaker(getContext().dispatcher(), actorSystem.scheduler(),
                circuitBreakerConfig.getMaxFailures(), timeoutConfig.getCall(), timeoutConfig.getReset());
        circuitBreaker.onOpen(() -> log.warning(
                "The circuit breaker for this search updater instance is open which means that all ThingUpdaters" +
                        " won't process any messages until the circuit breaker is closed again"));
        circuitBreaker.onClose(() -> log.info(
                "The circuit breaker for this search updater instance is closed again. Therefore all ThingUpdaters" +
                        " process events again"));
=======
        dittoMongoClient = startMongoClientWrapper(getContext());


        final ActorRef changeQueueActor = getContext().actorOf(ChangeQueueActor.props(), ChangeQueueActor.ACTOR_NAME);
        updaterStreamKillSwitch =
                startSearchUpdaterStream(actorSystem, shardRegionFactory, numberOfShards, changeQueueActor,
                        dittoMongoClient.getDefaultDatabase(), blockedNamespaces);

        final ThingsSearchUpdaterPersistence searchUpdaterPersistence =
                MongoThingsSearchUpdaterPersistence.of(dittoMongoClient.getDefaultDatabase());
>>>>>>> 8591cf26

        pubSubMediator.tell(new DistributedPubSubMediator.Put(getSelf()), getSelf());

        final boolean eventProcessingActive = updaterConfig.isEventProcessingActive();
        if (!eventProcessingActive) {
            log.warning("Event processing is disabled!");
        }

<<<<<<< HEAD
        final Duration thingUpdaterActivityCheckInterval = updaterConfig.getActivityCheckInterval();
        final ShardRegionFactory shardRegionFactory = ShardRegionFactory.getInstance(actorSystem);
        final int maxBulkSize = updaterConfig.getMaxBulkSize();

        final BlockedNamespaces blockedNamespaces = BlockedNamespaces.of(actorSystem);
        thingsUpdaterActor = startChildActor(
                ThingsUpdater.props(numberOfShards, shardRegionFactory, searchUpdaterPersistence, circuitBreaker,
                        eventProcessingActive, thingUpdaterActivityCheckInterval, maxBulkSize, blockedNamespaces));
=======
        final Duration thingUpdaterMaxIdleTime =
                config.getDuration(ConfigKeys.THING_UPDATER_MAX_IDLE_TIME);

        final Props thingUpdaterProps =
                ThingUpdater.props(pubSubMediator, changeQueueActor, thingUpdaterMaxIdleTime);
>>>>>>> 8591cf26

        final ActorRef updaterShardRegion =
                shardRegionFactory.getSearchUpdaterShardRegion(numberOfShards, thingUpdaterProps, CLUSTER_ROLE);

        final Props thingsUpdaterProps =
                ThingsUpdater.props(pubSubMediator, updaterShardRegion, eventProcessingActive, blockedNamespaces);

        thingsUpdaterActor = getContext().actorOf(thingsUpdaterProps, ThingsUpdater.ACTOR_NAME);

        // start policy event forwarder as cluster singleton
        final Props policyEventForwarderProps =
                PolicyEventForwarder.props(pubSubMediator, thingsUpdaterActor, blockedNamespaces,
                        searchUpdaterPersistence);
        startClusterSingletonActor(PolicyEventForwarder.ACTOR_NAME, policyEventForwarderProps);

        // start manual updater as cluster singleton
        final Props manualUpdaterProps = ManualUpdater.props(dittoMongoClient.getDefaultDatabase(), thingsUpdaterActor);
        startClusterSingletonActor(ManualUpdater.ACTOR_NAME, manualUpdaterProps);

        // TODO: refactor config.
        // start namespace ops actor as cluster singleton
        if (config.getBoolean("ditto.things-search.delete.namespace")) {
            startClusterSingletonActor(ThingsSearchNamespaceOpsActor.ACTOR_NAME,
                    ThingsSearchNamespaceOpsActor.props(pubSubMediator, searchUpdaterPersistence));
        }

        startThingsStreamSupervisor(updaterConfig.getThingsSyncConfig(), pubSubMediator, materializer,
                thingsSyncPersistence);

        startPoliciesStreamsSupervisor(updaterConfig.getPoliciesSyncConfig(), pubSubMediator, materializer,
                policiesSyncPersistence, searchUpdaterPersistence);

        if (deletionConfig.isEnabled()) {
            startClusterSingletonActor(ThingsSearchIndexDeletionActor.ACTOR_NAME, ThingsSearchIndexDeletionActor.props(
                    mongoClient.getCollection(PersistenceConstants.THINGS_COLLECTION_NAME),
                    deletionConfig.getDeletionAge(), deletionConfig.getRunInterval(),
                    deletionConfig.getFirstIntervalHour()));
        } else {
            log.warning("Deletion of marked as deleted things from search index is not enabled!");
        }
    }

    private void startThingsStreamSupervisor(final SyncConfig thingsSyncConfig,
            final ActorRef pubSubMediator,
            final ActorMaterializer materializer,
            final TimestampPersistence thingsSyncPersistence) {

        if (thingsSyncConfig.isEnabled()) {
            startClusterSingletonActor(ThingsStreamSupervisorCreator.ACTOR_NAME,
                    ThingsStreamSupervisorCreator.props(thingsUpdaterActor, pubSubMediator, thingsSyncPersistence,
                            materializer, thingsSyncConfig));
        } else {
            log.warning("Things synchronization is not active!");
        }
    }

    private void startPoliciesStreamsSupervisor(final SyncConfig policiesSyncConfig,
            final ActorRef pubSubMediator,
            final ActorMaterializer materializer,
            final TimestampPersistence policiesSyncPersistence,
            final ThingsSearchUpdaterPersistence searchUpdaterPersistence) {

        if (policiesSyncConfig.isEnabled()) {
            startClusterSingletonActor(PoliciesStreamSupervisorCreator.ACTOR_NAME,
                    PoliciesStreamSupervisorCreator.props(thingsUpdaterActor, pubSubMediator, policiesSyncPersistence,
                            materializer, policiesSyncConfig, searchUpdaterPersistence));
        } else {
            log.warning("Policies synchronization is not active!");
        }
<<<<<<< HEAD
    }

    @Nullable
    private static CommandListener getCommandListenerOrNull(final MongoDbConfig.MonitoringConfig monitoringConfig) {
        return monitoringConfig.isCommandsEnabled() ? new KamonCommandListener(KAMON_METRICS_PREFIX) : null;
    }

    @Nullable
    private static ConnectionPoolListener getConnectionPoolListenerOrNull(
            final MongoDbConfig.MonitoringConfig monitoringConfig) {

        return monitoringConfig.isConnectionPoolEnabled()
                ? new KamonConnectionPoolListener(KAMON_METRICS_PREFIX)
                : null;
    }

    private ThingsSearchUpdaterPersistence initializeThingsSearchUpdaterPersistence(final DittoMongoClient mongoClient,
            final ActorMaterializer materializer, final IndexInitializationConfig indexInitializationConfig) {

        final ThingsSearchUpdaterPersistence searchUpdaterPersistence =
                new MongoThingsSearchUpdaterPersistence(mongoClient, log,
                        MongoEventToPersistenceStrategyFactory.getInstance(), materializer);

        if (indexInitializationConfig.isIndexInitializationConfigEnabled()) {
            searchUpdaterPersistence.initializeIndices();
        } else {
            log.info("Skipping IndexInitializer because it is disabled.");
        }

        return searchUpdaterPersistence;
=======
>>>>>>> 8591cf26
    }

    /**
     * Creates Akka configuration object Props for this SearchUpdaterRootActor.
     *
     * @param clusterConfig the cluster configuration settings of this service.
     * @param mongoDbConfig the MongoDB configuration settings of this service.
     * @param updaterConfig the updater configuration settings of this service.
     * @param deletionConfig the configuration settings for the physical deletion of thing entities that are marked as
     * {@code "__deleted"}..
     * @param pubSubMediator the PubSub mediator Actor.
     * @param materializer actor materializer to create stream actors.
     * @param thingsSyncPersistence persistence for background synchronization of things.
     * @param policiesSyncPersistence persistence for background synchronization of policies.
     * @return a Props object to create this actor.
     */
    public static Props props(final ClusterConfig clusterConfig,
            final MongoDbConfig mongoDbConfig,
            final IndexInitializationConfig indexInitializationConfig,
            final UpdaterConfig updaterConfig,
            final DeletionConfig deletionConfig,
            final ActorRef pubSubMediator,
            final ActorMaterializer materializer,
            final TimestampPersistence thingsSyncPersistence,
            final TimestampPersistence policiesSyncPersistence) {

        return Props.create(SearchUpdaterRootActor.class, new Creator<SearchUpdaterRootActor>() {
            private static final long serialVersionUID = 1L;

            @Override
            public SearchUpdaterRootActor create() {
                return new SearchUpdaterRootActor(clusterConfig, mongoDbConfig, indexInitializationConfig,
                        updaterConfig, deletionConfig, pubSubMediator, materializer, thingsSyncPersistence,
                        policiesSyncPersistence);
            }
        });
    }

    @Override
    public void postStop() throws Exception {
        updaterStreamKillSwitch.shutdown();
        dittoMongoClient.close();
        super.postStop();
    }

    @Override
    public Receive createReceive() {
        return ReceiveBuilder.create()
                .match(RetrieveStatisticsDetails.class, cmd -> thingsUpdaterActor.forward(cmd, getContext()))
                .match(Status.Failure.class, f -> log.error(f.cause(), "Got failure: {}", f))
                .matchAny(m -> {
                    log.warning("Unknown message: {}", m);
                    unhandled(m);
                })
                .build();
    }

    @Override
    public SupervisorStrategy supervisorStrategy() {
        return supervisorStrategy;
    }

<<<<<<< HEAD
    private ActorRef startChildActor(final Props props) {
        log.info("Starting child actor <{}>.", ThingsUpdater.ACTOR_NAME);
        return getContext().actorOf(props, ThingsUpdater.ACTOR_NAME);
    }

=======
>>>>>>> 8591cf26
    private void startClusterSingletonActor(final String actorName, final Props props) {
        ClusterUtil.startSingleton(getContext(), SEARCH_ROLE, actorName, props);
    }

    private KillSwitch startSearchUpdaterStream(
            final ActorSystem actorSystem,
            final ShardRegionFactory shardRegionFactory,
            final int numberOfShards,
            final ActorRef changeQueueActor,
            final MongoDatabase mongoDatabase,
            final BlockedNamespaces blockedNamespaces) {

        final ActorRef thingsShard = shardRegionFactory.getThingsShardRegion(numberOfShards);
        final ActorRef policiesShard = shardRegionFactory.getPoliciesShardRegion(numberOfShards);

        final SearchUpdaterStream searchUpdaterStream =
                SearchUpdaterStream.of(actorSystem, thingsShard, policiesShard, changeQueueActor, mongoDatabase,
                        blockedNamespaces);

        return searchUpdaterStream.start(getContext());
    }

    /**
     * Start a Mongo client wrapper in an actor. The actor should close the client when it stops.
     *
     * @param context the context of the actor calling this method.
     * @return a new MongoClientWrapper.
     */
    static DittoMongoClient startMongoClientWrapper(final ActorContext context) {

        final ActorSystem actorSystem = context.getSystem();

        final Config config = actorSystem.settings().config();

        final CommandListener kamonCommandListener = config.getBoolean(ConfigKeys.MONITORING_COMMANDS_ENABLED) ?
                new KamonCommandListener(KAMON_METRICS_PREFIX) : null;
        final ConnectionPoolListener kamonConnectionPoolListener =
                config.getBoolean(ConfigKeys.MONITORING_CONNECTION_POOL_ENABLED) ?
                        new KamonConnectionPoolListener(KAMON_METRICS_PREFIX) : null;

        return MongoClientWrapper.getBuilder(MongoConfig.of(config))
                .addCommandListener(kamonCommandListener)
                .addConnectionPoolListener(kamonConnectionPoolListener)
                .build();
    }
}<|MERGE_RESOLUTION|>--- conflicted
+++ resolved
@@ -14,21 +14,15 @@
 
 import java.time.Duration;
 
-<<<<<<< HEAD
 import javax.annotation.Nullable;
 
 import org.eclipse.ditto.services.thingsearch.common.util.RootSupervisorStrategyFactory;
 import org.eclipse.ditto.services.thingsearch.persistence.PersistenceConstants;
 import org.eclipse.ditto.services.thingsearch.persistence.write.ThingsSearchUpdaterPersistence;
-import org.eclipse.ditto.services.thingsearch.persistence.write.impl.MongoEventToPersistenceStrategyFactory;
 import org.eclipse.ditto.services.thingsearch.persistence.write.impl.MongoThingsSearchUpdaterPersistence;
 import org.eclipse.ditto.services.thingsearch.updater.config.DeletionConfig;
 import org.eclipse.ditto.services.thingsearch.updater.config.UpdaterConfig;
 import org.eclipse.ditto.services.utils.akka.streaming.SyncConfig;
-=======
-import org.eclipse.ditto.services.base.config.ServiceConfigReader;
-import org.eclipse.ditto.services.utils.akka.streaming.StreamConsumerSettings;
->>>>>>> 8591cf26
 import org.eclipse.ditto.services.utils.akka.streaming.TimestampPersistence;
 import org.eclipse.ditto.services.utils.cluster.ClusterUtil;
 import org.eclipse.ditto.services.utils.cluster.config.ClusterConfig;
@@ -43,11 +37,7 @@
 
 import com.mongodb.event.CommandListener;
 import com.mongodb.event.ConnectionPoolListener;
-<<<<<<< HEAD
-=======
 import com.mongodb.reactivestreams.client.MongoDatabase;
-import com.typesafe.config.Config;
->>>>>>> 8591cf26
 
 import akka.actor.AbstractActor;
 import akka.actor.ActorRef;
@@ -63,7 +53,6 @@
 import akka.stream.ActorMaterializer;
 import akka.stream.KillSwitch;
 
-import org.eclipse.ditto.services.thingsearch.common.util.ConfigKeys;
 import org.eclipse.ditto.services.thingsearch.common.util.RootSupervisorStrategyFactory;
 import org.eclipse.ditto.services.thingsearch.persistence.write.ThingsSearchUpdaterPersistence;
 import org.eclipse.ditto.services.thingsearch.persistence.write.impl.MongoThingsSearchUpdaterPersistence;
@@ -108,32 +97,14 @@
         final int numberOfShards = clusterConfig.getNumberOfShards();
 
         final ActorSystem actorSystem = getContext().getSystem();
-        final ShardRegionFactory shardRegionFactory = ShardRegionFactory.getInstance(actorSystem);
-        final BlockedNamespaces blockedNamespaces = BlockedNamespaces.of(actorSystem);
-
-<<<<<<< HEAD
-        mongoClient = MongoClientWrapper.getBuilder(mongoDbConfig)
+
+        dittoMongoClient = MongoClientWrapper.getBuilder(mongoDbConfig)
                 .addCommandListener(getCommandListenerOrNull(mongoDbConfig.getMonitoringConfig()))
                 .addConnectionPoolListener(getConnectionPoolListenerOrNull(mongoDbConfig.getMonitoringConfig()))
                 .build();
 
-        final ThingsSearchUpdaterPersistence searchUpdaterPersistence =
-                initializeThingsSearchUpdaterPersistence(mongoClient, materializer, indexInitializationConfig);
-
-        final MongoDbConfig.CircuitBreakerConfig circuitBreakerConfig = mongoDbConfig.getCircuitBreakerConfig();
-        final MongoDbConfig.CircuitBreakerConfig.TimeoutConfig timeoutConfig = circuitBreakerConfig.getTimeoutConfig();
-        final CircuitBreaker circuitBreaker = new CircuitBreaker(getContext().dispatcher(), actorSystem.scheduler(),
-                circuitBreakerConfig.getMaxFailures(), timeoutConfig.getCall(), timeoutConfig.getReset());
-        circuitBreaker.onOpen(() -> log.warning(
-                "The circuit breaker for this search updater instance is open which means that all ThingUpdaters" +
-                        " won't process any messages until the circuit breaker is closed again"));
-        circuitBreaker.onClose(() -> log.info(
-                "The circuit breaker for this search updater instance is closed again. Therefore all ThingUpdaters" +
-                        " process events again"));
-=======
-        dittoMongoClient = startMongoClientWrapper(getContext());
-
-
+        final ShardRegionFactory shardRegionFactory = ShardRegionFactory.getInstance(actorSystem);
+        final BlockedNamespaces blockedNamespaces = BlockedNamespaces.of(actorSystem);
         final ActorRef changeQueueActor = getContext().actorOf(ChangeQueueActor.props(), ChangeQueueActor.ACTOR_NAME);
         updaterStreamKillSwitch =
                 startSearchUpdaterStream(actorSystem, shardRegionFactory, numberOfShards, changeQueueActor,
@@ -141,7 +112,6 @@
 
         final ThingsSearchUpdaterPersistence searchUpdaterPersistence =
                 MongoThingsSearchUpdaterPersistence.of(dittoMongoClient.getDefaultDatabase());
->>>>>>> 8591cf26
 
         pubSubMediator.tell(new DistributedPubSubMediator.Put(getSelf()), getSelf());
 
@@ -150,22 +120,10 @@
             log.warning("Event processing is disabled!");
         }
 
-<<<<<<< HEAD
-        final Duration thingUpdaterActivityCheckInterval = updaterConfig.getActivityCheckInterval();
-        final ShardRegionFactory shardRegionFactory = ShardRegionFactory.getInstance(actorSystem);
-        final int maxBulkSize = updaterConfig.getMaxBulkSize();
-
-        final BlockedNamespaces blockedNamespaces = BlockedNamespaces.of(actorSystem);
-        thingsUpdaterActor = startChildActor(
-                ThingsUpdater.props(numberOfShards, shardRegionFactory, searchUpdaterPersistence, circuitBreaker,
-                        eventProcessingActive, thingUpdaterActivityCheckInterval, maxBulkSize, blockedNamespaces));
-=======
-        final Duration thingUpdaterMaxIdleTime =
-                config.getDuration(ConfigKeys.THING_UPDATER_MAX_IDLE_TIME);
+        final Duration thingUpdaterMaxIdleTime = updaterConfig.getMaxIdleTime();
 
         final Props thingUpdaterProps =
                 ThingUpdater.props(pubSubMediator, changeQueueActor, thingUpdaterMaxIdleTime);
->>>>>>> 8591cf26
 
         final ActorRef updaterShardRegion =
                 shardRegionFactory.getSearchUpdaterShardRegion(numberOfShards, thingUpdaterProps, CLUSTER_ROLE);
@@ -200,7 +158,7 @@
 
         if (deletionConfig.isEnabled()) {
             startClusterSingletonActor(ThingsSearchIndexDeletionActor.ACTOR_NAME, ThingsSearchIndexDeletionActor.props(
-                    mongoClient.getCollection(PersistenceConstants.THINGS_COLLECTION_NAME),
+                    dittoMongoClient.getCollection(PersistenceConstants.THINGS_COLLECTION_NAME),
                     deletionConfig.getDeletionAge(), deletionConfig.getRunInterval(),
                     deletionConfig.getFirstIntervalHour()));
         } else {
@@ -235,7 +193,6 @@
         } else {
             log.warning("Policies synchronization is not active!");
         }
-<<<<<<< HEAD
     }
 
     @Nullable
@@ -266,8 +223,6 @@
         }
 
         return searchUpdaterPersistence;
-=======
->>>>>>> 8591cf26
     }
 
     /**
@@ -330,20 +285,11 @@
         return supervisorStrategy;
     }
 
-<<<<<<< HEAD
-    private ActorRef startChildActor(final Props props) {
-        log.info("Starting child actor <{}>.", ThingsUpdater.ACTOR_NAME);
-        return getContext().actorOf(props, ThingsUpdater.ACTOR_NAME);
-    }
-
-=======
->>>>>>> 8591cf26
     private void startClusterSingletonActor(final String actorName, final Props props) {
         ClusterUtil.startSingleton(getContext(), SEARCH_ROLE, actorName, props);
     }
 
-    private KillSwitch startSearchUpdaterStream(
-            final ActorSystem actorSystem,
+    private KillSwitch startSearchUpdaterStream(final ActorSystem actorSystem,
             final ShardRegionFactory shardRegionFactory,
             final int numberOfShards,
             final ActorRef changeQueueActor,
@@ -360,27 +306,4 @@
         return searchUpdaterStream.start(getContext());
     }
 
-    /**
-     * Start a Mongo client wrapper in an actor. The actor should close the client when it stops.
-     *
-     * @param context the context of the actor calling this method.
-     * @return a new MongoClientWrapper.
-     */
-    static DittoMongoClient startMongoClientWrapper(final ActorContext context) {
-
-        final ActorSystem actorSystem = context.getSystem();
-
-        final Config config = actorSystem.settings().config();
-
-        final CommandListener kamonCommandListener = config.getBoolean(ConfigKeys.MONITORING_COMMANDS_ENABLED) ?
-                new KamonCommandListener(KAMON_METRICS_PREFIX) : null;
-        final ConnectionPoolListener kamonConnectionPoolListener =
-                config.getBoolean(ConfigKeys.MONITORING_CONNECTION_POOL_ENABLED) ?
-                        new KamonConnectionPoolListener(KAMON_METRICS_PREFIX) : null;
-
-        return MongoClientWrapper.getBuilder(MongoConfig.of(config))
-                .addCommandListener(kamonCommandListener)
-                .addConnectionPoolListener(kamonConnectionPoolListener)
-                .build();
-    }
 }