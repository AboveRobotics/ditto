/*
 * Copyright (c) 2017 Bosch Software Innovations GmbH.
 *
 * All rights reserved. This program and the accompanying materials
 * are made available under the terms of the Eclipse Public License v2.0
 * which accompanies this distribution, and is available at
 * https://www.eclipse.org/org/documents/epl-2.0/index.php
 *
 * Contributors:
 *    Bosch Software Innovations GmbH - initial contribution
 */
package org.eclipse.ditto.services.thingsearch.updater.actors;

import java.io.UnsupportedEncodingException;
import java.net.URLDecoder;
import java.nio.charset.Charset;
import java.nio.charset.StandardCharsets;
import java.text.MessageFormat;
import java.time.temporal.ChronoUnit;
import java.util.ArrayList;
import java.util.Collections;
import java.util.List;
import java.util.NoSuchElementException;
import java.util.Objects;
import java.util.Optional;
import java.util.UUID;
import java.util.concurrent.CompletableFuture;
import java.util.concurrent.CompletionStage;
import java.util.concurrent.TimeUnit;
import java.util.function.Predicate;

import org.eclipse.ditto.json.JsonField;
import org.eclipse.ditto.json.JsonObject;
import org.eclipse.ditto.model.base.exceptions.DittoRuntimeException;
import org.eclipse.ditto.model.base.headers.DittoHeaders;
import org.eclipse.ditto.model.base.json.FieldType;
import org.eclipse.ditto.model.base.json.JsonSchemaVersion;
import org.eclipse.ditto.model.enforcers.Enforcer;
import org.eclipse.ditto.model.policies.Policy;
import org.eclipse.ditto.model.policies.PolicyRevision;
import org.eclipse.ditto.model.enforcers.PolicyEnforcers;
import org.eclipse.ditto.model.things.Thing;
import org.eclipse.ditto.model.things.ThingRevision;
import org.eclipse.ditto.services.models.policies.PolicyReferenceTag;
import org.eclipse.ditto.services.models.policies.commands.sudo.SudoRetrievePolicy;
import org.eclipse.ditto.services.models.policies.commands.sudo.SudoRetrievePolicyResponse;
import org.eclipse.ditto.services.models.streaming.IdentifiableStreamingMessage;
import org.eclipse.ditto.services.models.things.ThingTag;
import org.eclipse.ditto.services.models.things.commands.sudo.SudoRetrieveThing;
import org.eclipse.ditto.services.models.things.commands.sudo.SudoRetrieveThingResponse;
import org.eclipse.ditto.services.thingsearch.persistence.write.EventToPersistenceStrategyFactory;
import org.eclipse.ditto.services.thingsearch.persistence.write.ThingMetadata;
import org.eclipse.ditto.services.thingsearch.persistence.write.ThingsSearchUpdaterPersistence;
import org.eclipse.ditto.services.utils.akka.LogUtil;
import org.eclipse.ditto.services.utils.akka.streaming.StreamAck;
import org.eclipse.ditto.signals.base.ShardedMessageEnvelope;
import org.eclipse.ditto.signals.commands.base.ErrorResponse;
import org.eclipse.ditto.signals.commands.policies.PolicyErrorResponse;
import org.eclipse.ditto.signals.commands.policies.exceptions.PolicyNotAccessibleException;
import org.eclipse.ditto.signals.commands.things.ThingErrorResponse;
import org.eclipse.ditto.signals.commands.things.exceptions.ThingNotAccessibleException;
import org.eclipse.ditto.signals.events.policies.PolicyEvent;
import org.eclipse.ditto.signals.events.things.PolicyIdCreated;
import org.eclipse.ditto.signals.events.things.PolicyIdModified;
import org.eclipse.ditto.signals.events.things.ThingCreated;
import org.eclipse.ditto.signals.events.things.ThingEvent;
import org.eclipse.ditto.signals.events.things.ThingModified;

import akka.NotUsed;
import akka.actor.ActorRef;
import akka.actor.ActorSystem;
import akka.actor.Cancellable;
import akka.actor.PoisonPill;
import akka.actor.Props;
import akka.actor.Scheduler;
import akka.dispatch.DequeBasedMessageQueueSemantics;
import akka.dispatch.RequiresMessageQueue;
import akka.event.DiagnosticLoggingAdapter;
import akka.event.Logging;
import akka.japi.Creator;
import akka.japi.pf.FI;
import akka.japi.pf.ReceiveBuilder;
import akka.pattern.AskTimeoutException;
import akka.pattern.CircuitBreaker;
import akka.stream.ActorMaterializer;
import akka.stream.Materializer;
import akka.stream.javadsl.Flow;
import akka.stream.javadsl.Sink;
import kamon.Kamon;
import kamon.trace.TraceContext;
import scala.concurrent.ExecutionContextExecutor;
import scala.concurrent.duration.Duration;
import scala.concurrent.duration.FiniteDuration;

/**
 * This Actor initiates persistence updates related to 1 thing. It has 2 main state transition cycles: event processing
 * and synchronization. Methods are grouped into the sections {@code EVENT PROCESSING}, {@code SYNCHRONIZATION} and
 * {@code HELPERS}. Either cycle interacts with the persistence through its own methods: {@code executeWrites} for event
 * processing, {@code updateThing} and {@code updatePolicy} for synchronization.
 */
final class ThingUpdater extends AbstractActorWithDiscardOldStash
        implements RequiresMessageQueue<DequeBasedMessageQueueSemantics> {

    /**
     * Placeholder for the revision number of an unknown entity; smaller than all revision numbers used by Akka.
     */
    private static final long UNKNOWN_REVISION = 0L;

    /**
     * How long to wait for things and policies by default.
     */
    static final java.time.Duration DEFAULT_THINGS_TIMEOUT = java.time.Duration.of(20, ChronoUnit.SECONDS);

    /**
     * (Effectively) Unlimited max bulk size.
     */
    static final int UNLIMITED_MAX_BULK_SIZE = Integer.MAX_VALUE;
    /**
     * Max attempts when trying to sync a thing.
     */
    private static final int MAX_SYNC_ATTEMPTS = 3;

    /**
     * Sync session ID for sync-like behavior not triggered during any synchronization session
     */
    private static final String NO_SYNC_SESSION_ID = "<no-sync-session-id>";

    private static final String TRACE_THING_MODIFIED = "thing.modified";
    private static final String TRACE_THING_BULK_UPDATE = "thing.bulkUpdate";
    private static final String COUNT_THING_BULK_UPDATE = "thing.bulkUpdate.count";
    private static final String TRACE_THING_DELETE = "thing.delete";
    private static final String TRACE_POLICY_UPDATE = "policy.update";

    private final DiagnosticLoggingAdapter log = Logging.apply(this);

    // configuration
    private final int maxBulkSize;
    private final String thingId;
    private final FiniteDuration thingsTimeout;
    private final ActorRef thingsShardRegion;
    private final ActorRef policiesShardRegion;
    private final java.time.Duration activityCheckInterval;
    private final ThingsSearchUpdaterPersistence searchUpdaterPersistence;
    private final CircuitBreaker circuitBreaker;
    private final Materializer materializer;

    // transducer state-transition table
    private final Receive eventProcessingBehavior = createEventProcessingBehavior();
    private final Receive awaitSyncResultBehavior = createAwaitSyncResultBehavior();

    // maintenance and book-keeping
    private boolean transactionActive;
    private int syncAttempts;
    private Cancellable activityChecker;
    private List<ThingEvent> gatheredEvents;

    // state of Thing and Policy
    private long sequenceNumber = -1L;
    private JsonSchemaVersion schemaVersion;
    private String policyId;
    private long policyRevision = -1L;
    private Enforcer policyEnforcer;

    // required for acking of synchronization
    private SyncMetadata activeSyncMetadata = null;

    // ID of a synchronization session
    private String syncSessionId = NO_SYNC_SESSION_ID;
    private Cancellable syncTimeout = null;

    private ThingUpdater(final java.time.Duration thingsTimeout,
            final ActorRef thingsShardRegion,
            final ActorRef policiesShardRegion,
            final ThingsSearchUpdaterPersistence searchUpdaterPersistence,
            final CircuitBreaker circuitBreaker,
<<<<<<< HEAD
            final java.time.Duration activityCheckInterval) {
=======
            final java.time.Duration activityCheckInterval,
            final int maxBulkSize,
            final ActorRef thingCacheFacade,
            final ActorRef policyCacheFacade) {
>>>>>>> b8846ed1

        this.maxBulkSize = maxBulkSize;
        this.thingsTimeout = Duration.create(thingsTimeout.toNanos(), TimeUnit.NANOSECONDS);
        this.thingsShardRegion = thingsShardRegion;
        this.policiesShardRegion = policiesShardRegion;
        this.activityCheckInterval = activityCheckInterval;
        this.searchUpdaterPersistence = searchUpdaterPersistence;
        this.circuitBreaker = circuitBreaker;
        this.gatheredEvents = new ArrayList<>();

        thingId = tryToGetThingId(StandardCharsets.UTF_8);
        materializer = ActorMaterializer.create(getContext());
        transactionActive = false;
        syncAttempts = 0;

        scheduleCheckForThingActivity();
        searchUpdaterPersistence.getThingMetadata(thingId)
                .runWith(Sink.last(), materializer)
                .whenComplete((retrievedThingMetadata, throwable) -> {
                    if (throwable == null) {
                        getSelf().tell(retrievedThingMetadata, null);
                    } else {
                        if (throwable instanceof NoSuchElementException) {
                            // Thing not present in search index
                            log.debug("Thing was not yet present in search index: {}", thingId);
                        } else {
                            log.error(throwable,
                                    "Unexpected exception when retrieving latest revision from search index");
                        }
                        // metadata retrieval failed, try to initialize by event update or synchronization
                        getSelf().tell(ActorInitializationComplete.INSTANCE, null);
                    }
                });
    }

    private String tryToGetThingId(final Charset charset) {
        try {
            return getThingId(charset);
        } catch (final UnsupportedEncodingException e) {
            throw new IllegalStateException(MessageFormat.format("Charset <{0}> is unsupported!", charset.name()), e);
        }
    }

    private String getThingId(final Charset charset) throws UnsupportedEncodingException {
        final String actorName = self().path().name();
        return URLDecoder.decode(actorName, charset.name());
    }

    /**
     * Creates Akka configuration object for this actor.
     *
     * @param searchUpdaterPersistence persistence to write thing- and policy-updates to.
     * @param circuitBreaker circuit breaker to protect {@code searchUpdaterPersistence} from excessive load.
     * @param thingsShardRegion the {@link ActorRef} of the Things shard region.
     * @param policiesShardRegion the ActorRef to the Policies shard region.
     * @param activityCheckInterval the interval at which is checked, if the corresponding Thing is still actively
     * updated.
     * @param thingsTimeout how long to wait for Things and Policies service.
<<<<<<< HEAD
=======
     * @param maxBulkSize maximum number of events to update in a bulk.
     * @param thingCacheFacade the {@link org.eclipse.ditto.services.utils.distributedcache.actors.CacheFacadeActor} for
     * accessing the Thing cache in cluster, may be {@code null}.
     * @param policyCacheFacade the {@link org.eclipse.ditto.services.utils.distributedcache.actors.CacheFacadeActor}
     * for accessing the Policy cache in cluster, may be {@code null}.
>>>>>>> b8846ed1
     * @return the Akka configuration Props object
     */
    static Props props(final ThingsSearchUpdaterPersistence searchUpdaterPersistence,
            final CircuitBreaker circuitBreaker,
            final ActorRef thingsShardRegion,
            final ActorRef policiesShardRegion,
            final java.time.Duration activityCheckInterval,
<<<<<<< HEAD
            final java.time.Duration thingsTimeout) {
=======
            final java.time.Duration thingsTimeout,
            final int maxBulkSize,
            final ActorRef thingCacheFacade,
            final ActorRef policyCacheFacade) {
>>>>>>> b8846ed1

        return Props.create(ThingUpdater.class, new Creator<ThingUpdater>() {
            private static final long serialVersionUID = 1L;

            @Override
            public ThingUpdater create() {
                return new ThingUpdater(thingsTimeout, thingsShardRegion, policiesShardRegion,
<<<<<<< HEAD
                        searchUpdaterPersistence, circuitBreaker, activityCheckInterval);
=======
                        searchUpdaterPersistence, circuitBreaker, activityCheckInterval, maxBulkSize, thingCacheFacade,
                        policyCacheFacade);
>>>>>>> b8846ed1
            }
        });
    }


    ////////////////////////
    ///// BOOK-KEEPING /////
    ////////////////////////

    // the behavior before the actor is initialized.
    @Override
    public Receive createReceive() {
        return ReceiveBuilder.create()
                .match(ThingMetadata.class, retrievedThingMetadata -> {
                    sequenceNumber = retrievedThingMetadata.getThingRevision();
                    policyId = retrievedThingMetadata.getPolicyId();
                    policyRevision = retrievedThingMetadata.getPolicyRevision();

                    becomeEventProcessing();
                })
                .match(ActorInitializationComplete.class, msg -> becomeEventProcessing())
                .matchAny(msg -> stashWithErrorsIgnored())
                .build();
    }

    private void scheduleCheckForThingActivity() {
        log.debug("Scheduling for activity check in <{}> seconds.", activityCheckInterval.getSeconds());
        // send a message to ourself:
        activityChecker = context().system().scheduler()
                .scheduleOnce(Duration.create(activityCheckInterval.getSeconds(), TimeUnit.SECONDS), self(),
                        new CheckForActivity(sequenceNumber), context().dispatcher(), null);
    }

    private void checkActivity(final CheckForActivity checkForActivity) {
        if (checkForActivity.getSequenceNr() == sequenceNumber) {
            log.debug("Thing <{}> was not updated in a while. Shutting Actor down ...", thingId);
            stopThisActor();
        } else {
            scheduleCheckForThingActivity();
        }
    }

    private void stopThisActor() {
        getSelf().tell(PoisonPill.getInstance(), ActorRef.noSender());
    }

    @Override
    public void postStop() throws Exception {
        cancelActivityCheck();
        cancelSyncTimeoutAndResetSessionId();
        super.postStop();
    }

    private void cancelActivityCheck() {
        if (activityChecker != null) {
            activityChecker.cancel();
            activityChecker = null;
        }
    }

    private void cancelSyncTimeoutAndResetSessionId() {
        if (syncTimeout != null) {
            syncTimeout.cancel();
            syncTimeout = null;
        }
        syncSessionId = NO_SYNC_SESSION_ID;
    }

    ///////////////////////////
    ///// EVENT PROCESSING ////
    ///////////////////////////

    // Collect incremental changes signified by events and perform bulk updates on the persistence.
    // If incremental update is not possible for any reason, transition to the synchronization cycle
    // and discard all pending writes.

    /**
     * Start event processing. Requires {@code this.schemaVersion} and {@code this.sequenceNumber} to be initialized.
     */
    private void becomeEventProcessing() {
        log.debug("Becoming 'eventProcessing' ...");
        cancelSyncTimeoutAndResetSessionId();
        getContext().become(eventProcessingBehavior);
        unstashAll();
    }

    private Receive createEventProcessingBehavior() {
        return ReceiveBuilder.create()
                .match(ThingEvent.class, this::processThingEvent)
                .match(PolicyEvent.class, this::processPolicyEvent)
                .match(ThingTag.class, this::processThingTag)
                .match(PolicyReferenceTag.class, this::processPolicyReferenceTag)
                .match(CheckForActivity.class, this::checkActivity)
                .match(PersistenceWriteResult.class, this::handlePersistenceUpdateResult)
                .matchAny(m -> {
                    log.warning("Unknown message in 'eventProcessing' behavior: {}", m);
                    unhandled(m);
                })
                .build();
    }

    private void processPolicyEvent(final PolicyEvent<?> policyEvent) {
        LogUtil.enhanceLogWithCorrelationId(log, policyEvent);
        if (Objects.equals(policyId, policyEvent.getPolicyId()) && policyEvent.getRevision() > policyRevision) {
            log.debug("Processing relevant PolicyChange with revision <{}>", policyEvent.getRevision());
            triggerSynchronization();
        }
    }

    private void processThingTag(final ThingTag thingTag) {
        LogUtil.enhanceLogWithCorrelationId(log, "things-tags-sync-" + thingTag.asIdentifierString());

        log.debug("Received new Thing Tag for thing <{}> with revision <{}>: <{}>.",
                thingId, sequenceNumber, thingTag.asIdentifierString());

        activeSyncMetadata = new SyncMetadata(getSender(), thingTag);

        if (thingTag.getRevision() > sequenceNumber) {
            log.info("The Thing Tag for the thing <{}> has the revision {} which is greater than the current actor's"
                    + " sequence number <{}>.", thingId, thingTag.getRevision(), sequenceNumber);
            triggerSynchronization();
        } else {
            ackSync(true);
        }
    }

    private void processPolicyReferenceTag(final PolicyReferenceTag policyReferenceTag) {
        LogUtil.enhanceLogWithCorrelationId(log, "policies-tags-sync-" + policyReferenceTag.asIdentifierString());

        if (log.isDebugEnabled()) {
            log.debug("Received new Policy-Reference-Tag for thing <{}> with revision <{}>,  policy-id <{}> and " +
                            "policy-revision <{}>: <{}>.",
                    new Object[]{thingId, sequenceNumber, policyId, policyRevision,
                            policyReferenceTag.asIdentifierString()});
        }

        activeSyncMetadata = new SyncMetadata(getSender(), policyReferenceTag);

        boolean triggerSync;
        if (policyId == null) {
            log.debug("Currently no policy-id is available for the thing <{}>.", thingId);
            triggerSync = true;
        } else if (!policyReferenceTag.getPolicyTag().getId().equals(policyId)) {
            // may happen sometimes due to timing: when the Policy of the Thing has changed after
            // the ThingsUpdater has correlated this thing with the Policy referenced by this PolicyTag
            if (log.isDebugEnabled()) {
                log.debug("Policy-Reference-Tag has different policy-id than the current policy-id <{}> for the " +
                                "thing <{}>: <{}>.",
                        policyId, thingId, policyReferenceTag.asIdentifierString());
            }
            triggerSync = false;
        } else if (policyReferenceTag.getPolicyTag().getRevision() > policyRevision) {
            log.info("The Policy-Reference-Tag has a revision which is greater " +
                            "than the current policy-revision <{}> for thing <{}>: <{}>.", policyRevision, thingId,
                    policyReferenceTag.asIdentifierString());
            triggerSync = true;
        } else {
            if (log.isDebugEnabled()) {
                log.debug("The Policy-Reference-Tag has a revision which is less than or equal to " +
                                "the current policy-revision <{}> for thing <{}>: <{}>.", policyRevision, thingId,
                        policyReferenceTag.asIdentifierString());
            }
            triggerSync = false;
        }

        if (triggerSync) {
            triggerSynchronization();
        } else {
            ackSync(true);
        }
    }

    private void processThingEvent(final ThingEvent thingEvent) {
        LogUtil.enhanceLogWithCorrelationId(log, thingEvent);

        log.debug("Received new thing event for thing id <{}> with revision <{}>.", thingId,
                thingEvent.getRevision());

        // check if the revision is valid (thingEvent.revision = 1 + sequenceNumber)
        if (thingEvent.getRevision() <= sequenceNumber) {
            log.debug("Dropped thing event for thing id <{}> with revision <{}> because it was older than or "
                            + "equal to the current sequence number <{}> of the update actor.", thingId,
                    thingEvent.getRevision(), sequenceNumber);
        } else if (shortcutTakenForThingEvent(thingEvent)) {
            log.debug("Shortcut taken for thing event <{}>.", thingEvent);
        } else if (thingEvent.getRevision() > sequenceNumber + 1) {
            log.debug("Triggering synchronization for thing <{}> because the received revision <{}> is higher than"
                    + " the expected sequence number <{}>.", thingId, thingEvent.getRevision(), sequenceNumber + 1);
            triggerSynchronization();
        } else if (needToReloadPolicy(thingEvent)) {
            //if the policy needs to be loaded first, drop everything and synchronize.
            triggerSynchronization();
        } else {
            // attempt to add event, trigger synchronization in case of failures
            try {
                // verify the type is one of the 'allowed' types
                if (!EventToPersistenceStrategyFactory.isTypeAllowed(thingEvent.getType())) {
                    final String pattern = "Not processing Thing Event since its Type <{0}> is not allowed";
                    throw new IllegalStateException(MessageFormat.format(pattern, thingEvent.getType()));
                }

                // TODO: explicitly setting the schema version here feels wrong...
                final DittoHeaders versionedHeaders = thingEvent.getDittoHeaders().toBuilder()
                        .schemaVersion(schemaVersionToCheck())
                        .build();
                final ThingEvent versionedThingEvent = thingEvent.setDittoHeaders(versionedHeaders);
                if (transactionActive) {
                    log.debug("The update actor for thing <{}> is currently busy. The current event will be " +
                                    "processed after the actor is.",
                            thingId);
                    addEventToGatheredEvents(versionedThingEvent);
                    log.debug("Currently gathered <{}> events to be processed after actor has finished being busy",
                            gatheredEvents.size());
                } else {
                    // do not increment sequenceNumber before this point, since we don't want to increase sequenceNumber
                    // in case of persistence failure
                    persistThingEvents(Collections.singletonList(versionedThingEvent), thingEvent.getRevision());
                }

                // Update state related to the Thing. Policy state is maintained by synchronization.
                sequenceNumber = thingEvent.getRevision();
            } catch (final RuntimeException e) {
                log.error(e, "Failed to process event <{}>. Triggering sync.", thingEvent);
                triggerSynchronization();
            }
        }
    }

    private void addEventToGatheredEvents(final ThingEvent thingEvent) {
        gatheredEvents.add(thingEvent);
    }

    private boolean needToReloadPolicy(final ThingEvent thingEvent) {
        return thingEvent instanceof PolicyIdCreated || thingEvent instanceof PolicyIdModified
                // check if Thing has a policy but the policy enforcer is not instantiated
                || (schemaVersionHasPolicy(thingEvent.getImplementedSchemaVersion()) && Objects.isNull(policyEnforcer));
    }

    /**
     * Takes shortcut for ThingCreated and ThingModified events.
     *
     * @return true if shortcut for ThingCreated and ThingModified events are taken and no further action is needed for
     * the thing event; false if the thing event remains to be processed.
     */
    private boolean shortcutTakenForThingEvent(final ThingEvent thingEvent) {
        if (thingEvent instanceof ThingCreated) {
            // if the very first event in initial phase is the "ThingCreated", we can shortcut a lot ..
            final ThingCreated tc = (ThingCreated) thingEvent;
            log.debug("Got ThingCreated: {}", tc);
            final Thing createdThing = tc.getThing().toBuilder().setRevision(tc.getRevision()).build();
            updateThingSearchIndex(createdThing);
            return true;
        } else if (thingEvent instanceof ThingModified) {
            // if the very first event in initial phase is the "ThingModified", we can shortcut a lot ..
            final ThingModified tm = (ThingModified) thingEvent;
            log.debug("Got ThingModified: {}", tm);
            final Thing modifiedThing = tm.getThing().toBuilder().setRevision(tm.getRevision()).build();
            updateThingSearchIndex(modifiedThing);
            return true;
        } else {
            return false;
        }
    }

    private JsonSchemaVersion schemaVersionToCheck() {
        return Optional.ofNullable(schemaVersion)
                .orElse(policyId == null ? JsonSchemaVersion.V_1 : JsonSchemaVersion.LATEST);
    }

    private void persistThingEvents(final List<ThingEvent> thingEvents) {
        persistThingEvents(thingEvents, sequenceNumber);
    }

    private void persistThingEvents(final List<ThingEvent> thingEvents, final long targetRevision) {
        log.debug("Executing bulk write operation with <{}> updates.", thingEvents.size());
        if (!thingEvents.isEmpty()) {
            transactionActive = true;
            Kamon.metrics().histogram(COUNT_THING_BULK_UPDATE).record(thingEvents.size());
            final TraceContext traceContext = Kamon.tracer().newContext(TRACE_THING_BULK_UPDATE);
            circuitBreaker.callWithCircuitBreakerCS(() -> searchUpdaterPersistence
                    .executeCombinedWrites(thingId, thingEvents, policyEnforcer, targetRevision)
                    .via(finishTrace(traceContext))
                    .runWith(Sink.last(), materializer)
                    .whenComplete(this::processWriteResult))
                    .exceptionally(t -> {
                        log.error(t, "There occurred an error while processing a write operation within the"
                                + " circuit breaker for thing <{}>.", thingId);
                        //e.g. in case of a circuit breaker timeout, the running transaction must be stopped
                        processWriteResult(false, t);
                        return null;
                    });
        }

    }

    private void processWriteResult(final boolean success, final Throwable throwable) {
        // send result as message to process the result in the actor context
        getSelf().tell(new PersistenceWriteResult(success, throwable), null);
    }

    private void handlePersistenceUpdateResult(final PersistenceWriteResult result) {
        transactionActive = false;
        if (result.getError() != null) {
            log.error(result.getError(), "The MongoDB operation for thing <{}> failed with an error!", thingId);
            triggerSynchronization();
        } else if (result.isSuccess()) {
            if (!gatheredEvents.isEmpty()) {
                log.debug("<{}> gathered events will now be persisted.", gatheredEvents.size());
                final List<ThingEvent> eventsToPersist = gatheredEvents;
                // reset the gathered events
                resetGatheredEvents();
                final int numberOfEvents = eventsToPersist.size();
                if (numberOfEvents <= maxBulkSize) {
                    persistThingEvents(eventsToPersist);
                } else {
                    log.info("Triggering synchronization because <{}> events were accumulated since last bulk update," +
                            " which exceeded the limit of <{}> events per bulk update.", numberOfEvents, maxBulkSize);
                    triggerSynchronization();
                }
            }
        } else {
            log.warning("The update operation for thing <{}> failed due to an unexpected sequence number!", thingId);
            triggerSynchronization();
        }
    }

    ///////////////////////////
    ///// SYNCHRONIZATION /////
    ///////////////////////////

    // Load the thing as a whole, load the policy if needed, and then write both into the persistence.
    // Transition to event processing on success; restart synchronization on failure.

    /**
     * Transition into the synchronization cycle.
     */
    private void triggerSynchronization() {
        beginNewSyncSession();

        policyEnforcer = null; // reset policyEnforcer
        syncAttempts++;
        transactionActive = false;
        resetGatheredEvents();
        if (syncAttempts <= MAX_SYNC_ATTEMPTS) {
            log.debug("Synchronization of thing <{}> is now triggered (attempt={}).", thingId, syncAttempts);
            syncThing();
        } else {
            log.error("Synchronization failed after <{}> attempts.", syncAttempts - 1);
            ackSync(false);
            stopThisActor();
        }
    }

    private void syncThing() {
        log.debug("Trying to synchronize thing <{}>.", thingId);

        retrieveThing();

        // Change behavior that waits for the response or the timeout and stashes all other incoming messages.
        becomeAwaitingSyncThingResponse();
    }

    private void becomeAwaitingSyncThingResponse() {
        log.debug("Becoming 'awaitingSyncThingResponse' for thing <{}> ...", thingId);
        getContext().become(createAwaitSyncThingBehavior(syncSessionId));
    }

    private Receive createAwaitSyncThingBehavior(final String sessionId) {
        log.debug("Becoming 'awaitSyncThingBehavior' for thing <{}> ...", thingId);
        return ReceiveBuilder.create()
                .match(AskTimeoutException.class, handleSyncTimeout(sessionId, "Timeout after SudoRetrieveThing"))
                .match(SudoRetrieveThingResponse.class, this::handleSyncThingResponse)
                .match(ThingErrorResponse.class, this::handleErrorResponse)
                .match(DittoRuntimeException.class, this::handleException)
                .match(CheckForActivity.class, this::checkActivity)
                .matchAny(msg -> stashWithErrorsIgnored()) // stash all other messages
                .build();
    }

    private FI.UnitApply<AskTimeoutException> handleSyncTimeout(final String expectedSessionId, final String message) {

        return askTimeoutException -> {
            final String actualSessionId = askTimeoutException.getMessage();
            final boolean isSyncSessionActive = !Objects.equals(NO_SYNC_SESSION_ID, expectedSessionId);
            if (isSyncSessionActive && Objects.equals(actualSessionId, expectedSessionId)) {
                log.error(message);
                triggerSynchronization();
            } else {
                log.warning("Ignoring AskTimeoutException from session <{}>. Current session is <{}>.",
                        actualSessionId, expectedSessionId);
            }
        };
    }

    private void syncPolicy(final Thing syncedThing) {
        log.debug("Trying to synchronize policy <{}>.", policyId);

        if (policyId != null) {
            retrievePolicy(policyId);

            // Change behavior that waits for the response or the timeout and stashes all other incoming messages.
            becomeAwaitingSyncPolicyResponse(syncedThing);
        } else {
            syncThing();
        }
    }

    private void becomeAwaitingSyncPolicyResponse(final Thing syncedThing) {
        log.debug("Becoming 'awaitingSyncPolicyResponse' for policy <{}> ...", policyId);
        getContext().become(createAwaitSyncPolicyBehavior(syncSessionId, syncedThing));
    }

    private Receive createAwaitSyncPolicyBehavior(final String sessionId, final Thing syncedThing) {
        log.debug("Becoming 'awaitSyncPolicyBehavior' for thing <{}> ...", thingId);
        return ReceiveBuilder.create()
                .match(AskTimeoutException.class, handleSyncTimeout(sessionId, "Timeout after SudoRetrievePolicy"))
                .match(SudoRetrievePolicyResponse.class, response -> handleSyncPolicyResponse(syncedThing, response))
                .match(PolicyErrorResponse.class, this::handleErrorResponse)
                .match(DittoRuntimeException.class, this::handleException)
                .matchAny(message -> stashWithErrorsIgnored())
                .build();
    }

    /**
     * Final state of the synchronization cycle. Transitions to event processing on success and re-attempt
     * synchronization on failure.
     */
    // stash all messages until actor state change triggered by ongoing future
    private void becomeSyncResultAwaiting() {
        log.debug("Becoming 'syncResultAwaiting' ...");
        getContext().become(awaitSyncResultBehavior);
    }

    private Receive createAwaitSyncResultBehavior() {
        return ReceiveBuilder.create()
                .match(SyncSuccess.class, s -> {
                    syncAttempts = 0;
                    ackSync(true);
                    becomeEventProcessing();
                })
                .match(SyncFailure.class, f -> triggerSynchronization())
                .matchAny(msg -> stashWithErrorsIgnored())
                .build();
    }

    /**
     * Sends acknowledgement after a synchronization if acknowledgement was requested, by a ThingTag message with
     * nonempty sender for example.
     *
     * @param success If the sync was successful.
     */
    private void ackSync(final boolean success) {
        if (activeSyncMetadata == null) {
            // This branch is expected for synchronization not triggered by any ThingTag message from a stream
            // supervisor, hence the log level DEBUG.
            log.debug("Cannot ack sync, cause no recipient is available.");
        } else {
            final ActorRef syncAckRecipient = activeSyncMetadata.getAckRecipient();
            final ActorRef deadLetters = getContext().getSystem().deadLetters();
            if (Objects.equals(syncAckRecipient, deadLetters)) {
                // This branch is expected for ThingTags messages sent with ActorRef.noSender() as sender address,
                // hence the log level DEBUG.
                log.debug("Cannot ack sync, cause recipient is deadletters.");
            } else {
                final Object message;
                if (success) {
                    message = activeSyncMetadata.getSuccess();
                } else {
                    message = activeSyncMetadata.getFailure();
                }
                log.debug("Acking sync with result <{}> to <{}>", message, syncAckRecipient);
                syncAckRecipient.tell(message, getSelf());
            }

            activeSyncMetadata = null;
        }
    }

    private void handleSyncThingResponse(final SudoRetrieveThingResponse response) {
        log.debug("Retrieved thing response='{}' for thing ID='{}' (attempt={}).", response, thingId, syncAttempts);

        final Thing syncedThing = response.getThing();
        updateThingSearchIndex(syncedThing);
    }

    private void updateThingSearchIndex(final Thing thing) {
        // reset schema version and revision number
        sequenceNumber = thing.getRevision().map(ThingRevision::toLong).orElse(UNKNOWN_REVISION);
        schemaVersion = thing.getImplementedSchemaVersion();

        final String policyIdOfThing = thing.getPolicyId().orElse(null);
        if (policyIdOfThing != null) {
            if (!policyIdOfThing.equals(policyId)) {
                // policyId changed!
                policyRevision = -1L; // reset policyRevision
                policyEnforcer = null; // reset policyEnforcer
                policyId = policyIdOfThing;
            }
        } else if (hasNonEmptyAcl(thing)) {
            policyRevision = -1L; // reset policyRevision
            policyEnforcer = null; // reset policyEnforcer
            policyId = null;
        } else {
            log.error("Thing to update in search index had neither a policyId nor an ACL: {}", thing);
            triggerSynchronization();
            return;
        }

        if (policyIdOfThing == null) {
            schemaVersion = JsonSchemaVersion.V_1;
        }

        // always synchronize policy if the schema version calls for it
        if (schemaVersionHasPolicy(schemaVersion)) {
            if (policyEnforcer != null) {
                updateSearchIndexWithPolicy(thing, null);
            } else {
                syncPolicy(thing);
            }
        } else {
            // No policy to worry about; we're done.
            updateSearchIndexWithoutPolicy(thing);
        }
    }

    private static boolean hasNonEmptyAcl(final Thing thing) {
        return thing.getAccessControlList()
                .filter(acl -> !acl.isEmpty())
                .isPresent();
    }

    private void handleSyncPolicyResponse(final Thing syncedThing, final SudoRetrievePolicyResponse response) {
        log.debug("Retrieved policy response='{}' for thing ID='{}' and policyId='{}' (attempt={}).",
                response, thingId, policyId, syncAttempts);
        log.debug("Policy from retrieved policy response is: {}", response.getPolicy());

        final Policy policy = response.getPolicy();

        final boolean isExpectedPolicyId = policy.getId()
                .filter(policyId::equals)
                .isPresent();
        if (isExpectedPolicyId) {
            policyRevision = policy.getRevision().map(PolicyRevision::toLong).orElse(UNKNOWN_REVISION);
            final Enforcer thePolicyEnforcer = PolicyEnforcers.defaultEvaluator(policy);
            this.policyEnforcer = thePolicyEnforcer;
            updateSearchIndexWithPolicy(syncedThing, thePolicyEnforcer);
        } else {
            log.warning("Received policy ID <{0}> is not expected ID <{1}>!", policy.getId(), policyId);
        }
    }

    private void handleException(final DittoRuntimeException exception) {
        if (exception instanceof ThingNotAccessibleException) {
            log.info("Thing no longer accessible - deleting the Thing from search index: {}", exception.getMessage());
            deleteThingFromSearchIndex();
        } else if (exception instanceof PolicyNotAccessibleException) {
            log.info("Policy no longer accessible - deleting the Thing from search index: {}", exception.getMessage());
            deleteThingFromSearchIndex();
        } else {
            log.error("Received exception while trying to sync thing <{}>: {} {}", thingId,
                    exception.getClass().getSimpleName(), exception.getMessage());
            triggerSynchronization();
        }
    }

    private void deleteThingFromSearchIndex() {
        final TraceContext traceContext = Kamon.tracer().newContext(TRACE_THING_DELETE);
        circuitBreaker.callWithCircuitBreakerCS(() -> searchUpdaterPersistence
                .delete(thingId)
                .via(finishTrace(traceContext))
                .runWith(Sink.last(), materializer)
                .whenComplete(this::handleDeletion));
    }

    private void handleDeletion(final Boolean success, final Throwable throwable) {
        if (isTrue(success)) {
            log.info("Thing <{}> was deleted from search index due to synchronization. The actor will be stopped now.",
                    thingId);
            ackSync(true);
            //stop the actor as the thing was deleted
            stopThisActor();
        } else if (throwable != null) {
            log.error(throwable, "Deletion due to synchronization of thing <{}> was not successful as the"
                    + " update operation failed!", thingId);
            triggerSynchronization();
        } else {
            //the thing did not exist anyway in the search index -> stop the actor
            ackSync(true);
            stopThisActor();
        }
    }

    private void handleErrorResponse(final ErrorResponse<?> errorResponse) {
        final DittoRuntimeException ex = errorResponse.getDittoRuntimeException();
        handleException(ex);
    }

    // eventually writes the Thing to the persistence and ends the synchronization cycle.
    // keeps stashing messages in the mean time.
    private void updateSearchIndexWithoutPolicy(final Thing newThing) {
        becomeSyncResultAwaiting();
        updateThing(newThing)
                .whenComplete((thingIndexChanged, throwable) ->
                        handleInsertOrUpdateResult(thingIndexChanged, newThing, throwable));
    }

    // eventually writes the Thing to the persistence, updates policy, then ends the synchronization cycle.
    // keeps stashing messages in the mean time.
    private void updateSearchIndexWithPolicy(final Thing newThing, final Enforcer thePolicyEnforcer) {
        becomeSyncResultAwaiting();
        updateThing(newThing)
                .whenComplete((thingIndexChanged, thingError) ->
                        updatePolicy(newThing, thePolicyEnforcer != null ? thePolicyEnforcer : policyEnforcer)
                                .whenComplete(
                                        (policyIndexChanged, policyError) -> {
                                            final Throwable error = thingError == null ? policyError : thingError;
                                            handleInsertOrUpdateResult(thingIndexChanged, newThing, error);
                                        })
                );
    }

    // update the entire thing. should only be called during synchronization. will interfere with bulk writes
    // if called during event processing.
    private CompletionStage<Boolean> updateThing(final Thing thing) {
        final long currentSequenceNumber = thing.getRevision()
                .map(ThingRevision::toLong)
                .orElseThrow(() -> {
                    final String message = MessageFormat.format("The Thing <{0}> has no revision!", thingId);
                    return new IllegalArgumentException(message);
                });

        final TraceContext traceContext = Kamon.tracer().newContext(TRACE_THING_MODIFIED);

        return circuitBreaker.callWithCircuitBreakerCS(
                () -> searchUpdaterPersistence
                        .insertOrUpdate(thing, currentSequenceNumber, policyRevision)
                        .via(finishTrace(traceContext))
                        .runWith(Sink.last(), materializer));
    }

    private CompletionStage<Boolean> updatePolicy(final Thing thing, final Enforcer policyEnforcer) {

        if (policyEnforcer == null) {
            log.warning("Enforcer was null when trying to update Policy search index - resyncing Policy!");
            syncPolicy(thing);
            return CompletableFuture.completedFuture(Boolean.FALSE);
        }

        final TraceContext traceContext = Kamon.tracer().newContext(TRACE_POLICY_UPDATE);
        return circuitBreaker.callWithCircuitBreakerCS(() -> searchUpdaterPersistence
                .updatePolicy(thing, policyEnforcer)
                .via(finishTrace(traceContext))
                .runWith(Sink.last(), materializer)
                .whenComplete((isPolicyUpdated, throwable) -> {
                    if (null != throwable) {
                        log.error(throwable, "Failed to update policy because of an exception!");
                    } else if (!isPolicyUpdated) {
                        log.debug("The update operation for the policy of Thing <{}> did not have an effect, " +
                                "probably because it does not contain fine-grained policies!", thingId);
                    } else {
                        log.debug("Successfully updated policy.");
                    }
                }));
    }

    private void handleInsertOrUpdateResult(final boolean indexChanged, final Thing entity, final Throwable throwable) {
        if (throwable == null) {
            if (indexChanged) {
                log.debug("The thing <{}> was successfully updated in search index", thingId);
                getSelf().tell(SyncSuccess.INSTANCE, null);
            } else {
                log.warning("The thing <{}> was not updated as the index was not changed by the upsert: {}",
                        thingId, entity);
                getSelf().tell(SyncFailure.INSTANCE, null);
            }
        } else {
            final String msgTemplate =
                    "The thing <{}> was not successfully updated in the search index as the update " +
                            "operation failed: {}";
            log.error(throwable, msgTemplate, thingId, throwable.getMessage());
            getSelf().tell(SyncFailure.INSTANCE, null);
        }
    }

    /////////////////////
    ////// HELPERS //////
    /////////////////////

    private static boolean schemaVersionHasPolicy(final JsonSchemaVersion schemaVersion) {
        return schemaVersion.toInt() > JsonSchemaVersion.V_1.toInt();
    }

    /**
     * Generate sync session ID & set as correlation ID, schedule timeout for this sync cycle.
     */
    private void beginNewSyncSession() {
        cancelSyncTimeoutAndResetSessionId();
        final String sessionId = UUID.randomUUID().toString();
        LogUtil.enhanceLogWithCorrelationId(log, sessionId);

        final ActorContext actorContext = getContext();
        final ActorSystem actorSystem = actorContext.system();
        final Scheduler scheduler = actorSystem.scheduler();
        final ActorRef receiver = getSelf();
        final AskTimeoutException askTimeoutException = new AskTimeoutException(sessionId);
        final ExecutionContextExecutor executor = actorContext.dispatcher();
        final ActorRef sender = null;

        syncSessionId = sessionId;
        syncTimeout = scheduler.scheduleOnce(thingsTimeout, receiver, askTimeoutException, executor, sender);
    }

    private void retrievePolicy(final String thePolicyId) {
        final DittoHeaders dittoHeaders = DittoHeaders.newBuilder()
                .correlationId("thingUpdater-sudoRetrievePolicy-" + UUID.randomUUID())
                .build();
        final SudoRetrievePolicy retrievePolicyCmd = SudoRetrievePolicy.of(thePolicyId, dittoHeaders);
        policiesShardRegion.tell(retrievePolicyCmd, getSelf());
    }

    private void retrieveThing() {
        final DittoHeaders dittoHeaders = DittoHeaders.newBuilder()
                .correlationId("thingUpdater-sudoRetrieveThing-" + UUID.randomUUID())
                .build();
        final SudoRetrieveThing sudoRetrieveThingCmd = SudoRetrieveThing.withOriginalSchemaVersion(thingId,
                dittoHeaders);
        final String cmdType = sudoRetrieveThingCmd.getType();
        final JsonSchemaVersion implementedSchemaVersion = sudoRetrieveThingCmd.getImplementedSchemaVersion();
        final Predicate<JsonField> regularOrSpecialFields = FieldType.regularOrSpecial();
        final JsonObject cmdJsonObject = sudoRetrieveThingCmd.toJson(implementedSchemaVersion, regularOrSpecialFields);
        final Object messageEnvelope = ShardedMessageEnvelope.of(thingId, cmdType, cmdJsonObject, dittoHeaders);

        // Send a message directly to the Things Shard Region.
        thingsShardRegion.tell(messageEnvelope, getSelf());
    }

    private void stashWithErrorsIgnored() {
        try {
            stash();
        } catch (final IllegalStateException e) {
            // ignore errors due to stashing a message more than once.
        }
    }

    private static Flow<Boolean, Boolean, NotUsed> finishTrace(final TraceContext traceContext) {
        return Flow.fromFunction(foo -> {
            traceContext.finish(); // finish kamon trace
            return foo;
        });
    }

    private static boolean isTrue(final Boolean success) {
        return success != null && success;
    }

    private void resetGatheredEvents() {
        gatheredEvents = new ArrayList<>();
    }

    private static final class SyncSuccess {

        static final SyncSuccess INSTANCE = new SyncSuccess();

        private SyncSuccess() {
            // no-op
        }

    }

    private static final class SyncFailure {

        static final SyncFailure INSTANCE = new SyncFailure();

        private SyncFailure() {
            // no-op
        }

    }

    private static class ActorInitializationComplete {

        static final ActorInitializationComplete INSTANCE = new ActorInitializationComplete();

        private ActorInitializationComplete() {
            // no-op
        }

    }

    private static final class SyncMetadata {

        private final ActorRef ackRecipient;
        private final String thingIdentifier;

        private SyncMetadata(final ActorRef ackRecipient, final IdentifiableStreamingMessage message) {
            this.ackRecipient = ackRecipient;
            thingIdentifier = message.asIdentifierString();
        }

        /**
         * Get the recipient of the ack message.
         *
         * @return ActorRef to the recipient of the ack message.
         */
        private ActorRef getAckRecipient() {
            return ackRecipient;
        }

        /**
         * Get an instance of a success message.
         *
         * @return The success message.
         */
        private StreamAck getSuccess() {
            return StreamAck.success(thingIdentifier);
        }

        /**
         * Get an instance of a failure message.
         *
         * @return The failure message.
         */
        private StreamAck getFailure() {
            return StreamAck.failure(thingIdentifier);
        }
    }

}<|MERGE_RESOLUTION|>--- conflicted
+++ resolved
@@ -173,14 +173,8 @@
             final ActorRef policiesShardRegion,
             final ThingsSearchUpdaterPersistence searchUpdaterPersistence,
             final CircuitBreaker circuitBreaker,
-<<<<<<< HEAD
-            final java.time.Duration activityCheckInterval) {
-=======
             final java.time.Duration activityCheckInterval,
-            final int maxBulkSize,
-            final ActorRef thingCacheFacade,
-            final ActorRef policyCacheFacade) {
->>>>>>> b8846ed1
+            final int maxBulkSize) {
 
         this.maxBulkSize = maxBulkSize;
         this.thingsTimeout = Duration.create(thingsTimeout.toNanos(), TimeUnit.NANOSECONDS);
@@ -239,14 +233,7 @@
      * @param activityCheckInterval the interval at which is checked, if the corresponding Thing is still actively
      * updated.
      * @param thingsTimeout how long to wait for Things and Policies service.
-<<<<<<< HEAD
-=======
      * @param maxBulkSize maximum number of events to update in a bulk.
-     * @param thingCacheFacade the {@link org.eclipse.ditto.services.utils.distributedcache.actors.CacheFacadeActor} for
-     * accessing the Thing cache in cluster, may be {@code null}.
-     * @param policyCacheFacade the {@link org.eclipse.ditto.services.utils.distributedcache.actors.CacheFacadeActor}
-     * for accessing the Policy cache in cluster, may be {@code null}.
->>>>>>> b8846ed1
      * @return the Akka configuration Props object
      */
     static Props props(final ThingsSearchUpdaterPersistence searchUpdaterPersistence,
@@ -254,14 +241,8 @@
             final ActorRef thingsShardRegion,
             final ActorRef policiesShardRegion,
             final java.time.Duration activityCheckInterval,
-<<<<<<< HEAD
-            final java.time.Duration thingsTimeout) {
-=======
             final java.time.Duration thingsTimeout,
-            final int maxBulkSize,
-            final ActorRef thingCacheFacade,
-            final ActorRef policyCacheFacade) {
->>>>>>> b8846ed1
+            final int maxBulkSize) {
 
         return Props.create(ThingUpdater.class, new Creator<ThingUpdater>() {
             private static final long serialVersionUID = 1L;
@@ -269,12 +250,7 @@
             @Override
             public ThingUpdater create() {
                 return new ThingUpdater(thingsTimeout, thingsShardRegion, policiesShardRegion,
-<<<<<<< HEAD
-                        searchUpdaterPersistence, circuitBreaker, activityCheckInterval);
-=======
-                        searchUpdaterPersistence, circuitBreaker, activityCheckInterval, maxBulkSize, thingCacheFacade,
-                        policyCacheFacade);
->>>>>>> b8846ed1
+                        searchUpdaterPersistence, circuitBreaker, activityCheckInterval, maxBulkSize);
             }
         });
     }
