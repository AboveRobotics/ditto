--- conflicted
+++ resolved
@@ -31,16 +31,13 @@
 import org.eclipse.ditto.services.models.thingsearch.ThingsSearchConstants;
 import org.eclipse.ditto.services.thingsearch.persistence.write.ThingsSearchUpdaterPersistence;
 import org.eclipse.ditto.services.utils.akka.LogUtil;
-<<<<<<< HEAD
 import org.eclipse.ditto.services.utils.cache.Cache;
 import org.eclipse.ditto.services.utils.cache.CacheFactory;
 import org.eclipse.ditto.services.utils.cache.PolicyCacheLoader;
-=======
 import org.eclipse.ditto.services.utils.akka.streaming.StreamAck;
 import org.eclipse.ditto.services.utils.cluster.RetrieveStatisticsDetailsResponseSupplier;
 import org.eclipse.ditto.services.utils.namespaces.BlockNamespaceBehavior;
 import org.eclipse.ditto.services.utils.namespaces.BlockedNamespaces;
->>>>>>> 055aa76c
 import org.eclipse.ditto.signals.base.ShardedMessageEnvelope;
 import org.eclipse.ditto.signals.commands.devops.RetrieveStatisticsDetails;
 import org.eclipse.ditto.signals.events.base.Event;
@@ -83,12 +80,9 @@
     private final ActorRef shardRegion;
     private final ThingsSearchUpdaterPersistence searchUpdaterPersistence;
     private final Materializer materializer;
-<<<<<<< HEAD
     private final Cache<EntityId, Entry<Policy>> policyCache;
-=======
     private final RetrieveStatisticsDetailsResponseSupplier retrieveStatisticsDetailsResponseSupplier;
     private final BlockNamespaceBehavior namespaceBlockingBehavior;
->>>>>>> 055aa76c
 
     private ThingsUpdater(final ServiceConfigReader configReader,
             final int numberOfShards,
@@ -117,15 +111,10 @@
         policyCacheLoader.registerCacheInvalidator(policyCache::invalidate);
 
         final Props thingUpdaterProps =
-<<<<<<< HEAD
-                ThingUpdater.props(searchUpdaterPersistence, circuitBreaker, thingsShardRegion, policiesShardRegion,
-                        thingUpdaterActivityCheckInterval, ThingUpdater.DEFAULT_THINGS_TIMEOUT, maxBulkSize,
-                        policyCache)
-=======
                 ThingUpdater.props(pubSubMediator, searchUpdaterPersistence, circuitBreaker, thingsShardRegion,
                         policiesShardRegion, thingUpdaterActivityCheckInterval, ThingUpdater.DEFAULT_THINGS_TIMEOUT,
-                        maxBulkSize)
->>>>>>> 055aa76c
+                        maxBulkSize,
+                        policyCache)
                         .withMailbox("akka.actor.custom-updater-mailbox");
 
         shardRegion = shardRegionFactory.getSearchUpdaterShardRegion(numberOfShards, thingUpdaterProps);
@@ -172,14 +161,9 @@
 
             @Override
             public ThingsUpdater create() {
-<<<<<<< HEAD
                 return new ThingsUpdater(configReader, numberOfShards, shardRegionFactory, searchUpdaterPersistence,
                         circuitBreaker,
-                        eventProcessingActive, thingUpdaterActivityCheckInterval, maxBulkSize);
-=======
-                return new ThingsUpdater(numberOfShards, shardRegionFactory, searchUpdaterPersistence, circuitBreaker,
                         eventProcessingActive, thingUpdaterActivityCheckInterval, maxBulkSize, blockedNamespaces);
->>>>>>> 055aa76c
             }
         });
     }
@@ -229,14 +213,9 @@
 
     private void processPolicyEvent(final PolicyEvent<?> policyEvent) {
         LogUtil.enhanceLogWithCorrelationId(log, policyEvent);
-<<<<<<< HEAD
-        policyCache.invalidate(EntityId.of(PoliciesResourceType.POLICY, policyEvent.getPolicyId()));
-        thingIdsForPolicy(policyEvent.getPolicyId())
-                .thenAccept(thingIds ->
-                        thingIds.forEach(id -> forwardPolicyEventToShardRegion(policyEvent, id))
-                );
-=======
         final String policyId = policyEvent.getPolicyId();
+
+        policyCache.invalidate(EntityId.of(PoliciesResourceType.POLICY, policyId));
 
         namespaceBlockingBehavior.block(policyEvent)
                 .thenCompose(event -> thingIdsForPolicy(policyId))
@@ -246,7 +225,6 @@
                     log.info("Policy event ''{}'' not applied due to ''{}''", policyEvent, error);
                     return null;
                 });
->>>>>>> 055aa76c
     }
 
     private CompletionStage<Set<String>> thingIdsForPolicy(final String policyId) {
