/*
 * Copyright (c) 2017 Bosch Software Innovations GmbH.
 *
 * All rights reserved. This program and the accompanying materials
 * are made available under the terms of the Eclipse Public License v2.0
 * which accompanies this distribution, and is available at
 * https://www.eclipse.org/org/documents/epl-2.0/index.php
 *
 * Contributors:
 *    Bosch Software Innovations GmbH - initial contribution
 */
package org.eclipse.ditto.services.policies.util;

/**
 * This class encloses everything regarding configuration keys.
 */
public final class ConfigKeys {

    /**
     * Key of the uri for mongodb.
     */
    public static final String MONGO_URI = "akka.contrib.persistence.mongodb.mongo.mongouri";

    private static final String DITTO_PREFIX = "ditto.";

    private static final String POLICIES_PREFIX = DITTO_PREFIX + "policies.";

    private static final String POLICIES_TAGS_PREFIX = POLICIES_PREFIX + "tags.";

    /**
     * The size of the cache used for streaming Policy Tags (each stream has its own cache).
     */
    public static final String POLICIES_TAGS_STREAMING_CACHE_SIZE = POLICIES_TAGS_PREFIX +
            "streaming-cache-size";

    private static final String HTTP_PREFIX = POLICIES_PREFIX + "http.";

    /**
     * Key of the hostname value of a HTTP service.
     */
    public static final String HTTP_HOSTNAME = HTTP_PREFIX + "hostname";

    /**
     * Key of the port number value of a HTTP service.
     */
    public static final String HTTP_PORT = HTTP_PREFIX + "port";
    private static final String ENABLED_SUFFIX = "enabled";

    public static final class Cluster {

        private static final String PREFIX = POLICIES_PREFIX + "cluster.";

        private static final String MAJORITY_CHECK_PREFIX = PREFIX + "majority-check.";

        /**
         * Key of the majority check delay.
         */
        public static final String MAJORITY_CHECK_DELAY = MAJORITY_CHECK_PREFIX + "delay";

        /**
         * Key of the majority check enabled configuration.
         */
        public static final String MAJORITY_CHECK_ENABLED = MAJORITY_CHECK_PREFIX + ENABLED_SUFFIX;

        /**
         * Key of the how many shards should be used in the cluster.
         */
        public static final String NUMBER_OF_SHARDS = PREFIX + "number-of-shards";

        private Cluster() {
            throw new AssertionError();
        }

    }

    public static final class HealthCheck {

        private static final String PREFIX = POLICIES_PREFIX + "health-check.";

        private static final String PERSISTENCE_PREFIX = PREFIX + "persistence.";

        /**
         * The timeout of the health check for persistence. If the persistence takes longer than that to respond, it is
         * considered "DOWN".
         */
        public static final String PERSISTENCE_TIMEOUT = PERSISTENCE_PREFIX + "timeout";

        /**
         * Whether the health check for persistence should be enabled or not.
         */
        public static final String PERSISTENCE_ENABLED = PERSISTENCE_PREFIX + ENABLED_SUFFIX;

        /**
         * The interval of the health check.
         */
        public static final String CHECK_INTERVAL = PREFIX + "interval";

        /**
         * Whether the health check should be enabled (globally) or not.
         */
        public static final String ENABLED = PREFIX + ENABLED_SUFFIX;

        private HealthCheck() {
            throw new AssertionError();
        }

    }

    public static final class StatsD {

        private static final String PREFIX = POLICIES_PREFIX + "statsd.";

        /**
         * The StatsD hostname used for sending metrics to.
         */
        public static final String HOSTNAME = PREFIX + "hostname";

        /**
         * The StatsD port used for sending metrics to.
         */
        public static final String PORT = PREFIX + "port";

        private StatsD() {
            throw new AssertionError();
        }

    }

    public static final class Policy {

        private static final String PREFIX = POLICIES_PREFIX + "policy.";

        private static final String SUPERVISOR_PREFIX = PREFIX + "supervisor.";

        private static final String SUPERVISOR_EXPONENTIAL_BACKOFF = SUPERVISOR_PREFIX + "exponential-backoff.";

        private static final String POLICY_EVENTS_PREFIX = PREFIX + "events.";

        private static final String POLICY_SNAPSHOT_PREFIX = PREFIX + "snapshot.";

        /**
         * The random factor of the exponential back-off strategy.
         */
        public static final String
                SUPERVISOR_EXPONENTIAL_BACKOFF_RANDOM_FACTOR = SUPERVISOR_EXPONENTIAL_BACKOFF + "random-factor";

        /**
         * The maximal exponential back-off duration.
         */
        public static final String SUPERVISOR_EXPONENTIAL_BACKOFF_MAX = SUPERVISOR_EXPONENTIAL_BACKOFF + "max";

        /**
         * The minimal exponential back-off duration.
         */
        public static final String SUPERVISOR_EXPONENTIAL_BACKOFF_MIN = SUPERVISOR_EXPONENTIAL_BACKOFF + "min";

        /**
         * Whether to delete old Events or not when a Snapshot is taken.
         */
        public static final String EVENTS_DELETE_OLD = POLICY_EVENTS_PREFIX + "delete-old";

        /**
         * Whether to delete old Snapshot or not when a Snapshot is taken.
         */
        public static final String SNAPSHOT_DELETE_OLD = POLICY_SNAPSHOT_PREFIX + "delete-old";

        /**
         * Every amount of changes (configured by this key), this Actor will create a snapshot of the Policy.
         */
        public static final String SNAPSHOT_THRESHOLD = POLICY_SNAPSHOT_PREFIX + "threshold";

        /**
         * The interval when to do snapshot for a Policy which had changes to it.
         */
        public static final String SNAPSHOT_INTERVAL = POLICY_SNAPSHOT_PREFIX + "interval";

        /**
<<<<<<< HEAD
         * Every interval of this duration (configured by this key), this Actor checks if there was activity "with it" (e.g.
         * reads/writes). If there was none, the Actor shuts itself down in order to free up resources.
=======
         * Every interval of this duration (configured by this key), this Actor checks if there was activity "with it"
         * (e.g. reads/writes). If there was none, the Actor shuts itself down in order to free up resources.
         */
        public static final String ACTIVITY_CHECK_INTERVAL = PREFIX + "activity.check.interval";

        /**
         * How long to keep deleted Policies in memory.
>>>>>>> bae96f2e
         */
        public static final String ACTIVITY_CHECK_DELETED_INTERVAL = PREFIX + "activity.check.deleted.interval";

        private Policy() {
            throw new AssertionError();
        }

    }

    /*
     * This class is not designed for instantiation.
     */
    private ConfigKeys() {
        throw new AssertionError();
    }

}<|MERGE_RESOLUTION|>--- conflicted
+++ resolved
@@ -175,18 +175,12 @@
         public static final String SNAPSHOT_INTERVAL = POLICY_SNAPSHOT_PREFIX + "interval";
 
         /**
-<<<<<<< HEAD
-         * Every interval of this duration (configured by this key), this Actor checks if there was activity "with it" (e.g.
-         * reads/writes). If there was none, the Actor shuts itself down in order to free up resources.
-=======
-         * Every interval of this duration (configured by this key), this Actor checks if there was activity "with it"
-         * (e.g. reads/writes). If there was none, the Actor shuts itself down in order to free up resources.
+         * How long to keep deleted Policies in memory.
          */
         public static final String ACTIVITY_CHECK_INTERVAL = PREFIX + "activity.check.interval";
 
         /**
          * How long to keep deleted Policies in memory.
->>>>>>> bae96f2e
          */
         public static final String ACTIVITY_CHECK_DELETED_INTERVAL = PREFIX + "activity.check.deleted.interval";
 
