/*
 * Copyright (c) 2019 Contributors to the Eclipse Foundation
 *
 * See the NOTICE file(s) distributed with this work for additional
 * information regarding copyright ownership.
 *
 * This program and the accompanying materials are made available under the
 * terms of the Eclipse Public License 2.0 which is available at
 * http://www.eclipse.org/legal/epl-2.0
 *
 * SPDX-License-Identifier: EPL-2.0
 */
package org.eclipse.ditto.services.policies.starter;

import org.eclipse.ditto.services.models.policies.commands.sudo.SudoRetrievePolicy;
import org.eclipse.ditto.services.models.streaming.SudoStreamModifiedEntities;
import org.eclipse.ditto.services.models.things.commands.sudo.SudoRetrieveThing;
import org.eclipse.ditto.services.utils.health.RetrieveHealth;
import org.eclipse.ditto.services.utils.test.GlobalCommandRegistryTestCases;
import org.eclipse.ditto.signals.commands.cleanup.Cleanup;
import org.eclipse.ditto.signals.commands.common.Shutdown;
import org.eclipse.ditto.signals.commands.common.purge.PurgeEntities;
import org.eclipse.ditto.signals.commands.devops.ExecutePiggybackCommand;
import org.eclipse.ditto.signals.commands.messages.SendClaimMessage;
import org.eclipse.ditto.signals.commands.namespaces.PurgeNamespace;
import org.eclipse.ditto.signals.commands.policies.modify.DeleteSubject;
import org.eclipse.ditto.signals.commands.policies.query.RetrieveResource;
import org.eclipse.ditto.signals.commands.things.modify.ModifyFeatureProperty;
import org.eclipse.ditto.signals.commands.things.query.RetrieveFeature;

public class PoliciesServiceGlobalCommandRegistryTest extends GlobalCommandRegistryTestCases {

    public PoliciesServiceGlobalCommandRegistryTest() {
        super(
                SudoStreamModifiedEntities.class,
                SudoRetrieveThing.class,
                SudoRetrievePolicy.class,
                RetrieveFeature.class,
                ModifyFeatureProperty.class,
                ExecutePiggybackCommand.class,
                SendClaimMessage.class,
                Shutdown.class,
                PurgeNamespace.class,
                RetrieveResource.class,
                DeleteSubject.class,
<<<<<<< HEAD
                Cleanup.class,
                RetrieveHealth.class
        );
=======
                PurgeEntities.class
        ));
>>>>>>> bd72dcce
    }
}<|MERGE_RESOLUTION|>--- conflicted
+++ resolved
@@ -43,13 +43,9 @@
                 PurgeNamespace.class,
                 RetrieveResource.class,
                 DeleteSubject.class,
-<<<<<<< HEAD
                 Cleanup.class,
-                RetrieveHealth.class
+                RetrieveHealth.class,
+                PurgeEntities.class
         );
-=======
-                PurgeEntities.class
-        ));
->>>>>>> bd72dcce
     }
 }