/*
 * Copyright (c) 2020 Contributors to the Eclipse Foundation
 *
 * See the NOTICE file(s) distributed with this work for additional
 * information regarding copyright ownership.
 *
 * This program and the accompanying materials are made available under the
 * terms of the Eclipse Public License 2.0 which is available at
 * http://www.eclipse.org/legal/epl-2.0
 *
 * SPDX-License-Identifier: EPL-2.0
 */
package org.eclipse.ditto.services.policies.persistence.actors.strategies.commands;

import static org.eclipse.ditto.model.base.common.ConditionChecker.checkNotNull;

import java.text.MessageFormat;
import java.util.HashMap;
import java.util.List;
import java.util.Map;
import java.util.Optional;
import java.util.stream.Collectors;

import javax.annotation.Nullable;

import org.eclipse.ditto.model.base.entity.metadata.Metadata;
import org.eclipse.ditto.model.base.exceptions.DittoRuntimeException;
import org.eclipse.ditto.model.base.headers.DittoHeaders;
import org.eclipse.ditto.model.base.headers.entitytag.EntityTag;
import org.eclipse.ditto.model.policies.Label;
import org.eclipse.ditto.model.policies.PoliciesModelFactory;
import org.eclipse.ditto.model.policies.Policy;
import org.eclipse.ditto.model.policies.PolicyBuilder;
import org.eclipse.ditto.model.policies.PolicyEntry;
import org.eclipse.ditto.model.policies.PolicyId;
import org.eclipse.ditto.model.policies.Subject;
import org.eclipse.ditto.model.policies.SubjectExpiry;
import org.eclipse.ditto.model.policies.SubjectId;
import org.eclipse.ditto.model.policies.SubjectType;
import org.eclipse.ditto.services.models.policies.PoliciesValidator;
import org.eclipse.ditto.services.policies.common.config.PolicyConfig;
import org.eclipse.ditto.services.utils.persistentactors.results.Result;
import org.eclipse.ditto.services.utils.persistentactors.results.ResultFactory;
import org.eclipse.ditto.signals.commands.policies.actions.ActivatePolicyTokenIntegration;
import org.eclipse.ditto.signals.commands.policies.actions.ActivatePolicyTokenIntegrationResponse;
import org.eclipse.ditto.signals.events.policies.PolicyActionEvent;
import org.eclipse.ditto.signals.events.policies.SubjectsModifiedPartially;

import akka.actor.ActorSystem;

/**
 * This strategy handles the {@link ActivatePolicyTokenIntegration} command.
 */
final class ActivatePolicyTokenIntegrationStrategy
        extends AbstractPolicyActionCommandStrategy<ActivatePolicyTokenIntegration> {

    ActivatePolicyTokenIntegrationStrategy(final PolicyConfig policyConfig, final ActorSystem system) {
        super(ActivatePolicyTokenIntegration.class, policyConfig, system);
    }

    @Override
    protected Result<PolicyActionEvent<?>> doApply(final Context<PolicyId> context,
            @Nullable final Policy policy,
            final long nextRevision,
            final ActivatePolicyTokenIntegration command,
            @Nullable final Metadata metadata) {

        final Policy nonNullPolicy = checkNotNull(policy, "policy");
        final PolicyId policyId = context.getState();
        final SubjectExpiry commandSubjectExpiry = SubjectExpiry.newInstance(command.getExpiry());
        final DittoHeaders dittoHeaders = command.getDittoHeaders();
        final List<PolicyEntry> entries = command.getLabels()
                .stream()
                .map(nonNullPolicy::getEntryFor)
                .flatMap(Optional::stream)
                .filter(entry -> containsAuthenticatedSubject(entry, dittoHeaders.getAuthorizationContext()))
                .filter(this::containsThingReadPermission)
                .collect(Collectors.toList());
        if (entries.isEmpty()) {
<<<<<<< HEAD
            return ResultFactory.newErrorResult(getNotApplicableException(), command);
=======
            return ResultFactory.newErrorResult(getExceptionForNoEntryWithThingReadPermission(dittoHeaders), command);
>>>>>>> 9167eac9
        }
        final PolicyBuilder policyBuilder = nonNullPolicy.toBuilder();
        final Map<Label, Subject> activatedSubjects = new HashMap<>();
        for (final PolicyEntry entry : entries) {
            final SubjectId subjectId;
            try {
                subjectId = subjectIdFromActionResolver.resolveSubjectId(entry, command);
            } catch (final DittoRuntimeException e) {
                return ResultFactory.newErrorResult(e, command);
            }
            final SubjectType subjectType = PoliciesModelFactory.newSubjectType(
                    MessageFormat.format("added via action <{0}>", command.getName()));
            final Subject subject = Subject.newInstance(subjectId, subjectType, commandSubjectExpiry);
            final Subject adjustedSubject = potentiallyAdjustSubject(subject);
            policyBuilder.setSubjectFor(entry.getLabel(), adjustedSubject);
            activatedSubjects.put(entry.getLabel(), adjustedSubject);
        }

        // Validation is necessary because activation may add expiry to the policy admin subject.
        final Policy newPolicy = policyBuilder.build();
        final PoliciesValidator validator = PoliciesValidator.newInstance(newPolicy);
        if (validator.isValid()) {
            final SubjectsModifiedPartially event =
                    SubjectsModifiedPartially.of(policyId, activatedSubjects, nextRevision, getEventTimestamp(),
                            dittoHeaders);
            final ActivatePolicyTokenIntegrationResponse rawResponse =
                    ActivatePolicyTokenIntegrationResponse.of(policyId, dittoHeaders);
            // do not append ETag - activated subjects do not support ETags.
            return ResultFactory.newMutationResult(command, event, rawResponse);
        } else {
            return ResultFactory.newErrorResult(
                    policyInvalid(policyId, validator.getReason().orElse(null), dittoHeaders),
                    command);
        }
    }

    @Override
    public Optional<EntityTag> previousEntityTag(final ActivatePolicyTokenIntegration command,
            @Nullable final Policy previousEntity) {
        // activated subjects do not support entity tag
        return Optional.empty();
    }

    @Override
    public Optional<EntityTag> nextEntityTag(final ActivatePolicyTokenIntegration command,
            @Nullable final Policy newEntity) {
        // activated subjects do not support entity tag
        return Optional.empty();
    }
}<|MERGE_RESOLUTION|>--- conflicted
+++ resolved
@@ -77,11 +77,7 @@
                 .filter(this::containsThingReadPermission)
                 .collect(Collectors.toList());
         if (entries.isEmpty()) {
-<<<<<<< HEAD
-            return ResultFactory.newErrorResult(getNotApplicableException(), command);
-=======
-            return ResultFactory.newErrorResult(getExceptionForNoEntryWithThingReadPermission(dittoHeaders), command);
->>>>>>> 9167eac9
+            return ResultFactory.newErrorResult(getNotApplicableException(dittoHeaders), command);
         }
         final PolicyBuilder policyBuilder = nonNullPolicy.toBuilder();
         final Map<Label, Subject> activatedSubjects = new HashMap<>();
