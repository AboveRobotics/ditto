/*
 * Copyright (c) 2017 Contributors to the Eclipse Foundation
 *
 * See the NOTICE file(s) distributed with this work for additional
 * information regarding copyright ownership.
 *
 * This program and the accompanying materials are made available under the
 * terms of the Eclipse Public License 2.0 which is available at
 * http://www.eclipse.org/legal/epl-2.0
 *
 * SPDX-License-Identifier: EPL-2.0
 */
package org.eclipse.ditto.services.utils.pubsub.actors;

import java.util.ArrayList;
import java.util.Collection;
import java.util.Collections;
import java.util.List;
import java.util.Random;
import java.util.Set;
import java.util.concurrent.CompletionStage;
import java.util.function.BiFunction;
import java.util.function.Predicate;

import org.eclipse.ditto.services.utils.akka.LogUtil;
import org.eclipse.ditto.services.utils.metrics.DittoMetrics;
import org.eclipse.ditto.services.utils.metrics.instruments.gauge.Gauge;
import org.eclipse.ditto.services.utils.pubsub.config.PubSubConfig;
import org.eclipse.ditto.services.utils.pubsub.ddata.DDataWriter;
import org.eclipse.ditto.services.utils.pubsub.ddata.Subscriptions;
import org.eclipse.ditto.services.utils.pubsub.ddata.SubscriptionsReader;
import org.slf4j.Logger;
import org.slf4j.LoggerFactory;

import akka.actor.AbstractActorWithTimers;
import akka.actor.ActorRef;
import akka.actor.Props;
import akka.actor.Status;
import akka.actor.Terminated;
import akka.cluster.ddata.Replicator;
import akka.event.DiagnosticLoggingAdapter;
import akka.japi.pf.ReceiveBuilder;

/**
 * Manages local subscriptions. Request distributed data update at regular intervals at the highest write consistency
 * requested by a user since the previous update. Send acknowledgement to local subscription requesters after
 * acknowledgement from distributed data. There is no transaction---all subscriptions are eventually distributed in
 * the cluster once requested. Local subscribers should most likely not to get any published message before they
 * receive acknowledgement. Below is the state transition diagram.
 * <p>
 * <pre>
 * {@code
 *                Subscribe/Unsubscribe: Append to awaitUpdate
 *                +----------+
 *                |          |
 *                |          |
 *                |          |
 *                +------->  +
 *                             WAITING <-----------------------------------+
 *                +---------->   +                                         |
 *                |              |                                         |
 * Update failure:|              |                                         |Update success:
 * Do nothing.    |              | Clock tick:                             |Ack awaitAcknowledge
 * Wait for next  |              | Add awaitUpdate to awaitAcknowledge     |Clear awaitAcknowledge
 * tick.          |              | Request distributed data update         |Send written state to pubSubSubscriber
 *                |              |                                         |
 *                |              |                                         |
 *                |              |                                         |
 *                |              |                                         |
 *                |              |                                         |
 *                +-----------+  v                                         |
 *                             UPDATING +----------------------------------+
 *                +-----------+      +
 *                |                  | <-----+
 *                |           ^      |       |Clock tick: Do nothing
 *                |           |      +-------+
 *                +-----------+
 *                Subscribe/Unsubscribe: Append to awaitUpdate
 * }
 * </pre>
 *
 * @param <T> type of representations of topics in the distributed data.
 */
public final class SubUpdater<T> extends AbstractActorWithTimers {

    /**
     * Prefix of this actor's name.
     */
    public static final String ACTOR_NAME_PREFIX = "subUpdater";

    private static final Logger LOGGER = LoggerFactory.getLogger(SubUpdater.class);

    private final DiagnosticLoggingAdapter log = LogUtil.obtain(this);

    // pseudo-random number generator for force updates. quality matters little.
    private final Random random = new Random();

    private final PubSubConfig config;
    private final Subscriptions<T> subscriptions;
    private final DDataWriter<T> topicBloomFiltersWriter;
    private final ActorRef subscriber;

    private final Gauge topicMetric = DittoMetrics.gauge("pubsub-topics");
    private final Gauge awaitUpdateMetric = DittoMetrics.gauge("pubsub-await-update");
    private final Gauge awaitAcknowledgeMetric = DittoMetrics.gauge("pubsub-await-acknowledge");

    /**
     * Queue of actors demanding acknowledgement whose subscriptions are not sent to the distributed data replicator.
     */
    private final List<Acknowledgement> awaitUpdate = new ArrayList<>();

    /**
     * Queue of actors demanding acknowledgement whose subscriptions were sent to the replicator but not acknowledged.
     */
    private final List<Acknowledgement> awaitAcknowledge = new ArrayList<>();

    /**
     * Write consistency of the next message to the replicator.
     */
    private Replicator.WriteConsistency nextWriteConsistency = Replicator.writeLocal();

    /**
     * Whether local subscriptions changed.
     */
    private boolean localSubscriptionsChanged = false;

    /**
     * Current state of the actor.
     */
    private State state = State.WAITING;

    @SuppressWarnings("unused")
    private SubUpdater(final PubSubConfig config,
            final ActorRef subscriber, final Subscriptions<T> subscriptions,
            final DDataWriter<T> topicBloomFiltersWriter) {
        this.config = config;
        this.subscriber = subscriber;
        this.subscriptions = subscriptions;
        this.topicBloomFiltersWriter = topicBloomFiltersWriter;

        getTimers().startPeriodicTimer(Clock.TICK, Clock.TICK, config.getUpdateInterval());
    }

    /**
     * Create Props object for this actor.
     *
     * @param config the pub-sub config.
     * @param subscriber the subscriber.
     * @param subscriptions starting local subscriptions.
     * @param topicBloomFiltersWriter writer of the distributed topic Bloom filters.
     * @return the Props object.
     */
    public static <T> Props props(final PubSubConfig config, final ActorRef subscriber,
            final Subscriptions<T> subscriptions, final DDataWriter<T> topicBloomFiltersWriter) {

        return Props.create(SubUpdater.class, config, subscriber, subscriptions, topicBloomFiltersWriter);
    }

    @Override
    public Receive createReceive() {
        return ReceiveBuilder.create()
                .match(Subscribe.class, this::subscribe)
                .match(Unsubscribe.class, this::unsubscribe)
                .match(Terminated.class, this::terminated)
                .match(RemoveSubscriber.class, this::removeSubscriber)
                .matchEquals(Clock.TICK, this::tick)
                .match(SubscriptionsReader.class, this::updateSuccess)
                .match(Status.Failure.class, this::updateFailure)
                .matchAny(this::logUnhandled)
                .build();
    }

    private void tick(final Clock tick) {
        final boolean forceUpdate = forceUpdate();
<<<<<<< HEAD
        if (state == State.UPDATING) {
            LOGGER.trace("Ignoring tick in state <{}> with changed=<{}>.", state, localSubscriptionsChanged);
        } else if (!localSubscriptionsChanged && !forceUpdate) {
            LOGGER.trace("Tick in state <{}> with changed=<{}>: flushing acks.", state, localSubscriptionsChanged);
            moveAwaitUpdateToAwaitAcknowledge();
            flushAcknowledgements();
        } else {
            LOGGER.trace("Updating.");
=======
        if (!localSubscriptionsChanged && !forceUpdate) {
            moveAwaitUpdateToAwaitAcknowledge();
            flushAcknowledgements();
        } else {
>>>>>>> 9c963c47
            final SubscriptionsReader snapshot;
            final CompletionStage<Void> ddataOp;
            if (subscriptions.isEmpty()) {
                snapshot = subscriptions.snapshot();
                ddataOp = topicBloomFiltersWriter.removeSubscriber(subscriber, nextWriteConsistency);
                topicMetric.set(0L);
            } else {
                // export before taking snapshot so that implementations may output incremental update.
                final T ddata = subscriptions.export(forceUpdate);
                // take snapshot to give to the subscriber; clear accumulated incremental changes.
                snapshot = subscriptions.snapshot();
                ddataOp = topicBloomFiltersWriter.put(subscriber, ddata, nextWriteConsistency);
                topicMetric.set((long) subscriptions.countTopics());
            }
            ddataOp.handle(handleDDataWriteResult(snapshot));
            moveAwaitUpdateToAwaitAcknowledge();
            localSubscriptionsChanged = false;
            nextWriteConsistency = Replicator.writeLocal();
            state = State.UPDATING;
        }
    }

    private boolean forceUpdate() {
        return random.nextDouble() < config.getForceUpdateProbability();
    }

    private void updateSuccess(final SubscriptionsReader snapshot) {
        flushAcknowledgements();
        state = State.WAITING;
        // race condition possible -- some published messages may arrive before the acknowledgement
        // could solve it by having pubSubSubscriber forward acknowledgements. probably not worth it.
        subscriber.tell(snapshot, getSelf());
    }

    private void flushAcknowledgements() {
        for (final Acknowledgement ack : awaitAcknowledge) {
            ack.getSender().tell(ack, getSelf());
        }
        awaitAcknowledge.clear();
        awaitAcknowledgeMetric.set(0L);
    }

    private void updateFailure(final Status.Failure failure) {
        log.error(failure.cause(), "updateFailure");

        // try again next clock tick
        localSubscriptionsChanged = true;
        state = State.WAITING;
    }

    private void moveAwaitUpdateToAwaitAcknowledge() {
        awaitAcknowledge.addAll(awaitUpdate);
        awaitUpdate.clear();
        awaitAcknowledgeMetric.set((long) awaitAcknowledge.size());
        awaitUpdateMetric.set(0L);
    }

    private BiFunction<Void, Throwable, Void> handleDDataWriteResult(final SubscriptionsReader snapshot) {
        // this function is called asynchronously. it must be thread-safe.
        return (_void, error) -> {
            if (error == null) {
                getSelf().tell(snapshot, ActorRef.noSender());
            } else {
                getSelf().tell(new Status.Failure(error), ActorRef.noSender());
            }
            return _void;
        };
    }

    private void logUnhandled(final Object message) {
        log.warning("Unhandled: <{}>", message);
    }

    private void subscribe(final Subscribe subscribe) {
        final boolean changed =
                subscriptions.subscribe(subscribe.getSubscriber(), subscribe.getTopics(), subscribe.getFilter());
        enqueueRequest(subscribe, changed);
        if (changed) {
            getContext().watch(subscribe.getSubscriber());
        }
    }

    private void unsubscribe(final Unsubscribe unsubscribe) {
        final boolean changed = subscriptions.unsubscribe(unsubscribe.getSubscriber(), unsubscribe.getTopics());
        enqueueRequest(unsubscribe, changed);
        if (changed && !subscriptions.contains(unsubscribe.getSubscriber())) {
            getContext().unwatch(unsubscribe.getSubscriber());
        }
    }

    private void terminated(final Terminated terminated) {
        doRemoveSubscriber(terminated.actor());
    }

    private void removeSubscriber(final RemoveSubscriber request) {
        doRemoveSubscriber(request.getSubscriber());
    }

    private void doRemoveSubscriber(final ActorRef subscriber) {
        localSubscriptionsChanged |= subscriptions.removeSubscriber(subscriber);
    }

    private void enqueueRequest(final Request request, final boolean changed) {
        localSubscriptionsChanged |= changed;
        upgradeWriteConsistency(request.getWriteConsistency());
        if (request.shouldAcknowledge()) {
            final Acknowledgement acknowledgement = Acknowledgement.of(request, getSender());
            awaitUpdate.add(acknowledgement);
            awaitUpdateMetric.increment();
        }
    }

    private void upgradeWriteConsistency(final Replicator.WriteConsistency nextWriteConsistency) {
        if (isMoreConsistent(nextWriteConsistency, this.nextWriteConsistency)) {
            this.nextWriteConsistency = nextWriteConsistency;
        }
    }

    private static boolean isMoreConsistent(final Replicator.WriteConsistency a, final Replicator.WriteConsistency b) {
        return rank(a) > rank(b);
    }

    // roughly rank write consistency from the most local to the most global.
    private static int rank(final Replicator.WriteConsistency a) {
        if (Replicator.writeLocal().equals(a)) {
            return Integer.MIN_VALUE;
        } else if (a instanceof Replicator.WriteAll) {
            return Integer.MAX_VALUE;
        } else if (a instanceof Replicator.WriteMajority) {
            return ((Replicator.WriteMajority) a).minCap();
        } else if (a instanceof Replicator.WriteTo) {
            return ((Replicator.WriteTo) a).n();
        } else {
            return 0;
        }
    }

    /**
     * Super class of subscription requests.
     */
    public abstract static class Request {

        private final Set<String> topics;
        private final ActorRef subscriber;
        private final Replicator.WriteConsistency writeConsistency;
        private final boolean acknowledge;

        private Request(final Set<String> topics,
                final ActorRef subscriber,
                final Replicator.WriteConsistency writeConsistency,
                final boolean acknowledge) {

            this.topics = topics;
            this.subscriber = subscriber;
            this.writeConsistency = writeConsistency;
            this.acknowledge = acknowledge;
        }

        /**
         * @return topics in the subscription.
         */
        public Set<String> getTopics() {
            return topics;
        }

        /**
         * @return subscriber of the subscription.
         */
        public ActorRef getSubscriber() {
            return subscriber;
        }

        /**
         * @return write consistency for the request.
         */
        public Replicator.WriteConsistency getWriteConsistency() {
            return writeConsistency;
        }

        /**
         * @return whether acknowledgement is expected.
         */
        public boolean shouldAcknowledge() {
            return acknowledge;
        }

        @Override
        public String toString() {
            return getClass().getSimpleName() +
                    "[topics=" + topics +
                    ", subscriber=" + subscriber +
                    ", writeConsistency=" + writeConsistency +
                    ", acknowledge=" + acknowledge +
                    "]";
        }
    }

    /**
     * Request to subscribe to topics.
     */
    public static final class Subscribe extends Request {

        private static final Predicate<Collection<String>> CONSTANT_TRUE = topics -> true;

        private final Predicate<Collection<String>> filter;

        private Subscribe(final Set<String> topics, final ActorRef subscriber,
                final Replicator.WriteConsistency writeConsistency, final boolean acknowledge,
                final Predicate<Collection<String>> filter) {
            super(topics, subscriber, writeConsistency, acknowledge);
            this.filter = filter;
        }

        /**
         * Create a "subscribe" request.
         *
         * @param topics the set of topics to subscribe.
         * @param subscriber who is subscribing.
         * @param writeConsistency with which write consistency should this subscription be updated.
         * @param acknowledge whether acknowledgement is desired.
         * @return the request.
         */
        public static Subscribe of(final Set<String> topics, final ActorRef subscriber,
                final Replicator.WriteConsistency writeConsistency, final boolean acknowledge) {
            return new Subscribe(topics, subscriber, writeConsistency, acknowledge, CONSTANT_TRUE);
        }

        /**
         * Create a "subscribe" request.
         *
         * @param topics the set of topics to subscribe.
         * @param subscriber who is subscribing.
         * @param writeConsistency with which write consistency should this subscription be updated.
         * @param acknowledge whether acknowledgement is desired.
         * @param filter local filter for incoming messages.
         * @return the request.
         */
        public static Subscribe of(final Set<String> topics, final ActorRef subscriber,
                final Replicator.WriteConsistency writeConsistency, final boolean acknowledge,
                final Predicate<Collection<String>> filter) {
            return new Subscribe(topics, subscriber, writeConsistency, acknowledge, filter);
        }

        /**
         * @return Filter for incoming messages.
         */
        public Predicate<Collection<String>> getFilter() {
            return filter;
        }
    }

    /**
     * Request to unsubscribe to topics.
     */
    public static final class Unsubscribe extends Request {

        private Unsubscribe(final Set<String> topics, final ActorRef subscriber,
                final Replicator.WriteConsistency writeConsistency, final boolean acknowledge) {
            super(topics, subscriber, writeConsistency, acknowledge);
        }

        /**
         * Create an "unsubscribe" request.
         *
         * @param topics the set of topics to subscribe.
         * @param subscriber who is subscribing.
         * @param writeConsistency with which write consistency should this subscription be updated.
         * @param acknowledge whether acknowledgement is desired.
         * @return the request.
         */
        public static Unsubscribe of(final Set<String> topics, final ActorRef subscriber,
                final Replicator.WriteConsistency writeConsistency, final boolean acknowledge) {
            return new Unsubscribe(topics, subscriber, writeConsistency, acknowledge);
        }
    }

    /**
     * Request to remove a subscriber.
     */
    public static final class RemoveSubscriber extends Request {

        private RemoveSubscriber(final ActorRef subscriber, final Replicator.WriteConsistency writeConsistency,
                final boolean acknowledge) {
            super(Collections.emptySet(), subscriber, writeConsistency, acknowledge);
        }

        /**
         * Create an "unsubscribe" request.
         *
         * @param subscriber who is subscribing.
         * @param writeConsistency with which write consistency should this subscription be updated.
         * @param acknowledge whether acknowledgement is desired.
         * @return the request.
         */
        public static RemoveSubscriber of(final ActorRef subscriber,
                final Replicator.WriteConsistency writeConsistency, final boolean acknowledge) {
            return new RemoveSubscriber(subscriber, writeConsistency, acknowledge);
        }
    }

    /**
     * Acknowledgement for requests.
     */
    public static final class Acknowledgement {

        private final Request request;
        private final ActorRef sender;

        private Acknowledgement(final Request request, final ActorRef sender) {
            this.request = request;
            this.sender = sender;
        }

        private static Acknowledgement of(final Request request, final ActorRef sender) {
            return new Acknowledgement(request, sender);
        }

        /**
         * @return the request this object is acknowledging.
         */
        public Request getRequest() {
            return request;
        }

        /**
         * @return sender of the request.
         */
        public ActorRef getSender() {
            return sender;
        }

        @Override
        public String toString() {
            return getClass().getSimpleName() +
                    "[request=" + request +
                    ",sender=" + sender +
                    "]";
        }
    }

    private enum Clock {

        /**
         * Clock tick to update distributed data.
         */
        TICK
    }

    private enum State {
        /**
         * Waiting for clock tick.
         */
        WAITING,

        /**
         * Waiting for acknowledgement from ddata.
         */
        UPDATING
    }
}<|MERGE_RESOLUTION|>--- conflicted
+++ resolved
@@ -88,8 +88,6 @@
      */
     public static final String ACTOR_NAME_PREFIX = "subUpdater";
 
-    private static final Logger LOGGER = LoggerFactory.getLogger(SubUpdater.class);
-
     private final DiagnosticLoggingAdapter log = LogUtil.obtain(this);
 
     // pseudo-random number generator for force updates. quality matters little.
@@ -172,21 +170,10 @@
 
     private void tick(final Clock tick) {
         final boolean forceUpdate = forceUpdate();
-<<<<<<< HEAD
-        if (state == State.UPDATING) {
-            LOGGER.trace("Ignoring tick in state <{}> with changed=<{}>.", state, localSubscriptionsChanged);
-        } else if (!localSubscriptionsChanged && !forceUpdate) {
-            LOGGER.trace("Tick in state <{}> with changed=<{}>: flushing acks.", state, localSubscriptionsChanged);
-            moveAwaitUpdateToAwaitAcknowledge();
-            flushAcknowledgements();
-        } else {
-            LOGGER.trace("Updating.");
-=======
         if (!localSubscriptionsChanged && !forceUpdate) {
             moveAwaitUpdateToAwaitAcknowledge();
             flushAcknowledgements();
         } else {
->>>>>>> 9c963c47
             final SubscriptionsReader snapshot;
             final CompletionStage<Void> ddataOp;
             if (subscriptions.isEmpty()) {
