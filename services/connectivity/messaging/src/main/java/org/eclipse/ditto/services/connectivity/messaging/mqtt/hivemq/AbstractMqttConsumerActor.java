--- conflicted
+++ resolved
@@ -24,7 +24,6 @@
 import org.eclipse.ditto.model.base.headers.DittoHeaders;
 import org.eclipse.ditto.model.connectivity.Connection;
 import org.eclipse.ditto.model.connectivity.ConnectionId;
-import org.eclipse.ditto.model.connectivity.ConnectionType;
 import org.eclipse.ditto.model.connectivity.ConnectivityModelFactory;
 import org.eclipse.ditto.model.connectivity.EnforcementFilter;
 import org.eclipse.ditto.model.connectivity.EnforcementFilterFactory;
@@ -66,13 +65,8 @@
             final Source source, final boolean dryRun, final boolean reconnectForRedelivery) {
         super(connection, String.join(";", source.getAddresses()), messageMappingProcessor, source);
 
-<<<<<<< HEAD
         logger = DittoLoggerFactory.getThreadSafeDittoLoggingAdapter(this)
-                .withMdcEntry(ConnectivityMdcEntryKey.CONNECTION_ID.toString(), connectionId);
-=======
-        logger = DittoLoggerFactory.getDiagnosticLoggingAdapter(this)
                 .withMdcEntry(ConnectivityMdcEntryKey.CONNECTION_ID.toString(), connection.getId());
->>>>>>> 33a9dc27
 
         this.dryRun = dryRun;
         this.payloadMapping = source.getPayloadMapping();
