/*
 * Copyright (c) 2017 Contributors to the Eclipse Foundation
 *
 * See the NOTICE file(s) distributed with this work for additional
 * information regarding copyright ownership.
 *
 * This program and the accompanying materials are made available under the
 * terms of the Eclipse Public License 2.0 which is available at
 * http://www.eclipse.org/legal/epl-2.0
 *
 * SPDX-License-Identifier: EPL-2.0
 */
package org.eclipse.ditto.services.connectivity.messaging;

import static org.eclipse.ditto.model.connectivity.MetricType.DROPPED;
import static org.eclipse.ditto.model.connectivity.MetricType.MAPPED;

import java.io.PrintWriter;
import java.io.StringWriter;
import java.time.Duration;
import java.util.AbstractMap;
import java.util.ArrayList;
import java.util.Collection;
import java.util.Collections;
import java.util.HashSet;
import java.util.List;
import java.util.Map;
import java.util.Objects;
import java.util.Optional;
import java.util.Set;
import java.util.concurrent.CompletableFuture;
import java.util.concurrent.CompletionStage;
import java.util.function.Predicate;
import java.util.stream.Collectors;
import java.util.stream.Stream;

import javax.annotation.Nullable;

import org.eclipse.ditto.json.JsonField;
import org.eclipse.ditto.json.JsonFieldSelector;
import org.eclipse.ditto.json.JsonObject;
import org.eclipse.ditto.model.base.acks.AbstractCommandAckRequestSetter;
import org.eclipse.ditto.model.base.acks.AcknowledgementRequest;
import org.eclipse.ditto.model.base.acks.FilteredAcknowledgementRequest;
import org.eclipse.ditto.model.base.auth.AuthorizationContext;
import org.eclipse.ditto.model.base.common.ConditionChecker;
import org.eclipse.ditto.model.base.common.HttpStatusCode;
import org.eclipse.ditto.model.base.entity.id.EntityId;
import org.eclipse.ditto.model.base.exceptions.DittoRuntimeException;
import org.eclipse.ditto.model.base.exceptions.SignalEnrichmentFailedException;
import org.eclipse.ditto.model.base.headers.DittoHeaderDefinition;
import org.eclipse.ditto.model.base.headers.DittoHeaders;
import org.eclipse.ditto.model.base.headers.DittoHeadersBuilder;
import org.eclipse.ditto.model.base.headers.WithDittoHeaders;
import org.eclipse.ditto.model.base.json.JsonSchemaVersion;
import org.eclipse.ditto.model.connectivity.Connection;
import org.eclipse.ditto.model.connectivity.ConnectionId;
import org.eclipse.ditto.model.connectivity.ConnectionSignalIdEnforcementFailedException;
import org.eclipse.ditto.model.connectivity.ConnectivityInternalErrorException;
import org.eclipse.ditto.model.connectivity.EnforcementFilter;
import org.eclipse.ditto.model.connectivity.FilteredTopic;
import org.eclipse.ditto.model.connectivity.LogCategory;
import org.eclipse.ditto.model.connectivity.LogType;
import org.eclipse.ditto.model.connectivity.MetricDirection;
import org.eclipse.ditto.model.connectivity.MetricType;
import org.eclipse.ditto.model.connectivity.Target;
import org.eclipse.ditto.model.placeholders.ExpressionResolver;
import org.eclipse.ditto.model.placeholders.PlaceholderFilter;
import org.eclipse.ditto.model.query.criteria.Criteria;
import org.eclipse.ditto.model.query.filter.QueryFilterCriteriaFactory;
import org.eclipse.ditto.model.query.things.ThingPredicateVisitor;
import org.eclipse.ditto.model.things.ThingId;
import org.eclipse.ditto.protocoladapter.ProtocolAdapter;
import org.eclipse.ditto.protocoladapter.TopicPath;
import org.eclipse.ditto.services.base.config.limits.LimitsConfig;
import org.eclipse.ditto.services.connectivity.config.DittoConnectivityConfig;
import org.eclipse.ditto.services.connectivity.config.MonitoringConfig;
import org.eclipse.ditto.services.connectivity.config.mapping.MappingConfig;
import org.eclipse.ditto.services.connectivity.mapping.ConnectivitySignalEnrichmentProvider;
import org.eclipse.ditto.services.connectivity.messaging.BaseClientActor.PublishMappedMessage;
import org.eclipse.ditto.services.connectivity.messaging.BaseClientActor.ReplaceMessageMappingProcessor;
import org.eclipse.ditto.services.connectivity.messaging.internal.ConnectionFailure;
import org.eclipse.ditto.services.connectivity.messaging.internal.ImmutableConnectionFailure;
import org.eclipse.ditto.services.connectivity.messaging.monitoring.ConnectionMonitor;
import org.eclipse.ditto.services.connectivity.messaging.monitoring.DefaultConnectionMonitorRegistry;
import org.eclipse.ditto.services.connectivity.messaging.monitoring.logs.InfoProviderFactory;
import org.eclipse.ditto.services.connectivity.util.ConnectivityMdcEntryKey;
import org.eclipse.ditto.services.models.acks.AcknowledgementAggregatorActor;
import org.eclipse.ditto.services.models.acks.AcknowledgementAggregatorActorStarter;
import org.eclipse.ditto.services.models.concierge.streaming.StreamingType;
import org.eclipse.ditto.services.models.connectivity.ExternalMessage;
import org.eclipse.ditto.services.models.connectivity.OutboundSignal;
import org.eclipse.ditto.services.models.connectivity.OutboundSignal.Mapped;
import org.eclipse.ditto.services.models.connectivity.OutboundSignalFactory;
import org.eclipse.ditto.services.models.signalenrichment.SignalEnrichmentFacade;
import org.eclipse.ditto.services.utils.akka.controlflow.AbstractGraphActor;
import org.eclipse.ditto.services.utils.akka.logging.DittoLoggerFactory;
import org.eclipse.ditto.services.utils.akka.logging.ThreadSafeDittoLogger;
import org.eclipse.ditto.services.utils.config.DefaultScopedConfig;
import org.eclipse.ditto.signals.acks.base.Acknowledgement;
import org.eclipse.ditto.signals.acks.base.Acknowledgements;
import org.eclipse.ditto.signals.base.Signal;
import org.eclipse.ditto.signals.base.WithId;
import org.eclipse.ditto.signals.commands.base.Command;
import org.eclipse.ditto.signals.commands.base.CommandResponse;
import org.eclipse.ditto.signals.commands.base.ErrorResponse;
import org.eclipse.ditto.signals.commands.connectivity.ConnectivityErrorResponse;
import org.eclipse.ditto.signals.commands.messages.MessageCommand;
import org.eclipse.ditto.signals.commands.messages.acks.MessageCommandAckRequestSetter;
import org.eclipse.ditto.signals.commands.things.ThingCommand;
import org.eclipse.ditto.signals.commands.things.ThingErrorResponse;
import org.eclipse.ditto.signals.commands.things.acks.ThingLiveCommandAckRequestSetter;
import org.eclipse.ditto.signals.commands.things.acks.ThingModifyCommandAckRequestSetter;
import org.eclipse.ditto.signals.commands.things.exceptions.ThingNotAccessibleException;
import org.eclipse.ditto.signals.commands.thingsearch.ThingSearchCommand;
import org.eclipse.ditto.signals.events.things.ThingEventToThingConverter;

import akka.NotUsed;
import akka.actor.ActorRef;
import akka.actor.Props;
import akka.actor.Status;
import akka.japi.Pair;
import akka.japi.pf.PFBuilder;
import akka.japi.pf.ReceiveBuilder;
import akka.pattern.Patterns;
import akka.stream.OverflowStrategy;
import akka.stream.javadsl.Flow;
import akka.stream.javadsl.Keep;
import akka.stream.javadsl.Sink;
import akka.stream.javadsl.Source;
import akka.stream.javadsl.SourceQueue;
import scala.PartialFunction;
import scala.util.Either;
import scala.util.Left;
import scala.util.Right;

/**
 * This Actor processes incoming {@link Signal}s and dispatches them.
 */
public final class MessageMappingProcessorActor
        extends AbstractGraphActor<MessageMappingProcessorActor.OutboundSignalWithId, OutboundSignal> {

    /**
     * The name of this Actor in the ActorSystem.
     */
    public static final String ACTOR_NAME = "messageMappingProcessor";

    /**
     * The name of the dispatcher that runs all mapping tasks and all message handling of this actor and its children.
     */
    private static final String MESSAGE_MAPPING_PROCESSOR_DISPATCHER = "message-mapping-processor-dispatcher";

    private final ThreadSafeDittoLogger logger;

    private final ActorRef clientActor;
    private final ConnectionId connectionId;
    private final ActorRef proxyActor;
    private final ActorRef connectionActor;
    private final MappingConfig mappingConfig;
    private final DefaultConnectionMonitorRegistry connectionMonitorRegistry;
    private final ConnectionMonitor responseDispatchedMonitor;
    private final ConnectionMonitor responseDroppedMonitor;
    private final ConnectionMonitor responseMappedMonitor;
    private final SignalEnrichmentFacade signalEnrichmentFacade;
    private final int processorPoolSize;
    private final SourceQueue<ExternalMessageWithSender> inboundSourceQueue;
    private final DittoRuntimeExceptionToErrorResponseFunction toErrorResponseFunction;
    private final AcknowledgementAggregatorActorStarter ackregatorStarter;

    // not final because it may change when the underlying config changed
    private MessageMappingProcessor messageMappingProcessor;

    @SuppressWarnings("unused")
    private MessageMappingProcessorActor(final ActorRef proxyActor,
            final ActorRef clientActor,
            final MessageMappingProcessor messageMappingProcessor,
            final Connection connection,
            final ActorRef connectionActor,
            final int processorPoolSize) {

        super(OutboundSignal.class);

        this.proxyActor = proxyActor;
        this.clientActor = clientActor;
        this.messageMappingProcessor = messageMappingProcessor;
        connectionId = connection.getId();

        logger = DittoLoggerFactory.getThreadSafeLogger(MessageMappingProcessorActor.class)
                .withMdcEntry(ConnectivityMdcEntryKey.CONNECTION_ID, connectionId);

        this.connectionActor = connectionActor;

        final DefaultScopedConfig dittoScoped =
                DefaultScopedConfig.dittoScoped(getContext().getSystem().settings().config());

        final DittoConnectivityConfig connectivityConfig = DittoConnectivityConfig.of(dittoScoped);
        final MonitoringConfig monitoringConfig = connectivityConfig.getMonitoringConfig();
        mappingConfig = connectivityConfig.getMappingConfig();
        final LimitsConfig limitsConfig = connectivityConfig.getLimitsConfig();

        connectionMonitorRegistry = DefaultConnectionMonitorRegistry.fromConfig(monitoringConfig);
        responseDispatchedMonitor = connectionMonitorRegistry.forResponseDispatched(connectionId);
        responseDroppedMonitor = connectionMonitorRegistry.forResponseDropped(connectionId);
        responseMappedMonitor = connectionMonitorRegistry.forResponseMapped(connectionId);
        signalEnrichmentFacade =
                ConnectivitySignalEnrichmentProvider.get(getContext().getSystem()).getFacade(connectionId);
        this.processorPoolSize = determinePoolSize(processorPoolSize, mappingConfig.getMaxPoolSize());
        inboundSourceQueue = materializeInboundStream(this.processorPoolSize);
        toErrorResponseFunction = DittoRuntimeExceptionToErrorResponseFunction.of(limitsConfig.getHeadersMaxSize());
        ackregatorStarter = AcknowledgementAggregatorActorStarter.of(getContext(),
                connectivityConfig.getConnectionConfig().getAcknowledgementConfig(),
                messageMappingProcessor.getHeaderTranslator(),
                ThingModifyCommandAckRequestSetter.getInstance(),
                ThingLiveCommandAckRequestSetter.getInstance(),
                MessageCommandAckRequestSetter.getInstance());
    }

    private int determinePoolSize(final int connectionPoolSize, final int maxPoolSize) {
        if (connectionPoolSize > maxPoolSize) {
            logger.info("Configured pool size <{}> is greater than the configured max pool size <{}>." +
                    " Will use max pool size <{}>.", connectionPoolSize, maxPoolSize, maxPoolSize);
            return maxPoolSize;
        }
        return connectionPoolSize;
    }

    /**
     * Creates Akka configuration object for this actor.
     *
     * @param proxyActor the actor used to send signals into the ditto cluster.
     * @param clientActor the client actor that created this mapping actor
     * @param processor the MessageMappingProcessor to use.
     * @param connection the connection
     * @param connectionActor the connection actor acting as the grandparent of this actor.
     * @param processorPoolSize how many message processing may happen in parallel per direction (incoming or outgoing).
     * @return the Akka configuration Props object.
     */
    public static Props props(final ActorRef proxyActor,
            final ActorRef clientActor,
            final MessageMappingProcessor processor,
            final Connection connection,
            final ActorRef connectionActor,
            final int processorPoolSize) {

        return Props.create(MessageMappingProcessorActor.class,
                proxyActor,
                clientActor,
                processor,
                connection,
                connectionActor,
                processorPoolSize).withDispatcher(MESSAGE_MAPPING_PROCESSOR_DISPATCHER);
    }

    @Override
    protected int getBufferSize() {
        return mappingConfig.getBufferSize();
    }

    @Override
    protected void preEnhancement(final ReceiveBuilder receiveBuilder) {
        receiveBuilder
                // Incoming messages are handled in a separate stream parallelized by this actor's own dispatcher
                .match(ExternalMessage.class, this::handleInboundMessage)
                .match(Acknowledgement.class, this::handleNotExpectedAcknowledgement)
                // Outgoing responses and signals go through the signal enrichment stream
                .match(CommandResponse.class, response -> handleCommandResponse(response, null, getSender()))
                .match(Signal.class, signal -> handleSignal(signal, getSender()))
                .match(IncomingSignal.class, this::dispatchIncomingSignal)
<<<<<<< HEAD
                .match(Status.Failure.class, f -> logger.warning("Got failure with cause {}: {}",
                        f.cause().getClass().getSimpleName(), f.cause().getMessage()))
                .match(ReplaceMessageMappingProcessor.class, replaceProcessor -> {
                    logger.info("Replacing the MessageMappingProcessor with a modified one.");
                    this.messageMappingProcessor = replaceProcessor.getMessageMappingProcessor();
                });
=======
                .match(Status.Failure.class, f -> logger.warn("Got failure with cause {}: {}",
                        f.cause().getClass().getSimpleName(), f.cause().getMessage()));
>>>>>>> 64c44930
    }

    private void handleNotExpectedAcknowledgement(final Acknowledgement acknowledgement) {
        // this Acknowledgement seems to have been mis-routed:
        logger.withCorrelationId(acknowledgement)
                .warn("Received Acknowledgement where non was expected, discarding it: {}", acknowledgement);
    }

    private SourceQueue<ExternalMessageWithSender> materializeInboundStream(final int processorPoolSize) {
        return Source.<ExternalMessageWithSender>queue(getBufferSize(), OverflowStrategy.dropNew())
                // parallelize potentially CPU-intensive payload mapping on this actor's dispatcher
                .mapAsync(processorPoolSize, externalMessage -> CompletableFuture.supplyAsync(
                        () -> mapInboundMessage(externalMessage),
                        getContext().getDispatcher())
                )
                .flatMapConcat(this::handleIncomingMappedSignal)
                .toMat(Sink.foreach(incomingSignal -> getSelf().tell(incomingSignal, ActorRef.noSender())), Keep.left())
                .run(materializer);
    }

    /**
     * Handle incoming signals that request acknowledgements in the actor's thread, since creating the necessary
     * acknowledgement aggregators is not thread-safe.
     *
     * @param incomingSignal the signal requesting acknowledgements together with its original sender,
     * the response collector actor.
     */
    private void dispatchIncomingSignal(final IncomingSignal incomingSignal) {
        final Signal<?> signal = incomingSignal.signal;
        final ActorRef sender = incomingSignal.sender;
        if (incomingSignal.isAckRequesting) {
            try {
                startAckregatorAndForwardSignal(signal, sender);
            } catch (final DittoRuntimeException e) {
                handleErrorDuringStartingOfAckregator(e, signal.getDittoHeaders(), sender);
            }
        } else {
            if (isLive(signal)) {
                final DittoHeaders originalHeaders = signal.getDittoHeaders();
                Patterns.ask(proxyActor, signal, originalHeaders.getTimeout().orElse(Duration.ofSeconds(10)))
                        .thenApply(response -> {
                            if (response instanceof WithDittoHeaders<?>) {
                                return AcknowledgementAggregatorActor.restoreCommandConnectivityHeaders(
                                        (WithDittoHeaders<?>) response,
                                        originalHeaders);
                            } else {
                                final String messageTemplate =
                                        "Expected response <%s> to be of type <%s> but was of type <%s>.";
                                final String errorMessage =
                                        String.format(messageTemplate, response, WithDittoHeaders.class.getName(),
                                                response.getClass().getName());
                                final ConnectivityInternalErrorException dre =
                                        ConnectivityInternalErrorException.newBuilder()
                                                .cause(new ClassCastException(errorMessage))
                                                .build();
                                return ConnectivityErrorResponse.of(dre, originalHeaders);
                            }
                        })
                        .thenAccept(response -> sender.tell(response, ActorRef.noSender()));
            } else {
                proxyActor.tell(signal, sender);
            }
        }
    }

    private static boolean isLive(final Signal<?> signal) {
        return (signal instanceof MessageCommand ||
                (signal instanceof ThingCommand && ProtocolAdapter.isLiveSignal(signal)));
    }

    private void handleErrorDuringStartingOfAckregator(final DittoRuntimeException e, final DittoHeaders dittoHeaders,
            final ActorRef sender) {

        logger.withCorrelationId(dittoHeaders)
                .info("Got 'DittoRuntimeException' during 'startAcknowledgementAggregator': {}: <{}>",
                        e.getClass().getSimpleName(), e.getMessage());
        responseMappedMonitor.getLogger()
                .failure("Got exception {0} when processing external message: {1}",
                        e.getErrorCode(), e.getMessage());
        final ErrorResponse<?> errorResponse = toErrorResponseFunction.apply(e, null);
        // tell sender the error response for consumer settlement
        sender.tell(errorResponse, getSelf());
        // publish error response
        handleErrorResponse(e, errorResponse.setDittoHeaders(dittoHeaders), ActorRef.noSender());
    }

    private void startAckregatorAndForwardSignal(final Signal<?> signal, final ActorRef sender) {
        ackregatorStarter.doStart(signal,
                responseSignal -> {
                    // potentially publish response/aggregated acks to reply target
                    if (signal.getDittoHeaders().isResponseRequired()) {
                        getSelf().tell(responseSignal, getSelf());
                    }

                    // forward acks to the original sender for consumer settlement
                    sender.tell(responseSignal, ActorRef.noSender());
                },
                ackregator -> {
                    proxyActor.tell(signal, ackregator);
                    return null;
                });
    }

    private Source<IncomingSignal, ?> handleIncomingMappedSignal(
            final Pair<Source<Signal<?>, ?>, ActorRef> mappedSignalsWithSender) {

        final Source<Signal<?>, ?> mappedSignals = mappedSignalsWithSender.first();
        final ActorRef sender = mappedSignalsWithSender.second();
        final Sink<IncomingSignal, CompletionStage<Integer>> wireTapSink =
                Sink.fold(0, (i, s) -> i + (s.isAckRequesting ? 1 : 0));
        return mappedSignals.flatMapConcat(onIncomingMappedSignal(sender)::apply)
                .wireTapMat(wireTapSink, (otherMat, ackRequestingSignalCountFuture) -> {
                    ackRequestingSignalCountFuture.thenAccept(ackRequestingSignalCount ->
                            sender.tell(ResponseCollectorActor.setCount(ackRequestingSignalCount), getSelf())
                    );
                    return otherMat;
                });
    }

    private PartialFunction<Signal<?>, Source<IncomingSignal, NotUsed>> onIncomingMappedSignal(final ActorRef sender) {
        final PartialFunction<Signal<?>, Signal<?>> appendConnectionId = new PFBuilder<Signal<?>, Signal<?>>()
                .match(Acknowledgements.class, acks -> appendConnectionIdToAcknowledgements(acks, connectionId))
                .match(CommandResponse.class, ack -> appendConnectionIdToAcknowledgementOrResponse(ack, connectionId))
                .matchAny(x -> x)
                .build();

        final PartialFunction<Signal<?>, Source<IncomingSignal, NotUsed>> dispatchSignal =
                new PFBuilder<Signal<?>, Source<IncomingSignal, NotUsed>>()
                        .match(Acknowledgement.class, ack -> forwardToConnectionActor(ack, sender))
                        .match(Acknowledgements.class, acks -> forwardToConnectionActor(acks, sender))
                        .match(CommandResponse.class, ProtocolAdapter::isLiveSignal, liveResponse ->
                                forwardToConnectionActor(liveResponse, sender)
                        )
                        .match(ThingSearchCommand.class, cmd -> forwardToConnectionActor(cmd, sender))
                        .matchAny(baseSignal -> ackregatorStarter.preprocess(baseSignal,
                                (signal, isAckRequesting) -> Source.single(new IncomingSignal(signal,
                                        isAckRequesting ? sender : getReturnAddress(signal),
                                        isAckRequesting)),
                                headerInvalidException -> {
                                    // tell the response collector to settle negatively without redelivery
                                    sender.tell(headerInvalidException, ActorRef.noSender());
                                    // tell self to publish the error response
                                    getSelf().tell(ThingErrorResponse.of(headerInvalidException), ActorRef.noSender());
                                    return Source.empty();
                                }))
                        .build();

        return appendConnectionId.andThen(dispatchSignal);
    }

    /**
     * Only special Signals must be forwarded to the {@code ConnectionPersistenceActor}:
     * <ul>
     * <li>{@code Acknowledgement}s which were received via an incoming connection source</li>
     * <li>live {@code CommandResponse}s which were received via an incoming connection source</li>
     * <li>{@code SearchCommand}s which were received via an incoming connection source</li>
     * </ul>
     *
     * @param signal the Signal to forward to the connectionActor
     * @param sender the sender which shall receive the response
     * @param <T> type of elements for the next step..
     * @return an empty source of Signals
     */
    private <T> Source<T, NotUsed> forwardToConnectionActor(final Signal<?> signal, final ActorRef sender) {
        connectionActor.tell(signal, sender);
        return Source.empty();
    }

    private ActorRef getReturnAddress(final Signal<?> signal) {
        final boolean publishResponse = signal instanceof Command<?> && signal.getDittoHeaders().isResponseRequired();
        return publishResponse ? getSelf() : ActorRef.noSender();
    }

    private static Signal<?> appendConnectionAcknowledgementsToSignal(final ExternalMessage message,
            final Signal<?> signal) {

        if (!canRequestAcks(signal)) {
            return signal;
        }
        final Set<AcknowledgementRequest> additionalAcknowledgementRequests = message.getSource()
                .flatMap(org.eclipse.ditto.model.connectivity.Source::getAcknowledgementRequests)
                .map(FilteredAcknowledgementRequest::getIncludes)
                .orElse(Collections.emptySet());
        final String filter = message.getSource()
                .flatMap(org.eclipse.ditto.model.connectivity.Source::getAcknowledgementRequests)
                .flatMap(FilteredAcknowledgementRequest::getFilter)
                .orElse(null);

        if (additionalAcknowledgementRequests.isEmpty()) {
            // do not change the signal's header if no additional acknowledgementRequests are defined in the Source
            // to preserve the default behavior for signals without the header 'requested-acks'
            return filterAcknowledgements(signal, filter);
        } else {
            // The Source's acknowledgementRequests get appended to the requested-acks DittoHeader of the mapped signal
            final Collection<AcknowledgementRequest> combinedRequestedAcks =
                    new HashSet<>(signal.getDittoHeaders().getAcknowledgementRequests());
            combinedRequestedAcks.addAll(additionalAcknowledgementRequests);

            final DittoHeaders headersWithAcknowledgementRequests = DittoHeaders.newBuilder(signal.getDittoHeaders())
                    .acknowledgementRequests(combinedRequestedAcks)
                    .build();

            return filterAcknowledgements(signal.setDittoHeaders(headersWithAcknowledgementRequests), filter);
        }
    }

    static Signal<?> filterAcknowledgements(final Signal<?> signal, final @Nullable String filter) {
        if (filter != null) {
            final String requestedAcks = DittoHeaderDefinition.REQUESTED_ACKS.getKey();
            final boolean headerDefined = signal.getDittoHeaders().containsKey(requestedAcks);
            final String fullFilter = "header:" + requestedAcks + "|fn:default('[]')|" + filter;
            final ExpressionResolver resolver = Resolvers.forSignal(signal);
            final Optional<String> resolverResult = resolver.resolveAsPipelineElement(fullFilter).toOptional();
            if (resolverResult.isEmpty()) {
                // filter tripped: set requested-acks to []
                return signal.setDittoHeaders(DittoHeaders.newBuilder(signal.getDittoHeaders())
                        .acknowledgementRequests(Collections.emptySet())
                        .build());
            } else if (headerDefined) {
                // filter not tripped, header defined
                return signal.setDittoHeaders(DittoHeaders.newBuilder(signal.getDittoHeaders())
                        .putHeader(requestedAcks, resolverResult.orElseThrow())
                        .build());
            } else {
                // filter not tripped, header not defined:
                // - evaluate filter again against unresolved and set requested-acks accordingly
                // - if filter is not resolved, then keep requested-acks undefined for the default behavior
                final Optional<String> unsetFilterResult =
                        resolver.resolveAsPipelineElement(filter).toOptional();
                return unsetFilterResult.<Signal<?>>map(newAckRequests ->
                        signal.setDittoHeaders(DittoHeaders.newBuilder(signal.getDittoHeaders())
                                .putHeader(requestedAcks, newAckRequests)
                                .build()))
                        .orElse(signal);
            }
        }
        return signal;
    }

    @Override
    protected void handleDittoRuntimeException(final DittoRuntimeException exception) {
        final ErrorResponse<?> errorResponse = toErrorResponseFunction.apply(exception, null);
        handleErrorResponse(exception, errorResponse, getSender());
    }

    @Override
    protected OutboundSignalWithId mapMessage(final OutboundSignal message) {
        if (message instanceof OutboundSignalWithId) {
            // message contains original sender already
            return (OutboundSignalWithId) message;
        } else {
            return OutboundSignalWithId.of(message, getSender());
        }
    }

    @Override
    protected Flow<OutboundSignalWithId, OutboundSignalWithId, NotUsed> processMessageFlow() {
        return Flow.create();
    }

    @Override
    protected Sink<OutboundSignalWithId, ?> processedMessageSink() {
        // Enrich outbound signals by extra fields if necessary.
        final Flow<OutboundSignalWithId, OutboundSignal.MultiMapped, ?> flow = Flow.<OutboundSignalWithId>create()
                .mapAsync(processorPoolSize, outbound -> toMultiMappedOutboundSignal(
                        Source.single(outbound)
                                .via(splitByTargetExtraFieldsFlow())
                                .mapAsync(mappingConfig.getParallelism(), this::enrichAndFilterSignal)
                                .mapConcat(x -> x)
                                .map(this::handleOutboundSignal)
                                .flatMapConcat(x -> x)
                ))
                .mapConcat(x -> x);
        return flow.to(Sink.foreach(this::forwardToPublisherActor));
    }

    /**
     * Create a flow that splits 1 outbound signal into many as follows.
     * <ol>
     * <li>
     *   Targets with matching filtered topics without extra fields are grouped into 1 outbound signal, followed by
     * </li>
     * <li>one outbound signal for each target with a matching filtered topic with extra fields.</li>
     * </ol>
     * The matching filtered topic is attached in the latter case.
     * Consequently, for each outbound signal leaving this flow, if it has a filtered topic attached,
     * then it has 1 unique target with a matching topic with extra fields.
     * This satisfies the precondition of {@code this#enrichAndFilterSignal}.
     *
     * @return the flow.
     */
    private static Flow<OutboundSignalWithId, Pair<OutboundSignalWithId, FilteredTopic>, NotUsed> splitByTargetExtraFieldsFlow() {
        return Flow.<OutboundSignalWithId>create()
                .mapConcat(outboundSignal -> {
                    final Pair<List<Target>, List<Pair<Target, FilteredTopic>>> splitTargets =
                            splitTargetsByExtraFields(outboundSignal);

                    final boolean shouldSendSignalWithoutExtraFields =
                            !splitTargets.first().isEmpty() ||
                                    isTwinCommandResponseWithReplyTarget(outboundSignal.getSource()) ||
                                    outboundSignal.getTargets().isEmpty(); // no target - this is an error response
                    final Stream<Pair<OutboundSignalWithId, FilteredTopic>> outboundSignalWithoutExtraFields =
                            shouldSendSignalWithoutExtraFields
                                    ? Stream.of(Pair.create(outboundSignal.setTargets(splitTargets.first()), null))
                                    : Stream.empty();

                    final Stream<Pair<OutboundSignalWithId, FilteredTopic>> outboundSignalWithExtraFields =
                            splitTargets.second().stream()
                                    .map(targetAndSelector -> Pair.create(
                                            outboundSignal.setTargets(
                                                    Collections.singletonList(targetAndSelector.first())),
                                            targetAndSelector.second()));

                    return Stream.concat(outboundSignalWithoutExtraFields, outboundSignalWithExtraFields)
                            .collect(Collectors.toList());
                });
    }


    // Called inside stream; must be thread-safe
    // precondition: whenever filteredTopic != null, it contains an extra fields
    private CompletionStage<Collection<OutboundSignalWithId>> enrichAndFilterSignal(
            final Pair<OutboundSignalWithId, FilteredTopic> outboundSignalWithExtraFields) {

        final OutboundSignalWithId outboundSignal = outboundSignalWithExtraFields.first();
        final FilteredTopic filteredTopic = outboundSignalWithExtraFields.second();
        final Optional<JsonFieldSelector> extraFieldsOptional =
                Optional.ofNullable(filteredTopic).flatMap(FilteredTopic::getExtraFields);
        if (extraFieldsOptional.isEmpty()) {
            return CompletableFuture.completedFuture(Collections.singletonList(outboundSignal));
        }
        final JsonFieldSelector extraFields = extraFieldsOptional.get();
        final Target target = outboundSignal.getTargets().get(0);

        final ThingId thingId = ThingId.of(outboundSignal.getEntityId());
        final DittoHeaders headers = DittoHeaders.newBuilder()
                .authorizationContext(target.getAuthorizationContext())
                // the correlation-id MUST NOT be set! as the DittoHeaders are used as a caching key in the Caffeine
                //  cache this would break the cache loading
                // schema version is always the latest for connectivity signal enrichment.
                .schemaVersion(JsonSchemaVersion.LATEST)
                .build();
        final CompletionStage<JsonObject> extraFuture =
                signalEnrichmentFacade.retrievePartialThing(thingId, extraFields, headers, outboundSignal.getSource());

        return extraFuture.thenApply(outboundSignal::setExtra)
                .thenApply(outboundSignalWithExtra -> applyFilter(outboundSignalWithExtra, filteredTopic))
                .exceptionally(error -> {
                    logger.withCorrelationId(outboundSignal.getSource())
                            .warn("Could not retrieve extra data due to: {} {}", error.getClass().getSimpleName(),
                                    error.getMessage());
                    // recover from all errors to keep message-mapping-stream running despite enrichment failures
                    return Collections.singletonList(recoverFromEnrichmentError(outboundSignal, target, error));
                });
    }

    // Called inside future; must be thread-safe
    private OutboundSignalWithId recoverFromEnrichmentError(final OutboundSignalWithId outboundSignal,
            final Target target, final Throwable error) {

        // show enrichment failure in the connection logs
        logEnrichmentFailure(outboundSignal, connectionId, error);
        // show enrichment failure in service logs according to severity
        if (error instanceof ThingNotAccessibleException) {
            // This error should be rare but possible due to user action; log on INFO level
            logger.withCorrelationId(outboundSignal.getSource())
                    .info("Enrichment of <{}> failed for <{}> due to <{}>.", outboundSignal.getSource().getClass(),
                            outboundSignal.getEntityId(), error);
        } else {
            // This error should not have happened during normal operation.
            // There is a (possibly transient) problem with the Ditto cluster. Request parent to restart.
            logger.withCorrelationId(outboundSignal.getSource())
                    .error("Enrichment of <{}> failed due to <{}>.", outboundSignal, error);
            final ConnectionFailure connectionFailure =
                    new ImmutableConnectionFailure(getSelf(), error, "Signal enrichment failed");
            clientActor.tell(connectionFailure, getSelf());
        }
        return outboundSignal.setTargets(Collections.singletonList(target));
    }

    private void logEnrichmentFailure(final OutboundSignal outboundSignal, final ConnectionId connectionId,
            final Throwable error) {

        final DittoRuntimeException errorToLog;
        if (error instanceof DittoRuntimeException) {
            errorToLog = SignalEnrichmentFailedException.dueTo((DittoRuntimeException) error);
        } else {
            errorToLog = SignalEnrichmentFailedException.newBuilder()
                    .dittoHeaders(outboundSignal.getSource().getDittoHeaders())
                    .build();
        }
        getMonitorsForMappedSignal(outboundSignal, connectionId)
                .forEach(monitor -> monitor.failure(outboundSignal.getSource(), errorToLog));
    }

    private void handleInboundMessage(final ExternalMessage externalMessage) {
        ConditionChecker.checkNotNull(externalMessage);
        logger.debug("Received inbound Message to map: {}", externalMessage);
        inboundSourceQueue.offer(new ExternalMessageWithSender(externalMessage, getSender()))
                .whenComplete((result, error) -> logger.debug(
                        "Result of inbound source queue offer: <{}>, Error of inbound source queue offer: <{}>",
                        result, error));
    }

    private Pair<Source<Signal<?>, ?>, ActorRef> mapInboundMessage(final ExternalMessageWithSender withSender) {
        final ExternalMessage externalMessage = withSender.externalMessage;
        if (logger.isDebugEnabled()) {
            final String correlationId = getCorrelationIdOrNull(externalMessage);
            logger.withCorrelationId(correlationId).debug("Handling ExternalMessage <{}>.", externalMessage);
        }
        try {
            return Pair.create(mapExternalMessageToSignal(withSender), withSender.sender);
        } catch (final Exception e) {
            handleInboundException(e, withSender, null, getAuthorizationContext(externalMessage).orElse(null));
            return Pair.create(Source.empty(), withSender.sender);
        }
    }

    @Nullable
    private static String getCorrelationIdOrNull(final ExternalMessage externalMessage) {
        final Map<String, String> headers = externalMessage.getHeaders();
        return headers.get(DittoHeaderDefinition.CORRELATION_ID.getKey());
    }

    private void handleInboundException(final Exception e,
            final ExternalMessageWithSender withSender,
            @Nullable final TopicPath topicPath,
            @Nullable final AuthorizationContext authorizationContext) {

        final ExternalMessage message = withSender.externalMessage;
        if (e instanceof DittoRuntimeException) {
            final DittoRuntimeException dittoRuntimeException = (DittoRuntimeException) e;
            responseMappedMonitor.getLogger()
                    .failure("Got exception {0} when processing external message: {1}",
                            dittoRuntimeException.getErrorCode(), e.getMessage());
            final ErrorResponse<?> errorResponse = toErrorResponseFunction.apply(dittoRuntimeException, topicPath);
            final DittoHeaders mappedHeaders = applyInboundHeaderMapping(errorResponse, message, authorizationContext,
                    message.getTopicPath().orElse(null), message.getInternalHeaders());
            logger.withCorrelationId(mappedHeaders)
                    .info("Resolved mapped headers of {} : with HeaderMapping {} : and external headers {}",
                            mappedHeaders, message.getHeaderMapping(), message.getHeaders());
            handleErrorResponse(dittoRuntimeException, errorResponse.setDittoHeaders(mappedHeaders),
                    ActorRef.noSender());
        } else {
            responseMappedMonitor.getLogger()
                    .failure("Got unknown exception when processing external message: {1}", e.getMessage());
            logger.withCorrelationId(message.getInternalHeaders())
                    .warn("Got <{}> when message was processed: <{}>", e.getClass().getSimpleName(), e.getMessage());
        }
    }

    private Source<Signal<?>, ?> mapExternalMessageToSignal(final ExternalMessageWithSender withSender) {
        return messageMappingProcessor.process(withSender.externalMessage,
                handleMappingResult(withSender, getAuthorizationContextOrThrow(withSender.externalMessage)));
    }

    private InboundMappingResultHandler handleMappingResult(final ExternalMessageWithSender withSender,
            final AuthorizationContext authorizationContext) {

        final ExternalMessage incomingMessage = withSender.externalMessage;
        final String source = incomingMessage.getSourceAddress().orElse("unknown");

        return InboundMappingResultHandler.newBuilder()
                .onMessageMapped(mappedInboundMessage -> {
                    final Signal<?> signal = mappedInboundMessage.getSignal();

                    final DittoHeaders mappedHeaders =
                            applyInboundHeaderMapping(signal, incomingMessage, authorizationContext,
                                    mappedInboundMessage.getTopicPath(), incomingMessage.getInternalHeaders());

                    final Signal<?> adjustedSignal = appendConnectionAcknowledgementsToSignal(incomingMessage,
                            signal.setDittoHeaders(mappedHeaders));

                    // enforce signal ID after header mapping was done
                    connectionMonitorRegistry.forInboundEnforced(connectionId, source)
                            .wrapExecution(adjustedSignal)
                            .execute(() -> applySignalIdEnforcement(incomingMessage, signal));
                    // the above throws an exception if signal id enforcement fails

                    return Source.single(adjustedSignal);
                })
                .onMessageDropped(() -> {
                    if (logger.isDebugEnabled()) {
                        logger.withCorrelationId(getCorrelationIdOrNull(incomingMessage))
                                .debug("Message mapping returned null, message is dropped.");
                    }
                })
                // skip the inbound stream directly to outbound stream
                .onException((exception, topicPath) -> handleInboundException(exception, withSender, topicPath,
                        authorizationContext))
                .inboundMapped(connectionMonitorRegistry.forInboundMapped(connectionId, source))
                .inboundDropped(connectionMonitorRegistry.forInboundDropped(connectionId, source))
                .infoProvider(InfoProviderFactory.forExternalMessage(incomingMessage))
                .build();
    }

    private void handleErrorResponse(final DittoRuntimeException exception, final ErrorResponse<?> errorResponse,
            final ActorRef sender) {

        final ThreadSafeDittoLogger l = logger.withCorrelationId(exception);

        if (l.isInfoEnabled()) {
            l.info("Got DittoRuntimeException '{}' when ExternalMessage was processed: {} - {}",
                    exception.getErrorCode(), exception.getMessage(), exception.getDescription().orElse(""));
        }
        if (l.isDebugEnabled()) {
            final String stackTrace = stackTraceAsString(exception);
            l.debug("Got DittoRuntimeException '{}' when ExternalMessage was processed: {} - {}. StackTrace: {}",
                    exception.getErrorCode(), exception.getMessage(), exception.getDescription().orElse(""),
                    stackTrace);
        }

        handleCommandResponse(errorResponse, exception, sender);
    }

    private void handleCommandResponse(final CommandResponse<?> response,
            @Nullable final DittoRuntimeException exception, final ActorRef sender) {

        final ThreadSafeDittoLogger l = logger.isDebugEnabled() ? logger.withCorrelationId(response) : logger;
        recordResponse(response, exception);
        if (!response.isOfExpectedResponseType()) {
            l.debug("Requester did not require response (via DittoHeader '{}') - not mapping back to ExternalMessage.",
                    DittoHeaderDefinition.EXPECTED_RESPONSE_TYPES);
            responseDroppedMonitor.success(response,
                    "Dropped response since requester did not require response via Header {0}.",
                    DittoHeaderDefinition.EXPECTED_RESPONSE_TYPES);
        } else {
            if (isSuccessResponse(response)) {
                l.debug("Received response <{}>.", response);
            } else if (l.isDebugEnabled()) {
                l.debug("Received error response <{}>.", response.toJsonString());
            }

            handleSignal(response, sender);
        }
    }

    private void recordResponse(final CommandResponse<?> response, @Nullable final DittoRuntimeException exception) {
        if (isSuccessResponse(response)) {
            responseDispatchedMonitor.success(response);
        } else {
            responseDispatchedMonitor.failure(response, exception);
        }
    }

    private Source<OutboundSignalWithId, ?> handleOutboundSignal(final OutboundSignalWithId outbound) {
        final Signal<?> source = outbound.getSource();
        if (logger.isDebugEnabled()) {
            logger.withCorrelationId(source).debug("Handling outbound signal <{}>.", source);
        }
        return mapToExternalMessage(outbound);
    }

    private void forwardToPublisherActor(final OutboundSignal.MultiMapped mappedEnvelop) {
        clientActor.tell(new PublishMappedMessage(mappedEnvelop), mappedEnvelop.getSender().orElse(null));
    }

    /**
     * Is called for responses or errors which were directly sent to the mapping actor as a response.
     *
     * @param signal the response/error
     */
    private void handleSignal(final Signal<?> signal, final ActorRef sender) {
        // map to outbound signal without authorized target (responses and errors are only sent to its origin)
        logger.withCorrelationId(signal).debug("Handling raw signal <{}>.", signal);
        getSelf().tell(OutboundSignalWithId.of(signal, sender), sender);
    }

    private Source<OutboundSignalWithId, ?> mapToExternalMessage(final OutboundSignalWithId outbound) {
        final Set<ConnectionMonitor> outboundMapped = getMonitorsForMappedSignal(outbound, connectionId);
        final Set<ConnectionMonitor> outboundDropped = getMonitorsForDroppedSignal(outbound, connectionId);

        final OutboundMappingResultHandler outboundMappingResultHandler = OutboundMappingResultHandler.newBuilder()
                .onMessageMapped(mappedOutboundSignal -> Source.single(outbound.mapped(mappedOutboundSignal)))
                .onMessageDropped(() -> logger.debug("Message mapping returned null, message is dropped."))
                .onException((exception, topicPath) -> {
                    if (exception instanceof DittoRuntimeException) {
                        final DittoRuntimeException e = (DittoRuntimeException) exception;
                        logger.withCorrelationId(e)
                                .info("Got DittoRuntimeException during processing Signal: {} - {}", e.getMessage(),
                                        e.getDescription().orElse(""));
                    } else {
                        logger.withCorrelationId(outbound.getSource())
                                .warn("Got unexpected exception during processing Signal <{}>.",
                                        exception.getMessage());
                    }
                })
                .outboundMapped(outboundMapped)
                .outboundDropped(outboundDropped)
                .infoProvider(InfoProviderFactory.forSignal(outbound.getSource()))
                .build();

        return messageMappingProcessor.process(outbound, outboundMappingResultHandler);
    }

    private Set<ConnectionMonitor> getMonitorsForDroppedSignal(final OutboundSignal outbound,
            final ConnectionId connectionId) {

        return getMonitorsForOutboundSignal(outbound, connectionId, DROPPED, LogType.DROPPED, responseDroppedMonitor);
    }

    private Set<ConnectionMonitor> getMonitorsForMappedSignal(final OutboundSignal outbound,
            final ConnectionId connectionId) {

        return getMonitorsForOutboundSignal(outbound, connectionId, MAPPED, LogType.MAPPED, responseMappedMonitor);
    }

    private Set<ConnectionMonitor> getMonitorsForOutboundSignal(final OutboundSignal outbound,
            final ConnectionId connectionId,
            final MetricType metricType,
            final LogType logType,
            final ConnectionMonitor responseMonitor) {

        if (outbound.getSource() instanceof CommandResponse) {
            return Collections.singleton(responseMonitor);
        } else {
            return outbound.getTargets()
                    .stream()
                    .map(Target::getOriginalAddress)
                    .map(address -> connectionMonitorRegistry.getMonitor(connectionId, metricType,
                            MetricDirection.OUTBOUND,
                            logType, LogCategory.TARGET, address))
                    .collect(Collectors.toSet());
        }
    }

    /**
     * Helper applying the {@link EnforcementFilter} of the passed in {@link ExternalMessage} by throwing a {@link
     * ConnectionSignalIdEnforcementFailedException} if the enforcement failed.
     */
    private void applySignalIdEnforcement(final ExternalMessage externalMessage, final Signal<?> signal) {
        externalMessage.getEnforcementFilter().ifPresent(enforcementFilter -> {
            logger.withCorrelationId(signal)
                    .debug("Connection Signal ID Enforcement enabled - matching Signal ID <{}> with filter <{}>.",
                            signal.getEntityId(), enforcementFilter);
            enforcementFilter.match(signal.getEntityId(), signal.getDittoHeaders());
        });
    }

    /**
     * Helper applying the {@link org.eclipse.ditto.model.connectivity.HeaderMapping}.
     */
    private DittoHeaders applyInboundHeaderMapping(final Signal<?> signal,
            final ExternalMessage externalMessage,
            @Nullable final AuthorizationContext authorizationContext,
            @Nullable final TopicPath topicPath,
            final DittoHeaders extraInternalHeaders) {

        final DittoHeaders dittoHeadersOfSignal = signal.getDittoHeaders();
        return externalMessage.getHeaderMapping()
                .map(mapping -> {
                    final ExpressionResolver expressionResolver =
                            Resolvers.forInbound(externalMessage, signal, topicPath, authorizationContext);

                    final DittoHeadersBuilder<?, ?> dittoHeadersBuilder = dittoHeadersOfSignal.toBuilder();

                    // Add mapped external headers as if they were injected into the Adaptable.
                    final Map<String, String> mappedExternalHeaders = mapping.getMapping()
                            .entrySet()
                            .stream()
                            .flatMap(e -> PlaceholderFilter.applyOrElseDelete(e.getValue(), expressionResolver)
                                    .stream()
                                    .map(resolvedValue -> new AbstractMap.SimpleEntry<>(e.getKey(), resolvedValue))
                            )
                            .collect(Collectors.toMap(Map.Entry::getKey, Map.Entry::getValue));
                    dittoHeadersBuilder.putHeaders(messageMappingProcessor.getHeaderTranslator()
                            .fromExternalHeaders(mappedExternalHeaders));

                    final String correlationIdKey = DittoHeaderDefinition.CORRELATION_ID.getKey();
                    final boolean hasCorrelationId = mapping.getMapping().containsKey(correlationIdKey) ||
                            dittoHeadersOfSignal.getCorrelationId().isPresent();

                    final DittoHeaders newHeaders =
                            appendInternalHeaders(dittoHeadersBuilder, authorizationContext, extraInternalHeaders,
                                    !hasCorrelationId).build();

                    logger.withCorrelationId(newHeaders)
                            .debug("Result of header mapping <{}> are these headers: {}", mapping, newHeaders);
                    return newHeaders;
                })
                .orElseGet(() ->
                        appendInternalHeaders(
                                dittoHeadersOfSignal.toBuilder(),
                                authorizationContext,
                                extraInternalHeaders,
                                dittoHeadersOfSignal.getCorrelationId().isEmpty()
                        ).build()
                );
    }

    private DittoHeadersBuilder<?, ?> appendInternalHeaders(final DittoHeadersBuilder<?, ?> builder,
            @Nullable final AuthorizationContext authorizationContext,
            final DittoHeaders extraInternalHeaders,
            final boolean appendRandomCorrelationId) {

        builder.putHeaders(extraInternalHeaders).origin(connectionId);
        if (authorizationContext != null) {
            builder.authorizationContext(authorizationContext);
        }
        if (appendRandomCorrelationId && extraInternalHeaders.getCorrelationId().isEmpty()) {
            builder.randomCorrelationId();
        }
        return builder;
    }

    private <T> CompletionStage<Collection<OutboundSignal.MultiMapped>> toMultiMappedOutboundSignal(
            final Source<OutboundSignalWithId, T> source) {

        return source.runWith(Sink.seq(), materializer)
                .thenApply(outboundSignals -> {
                    if (outboundSignals.isEmpty()) {
                        return List.of();
                    } else {
                        final ActorRef sender = outboundSignals.get(0).sender;
                        final List<Mapped> mappedSignals = outboundSignals.stream()
                                .map(OutboundSignalWithId::asMapped)
                                .collect(Collectors.toList());
                        return List.of(OutboundSignalFactory.newMultiMappedOutboundSignal(mappedSignals, sender));
                    }
                });
    }

    /**
     * Appends the ConnectionId to the processed {@code commandResponse} payload.
     *
     * @param commandResponse the CommandResponse (or Acknowledgement as subtype) to append the ConnectionId to
     * @param connectionId the ConnectionId to append to the CommandResponse's DittoHeader
     * @param <T> the type of the CommandResponse
     * @return the CommandResponse with appended ConnectionId.
     */
    static <T extends CommandResponse<T>> T appendConnectionIdToAcknowledgementOrResponse(final T commandResponse,
            final ConnectionId connectionId) {

        final DittoHeaders newHeaders = DittoHeaders.newBuilder(commandResponse.getDittoHeaders())
                .putHeader(DittoHeaderDefinition.CONNECTION_ID.getKey(), connectionId.toString())
                .build();
        return commandResponse.setDittoHeaders(newHeaders);
    }

    static Acknowledgements appendConnectionIdToAcknowledgements(final Acknowledgements acknowledgements,
            final ConnectionId connectionId) {
        final List<Acknowledgement> acksList = acknowledgements.stream()
                .map(ack -> appendConnectionIdToAcknowledgementOrResponse(ack, connectionId))
                .collect(Collectors.toList());
        // Uses EntityId and StatusCode from input acknowledges expecting these were set when Acknowledgements was created
        return Acknowledgements.of(acknowledgements.getEntityId(), acksList, acknowledgements.getStatusCode(),
                acknowledgements.getDittoHeaders());
    }

    private static Collection<OutboundSignalWithId> applyFilter(final OutboundSignalWithId outboundSignalWithExtra,
            final FilteredTopic filteredTopic) {

        final Optional<String> filter = filteredTopic.getFilter();
        final Optional<JsonFieldSelector> extraFields = filteredTopic.getExtraFields();
        if (filter.isPresent() && extraFields.isPresent()) {
            // evaluate filter criteria again if signal enrichment is involved.
            final Criteria criteria = QueryFilterCriteriaFactory.modelBased()
                    .filterCriteria(filter.get(), outboundSignalWithExtra.getSource().getDittoHeaders());
            return outboundSignalWithExtra.getExtra()
                    .flatMap(extra -> {
                        final Signal<?> signal = outboundSignalWithExtra.getSource();
                        return ThingEventToThingConverter.mergeThingWithExtraFields(signal, extraFields.get(), extra)
                                .filter(ThingPredicateVisitor.apply(criteria))
                                .map(thing -> outboundSignalWithExtra);
                    })
                    .map(Collections::singletonList)
                    .orElseGet(Collections::emptyList);
        } else {
            // no signal enrichment: filtering is already done in SignalFilter since there is no ignored field
            return Collections.singletonList(outboundSignalWithExtra);
        }
    }

    private static String stackTraceAsString(final DittoRuntimeException exception) {
        final StringWriter stringWriter = new StringWriter();
        exception.printStackTrace(new PrintWriter(stringWriter));
        return stringWriter.toString();
    }

    private static boolean isSuccessResponse(final CommandResponse<?> response) {
        return response.getStatusCodeValue() < HttpStatusCode.BAD_REQUEST.toInt();
    }

    private static AuthorizationContext getAuthorizationContextOrThrow(final ExternalMessage externalMessage) {
        final Either<RuntimeException, AuthorizationContext> result = getAuthorizationContextAsEither(externalMessage);
        if (result.isRight()) {
            return result.right().get();
        } else {
            throw result.left().get();
        }
    }

    private static Optional<AuthorizationContext> getAuthorizationContext(final ExternalMessage externalMessage) {
        final Either<RuntimeException, AuthorizationContext> result = getAuthorizationContextAsEither(externalMessage);
        if (result.isRight()) {
            return Optional.of(result.right().get());
        } else {
            return Optional.empty();
        }
    }

    private static Either<RuntimeException, AuthorizationContext> getAuthorizationContextAsEither(
            final ExternalMessage externalMessage) {

        return externalMessage.getAuthorizationContext()
                .filter(authorizationContext -> !authorizationContext.isEmpty())
                .<Either<RuntimeException, AuthorizationContext>>map(authorizationContext -> {
                    try {
                        return new Right<>(PlaceholderFilter.applyHeadersPlaceholderToAuthContext(authorizationContext,
                                externalMessage.getHeaders()));
                    } catch (final RuntimeException e) {
                        return new Left<>(e);
                    }
                })
                .orElseGet(() ->
                        new Left<>(new IllegalArgumentException("No nonempty authorization context is available")));
    }

    /**
     * Split the targets of an outbound signal into 2 parts: those without extra fields and those with.
     *
     * @param outboundSignal The outbound signal.
     * @return A pair of lists. The first list contains targets without matching extra fields.
     * The second list contains targets together with their extra fields matching the outbound signal.
     */
    private static Pair<List<Target>, List<Pair<Target, FilteredTopic>>> splitTargetsByExtraFields(
            final OutboundSignal outboundSignal) {

        final Optional<StreamingType> streamingTypeOptional = StreamingType.fromSignal(outboundSignal.getSource());
        if (streamingTypeOptional.isPresent()) {
            // Find targets with a matching topic with extra fields
            final StreamingType streamingType = streamingTypeOptional.get();
            final List<Target> targetsWithoutExtraFields = new ArrayList<>(outboundSignal.getTargets().size());
            final List<Pair<Target, FilteredTopic>> targetsWithExtraFields =
                    new ArrayList<>(outboundSignal.getTargets().size());
            for (final Target target : outboundSignal.getTargets()) {
                final Optional<FilteredTopic> matchingExtraFields = target.getTopics()
                        .stream()
                        .filter(filteredTopic -> filteredTopic.getExtraFields().isPresent() &&
                                streamingType == StreamingType.fromTopic(filteredTopic.getTopic().getPubSubTopic()))
                        .findAny();
                if (matchingExtraFields.isPresent()) {
                    targetsWithExtraFields.add(Pair.create(target, matchingExtraFields.get()));
                } else {
                    targetsWithoutExtraFields.add(target);
                }
            }
            return Pair.create(targetsWithoutExtraFields, targetsWithExtraFields);
        } else {
            // The outbound signal has no streaming type: Do not attach extra fields.
            return Pair.create(outboundSignal.getTargets(), Collections.emptyList());
        }
    }

    private static boolean isTwinCommandResponseWithReplyTarget(final Signal<?> signal) {
        final DittoHeaders dittoHeaders = signal.getDittoHeaders();
        return signal instanceof CommandResponse &&
                !ProtocolAdapter.isLiveSignal(signal) &&
                dittoHeaders.getReplyTarget().isPresent();
    }

    private static boolean canRequestAcks(final Signal<?> signal) {
        return isApplicable(ThingModifyCommandAckRequestSetter.getInstance(), signal) ||
                isApplicable(ThingLiveCommandAckRequestSetter.getInstance(), signal) ||
                isApplicable(MessageCommandAckRequestSetter.getInstance(), signal);
    }

    private static <C extends WithDittoHeaders<? extends C>> boolean isApplicable(
            final AbstractCommandAckRequestSetter<C> setter, final Signal<?> signal) {

        return setter.getMatchedClass().isInstance(signal) &&
                setter.isApplicable(setter.getMatchedClass().cast(signal));
    }

    private static final class IncomingSignal {

        private final Signal<?> signal;
        private final ActorRef sender;
        private final boolean isAckRequesting;

        private IncomingSignal(final Signal<?> signal, final ActorRef sender, final boolean isAckRequesting) {
            this.signal = signal;
            this.sender = sender;
            this.isAckRequesting = isAckRequesting;
        }

    }

    private static final class ExternalMessageWithSender {

        private final ExternalMessage externalMessage;
        private final ActorRef sender;

        private ExternalMessageWithSender(final ExternalMessage externalMessage, final ActorRef sender) {
            this.externalMessage = externalMessage;
            this.sender = sender;
        }

    }

    static final class OutboundSignalWithId implements OutboundSignal, WithId {

        private final OutboundSignal delegate;
        private final EntityId entityId;
        private final ActorRef sender;

        @Nullable
        private final JsonObject extra;

        private OutboundSignalWithId(final OutboundSignal delegate,
                final EntityId entityId,
                final ActorRef sender,
                @Nullable final JsonObject extra) {

            this.delegate = delegate;
            this.entityId = entityId;
            this.sender = sender;
            this.extra = extra;
        }

        static OutboundSignalWithId of(final Signal<?> signal, final ActorRef sender) {
            final OutboundSignal outboundSignal =
                    OutboundSignalFactory.newOutboundSignal(signal, Collections.emptyList());
            final EntityId entityId = signal.getEntityId();
            return new OutboundSignalWithId(outboundSignal, entityId, sender, null);
        }

        static OutboundSignalWithId of(final OutboundSignal outboundSignal, final ActorRef sender) {
            final EntityId entityId = outboundSignal.getSource().getEntityId();
            return new OutboundSignalWithId(outboundSignal, entityId, sender, null);
        }

        @Override
        public Optional<JsonObject> getExtra() {
            return Optional.ofNullable(extra);
        }

        @Override
        public Signal<?> getSource() {
            return delegate.getSource();
        }

        @Override
        public List<Target> getTargets() {
            return delegate.getTargets();
        }

        @Override
        public JsonObject toJson(final JsonSchemaVersion schemaVersion, final Predicate<JsonField> predicate) {
            return delegate.toJson(schemaVersion, predicate);
        }

        @Override
        public EntityId getEntityId() {
            return entityId;
        }

        private OutboundSignalWithId setTargets(final List<Target> targets) {
            return new OutboundSignalWithId(OutboundSignalFactory.newOutboundSignal(delegate.getSource(), targets),
                    entityId, sender, extra);
        }

        private OutboundSignalWithId setExtra(final JsonObject extra) {
            return new OutboundSignalWithId(
                    OutboundSignalFactory.newOutboundSignal(delegate.getSource(), getTargets()),
                    entityId, sender, extra
            );
        }

        private OutboundSignalWithId mapped(final Mapped mapped) {
            return new OutboundSignalWithId(mapped, entityId, sender, extra);
        }

        private Mapped asMapped() {
            return (Mapped) delegate;
        }

        @Override
        public String toString() {
            return getClass().getSimpleName() + " [" +
                    "delegate=" + delegate +
                    ", entityId=" + entityId +
                    ", sender=" + sender +
                    ", extra=" + extra +
                    "]";
        }

        @Override
        public boolean equals(final Object o) {
            if (this == o) {
                return true;
            }
            if (o == null || getClass() != o.getClass()) {
                return false;
            }
            final OutboundSignalWithId that = (OutboundSignalWithId) o;
            return Objects.equals(delegate, that.delegate) &&
                    Objects.equals(entityId, that.entityId) &&
                    Objects.equals(sender, that.sender) &&
                    Objects.equals(extra, that.extra);
        }

        @Override
        public int hashCode() {
            return Objects.hash(delegate, entityId, sender, extra);
        }

    }

}<|MERGE_RESOLUTION|>--- conflicted
+++ resolved
@@ -266,17 +266,12 @@
                 .match(CommandResponse.class, response -> handleCommandResponse(response, null, getSender()))
                 .match(Signal.class, signal -> handleSignal(signal, getSender()))
                 .match(IncomingSignal.class, this::dispatchIncomingSignal)
-<<<<<<< HEAD
-                .match(Status.Failure.class, f -> logger.warning("Got failure with cause {}: {}",
+                .match(Status.Failure.class, f -> logger.warn("Got failure with cause {}: {}",
                         f.cause().getClass().getSimpleName(), f.cause().getMessage()))
                 .match(ReplaceMessageMappingProcessor.class, replaceProcessor -> {
                     logger.info("Replacing the MessageMappingProcessor with a modified one.");
                     this.messageMappingProcessor = replaceProcessor.getMessageMappingProcessor();
                 });
-=======
-                .match(Status.Failure.class, f -> logger.warn("Got failure with cause {}: {}",
-                        f.cause().getClass().getSimpleName(), f.cause().getMessage()));
->>>>>>> 64c44930
     }
 
     private void handleNotExpectedAcknowledgement(final Acknowledgement acknowledgement) {
@@ -1162,7 +1157,6 @@
             this.sender = sender;
             this.isAckRequesting = isAckRequesting;
         }
-
     }
 
     private static final class ExternalMessageWithSender {
@@ -1174,7 +1168,6 @@
             this.externalMessage = externalMessage;
             this.sender = sender;
         }
-
     }
 
     static final class OutboundSignalWithId implements OutboundSignal, WithId {
@@ -1285,5 +1278,4 @@
         }
 
     }
-
 }