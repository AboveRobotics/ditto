--- conflicted
+++ resolved
@@ -152,17 +152,12 @@
     private Queue<WithSender<ConnectivityCommandResponse>> pendingResponses = new LinkedList<>();
     @Nullable private Cancellable flushPendingResponsesTrigger;
 
-<<<<<<< HEAD
-    private ConnectionActor(final String connectionId, final ActorRef pubSubMediator,
-            final ActorRef conciergeForwarder, final ConnectionActorPropsFactory propsFactory,
-            @Nullable final Consumer<ConnectivityCommand<?>> customCommandValidator) {
-=======
     private ConnectionActor(final String connectionId,
             final ActorRef pubSubMediator,
             final ActorRef conciergeForwarder,
-            final ConnectionActorPropsFactory propsFactory) {
-
->>>>>>> 350e776d
+            final ConnectionActorPropsFactory propsFactory,
+            @Nullable final Consumer<ConnectivityCommand<?>> customCommandValidator) {
+
         this.connectionId = connectionId;
         this.pubSubMediator = pubSubMediator;
         this.conciergeForwarder = conciergeForwarder;
@@ -195,19 +190,18 @@
     /**
      * Creates Akka configuration object for this actor.
      *
+     * @param connectionId the connection ID.
+     * @param pubSubMediator Akka pub-sub mediator.
+     * @param conciergeForwarder proxy of concierge service.
+     * @param propsFactory factory of props of client actors for various protocols.
      * @return the Akka configuration Props object
      */
-<<<<<<< HEAD
-    public static Props props(final String connectionId, final ActorRef pubSubMediator,
-            final ActorRef conciergeForwarder, final ConnectionActorPropsFactory propsFactory,
-            @Nullable final Consumer<ConnectivityCommand<?>> commandValidator) {
-=======
     public static Props props(final String connectionId,
             final ActorRef pubSubMediator,
             final ActorRef conciergeForwarder,
-            final ConnectionActorPropsFactory propsFactory) {
-
->>>>>>> 350e776d
+            final ConnectionActorPropsFactory propsFactory,
+            @Nullable final Consumer<ConnectivityCommand<?>> commandValidator) {
+
         return Props.create(ConnectionActor.class, new Creator<ConnectionActor>() {
             private static final long serialVersionUID = 1L;
 
@@ -236,14 +230,9 @@
 
     @Override
     public void postStop() {
-<<<<<<< HEAD
         log.info("stopped connection <{}>", connectionId);
         flushPendingResponses();
         super.postStop();
-=======
-        super.postStop();
-        log.info("Stopped connection <{}>.", connectionId);
->>>>>>> 350e776d
     }
 
     @Override
@@ -258,16 +247,8 @@
                     }
                     lastSnapshotSequenceNr = ss.metadata().sequenceNr();
                 })
-<<<<<<< HEAD
-                .match(ConnectionCreated.class, event -> {
-                    connection = event.getConnection();
-                })
-                .match(ConnectionModified.class, event -> {
-                    connection = event.getConnection();
-                })
-=======
                 .match(ConnectionCreated.class, event -> connection = event.getConnection())
->>>>>>> 350e776d
+                .match(ConnectionModified.class, event -> connection = event.getConnection())
                 .match(ConnectionOpened.class, event -> connection = connection != null ? connection.toBuilder()
                         .connectionStatus(ConnectionStatus.OPEN).build() : null)
                 .match(ConnectionClosed.class, event -> connection = connection != null ? connection.toBuilder()
@@ -359,7 +340,7 @@
     }
 
     private void handleSignal(final Signal<?> signal) {
-        // since a signal arrives, event subscription works in the absence of race conditions (which are not handled).
+        // since a signal arrives, event subscription works in the absence of outdated events.
         // flush pending responses regardless whether the signal is forwarded or not.
         flushPendingResponses();
 
@@ -380,16 +361,10 @@
             log.debug("Signal dropped: was sent by myself.");
             return;
         }
-<<<<<<< HEAD
 
         final Set<Target> subscribedAndAuthorizedTargets = SignalFilter.filter(connection, signal);
         if (subscribedAndAuthorizedTargets.isEmpty()) {
             log.debug("Signal dropped: No subscribed and authorized targets present");
-=======
-        final String topicPath = TopicPathMapper.mapSignalToTopicPath(signal);
-        if (!uniqueTopicPaths.contains(topicPath)) {
-            log.debug("Dropping signal, topic <{}> is not subscribed.", topicPath);
->>>>>>> 350e776d
             return;
         }
 
@@ -400,17 +375,10 @@
             log.warning("Failed to substitute placeholders in all targets, some targets were dropped.");
         }
 
-<<<<<<< HEAD
         log.debug("Forwarding signal <{}> to client actor with targets: {}.", signal.getType(), filteredTargets);
 
         final OutboundSignal outbound = new UnmappedOutboundSignal(signal, filteredTargets);
         clientActor.tell(outbound, getSelf());
-=======
-    private static boolean isAuthorized(final Signal<?> signal, final AuthorizationContext authorizationContext) {
-        final Set<String> authorizedReadSubjects = signal.getDittoHeaders().getReadSubjects();
-        final List<String> connectionSubjects = authorizationContext.getAuthorizationSubjectIds();
-        return !Collections.disjoint(authorizedReadSubjects, connectionSubjects);
->>>>>>> 350e776d
     }
 
     private void testConnection(final TestConnection command) {
@@ -421,15 +389,8 @@
         final PerformTask stopSelfTask = new PerformTask("stop self after test", ConnectionActor::stopSelf);
 
         askClientActor(command, response -> {
-<<<<<<< HEAD
-            origin.tell(
-                    TestConnectionResponse.success(command.getConnectionId(), response.toString(),
-                            command.getDittoHeaders()),
-                    self);
-=======
             origin.tell(TestConnectionResponse.success(command.getConnectionId(), response.toString(),
-                    command.getDittoHeaders()), getSelf());
->>>>>>> 350e776d
+                    command.getDittoHeaders()), self);
             // terminate this actor's supervisor after a connection test again:
             self.tell(stopSelfTask, ActorRef.noSender());
         }, error -> {
@@ -460,9 +421,9 @@
             getContext().become(connectionCreatedBehaviour);
 
             if (ConnectionStatus.OPEN.equals(connection.getConnectionStatus())) {
-                log.debug("Connection <{}> has status <{}> and will therefore be opened.", connection.getId(),
+                log.debug("Connection <{}> has status <{}> and will therefore be opened.",
+                        connection.getId(),
                         connection.getConnectionStatus().getName());
-<<<<<<< HEAD
                 askClientActor(command,
                         response -> {
                             final ConnectivityCommandResponse commandResponse =
@@ -478,21 +439,18 @@
                             handleException("connect", origin, error, false);
                             respondWithCreateConnectionResponse(connection, command, origin);
                         }
-=======
-                askClientActor(command, response -> subscribeForEvents(),
-                        error -> handleException("connect", origin, error, false),
-                        unused -> respondWithCreateConnectionResponse(connection, command, origin)
->>>>>>> 350e776d
                 );
             } else {
-                log.debug("Connection <{}> has status <{}> and will therefore stay closed.", connection.getId(),
+                log.debug("Connection <{}> has status <{}> and will therefore stay closed.",
+                        connection.getId(),
                         connection.getConnectionStatus().getName());
                 respondWithCreateConnectionResponse(connection, command, origin);
             }
         });
     }
 
-    private void respondWithCreateConnectionResponse(final Connection connection, final CreateConnection command,
+    private void respondWithCreateConnectionResponse(final Connection connection,
+            final CreateConnection command,
             final ActorRef origin) {
 
         origin.tell(CreateConnectionResponse.of(connection, command.getDittoHeaders()), getSelf());
@@ -504,15 +462,11 @@
         final ActorRef parent = getContext().getParent();
         final ActorRef self = getSelf();
 
-        if (connection != null && !connection.getConnectionType().equals(command.getConnection().getConnectionType())) {
+        if (connection != null &&
+                !connection.getConnectionType().equals(command.getConnection().getConnectionType())) {
             handleException("modify", origin, ConnectionConfigurationInvalidException
-<<<<<<< HEAD
-                    .newBuilder("ConnectionType '" + connection.getConnectionType().getName() +
-                            "' of existing connection '" + connectionId + "' cannot be changed.")
-=======
                     .newBuilder("ConnectionType <" + connection.getConnectionType().getName() +
                             "> of existing connection <" + connectionId + "> cannot be changed!")
->>>>>>> 350e776d
                     .dittoHeaders(command.getDittoHeaders())
                     .build()
             );
@@ -521,7 +475,6 @@
 
         persistEvent(ConnectionModified.of(command.getConnection(), command.getDittoHeaders()), persistedEvent -> {
             connection = persistedEvent.getConnection();
-<<<<<<< HEAD
             getContext().become(connectionCreatedBehaviour);
             if (persistedEvent.getConnection().getClientCount() != connection.getClientCount()) {
                 log.info("Client count changed: old client count: <{}>, new client count: <{}>. " +
@@ -535,14 +488,13 @@
                                     "stop client actor and handle modify connection",
                                     connectionActor -> {
                                         connectionActor.stopClientActor();
-                                        connectionActor.handleModifyConnection(command, persistedEvent, origin,
-                                                parent, self);
+                                        connectionActor.handleModifyConnection(command, origin, parent, self);
                                     });
                             self.tell(performTask, ActorRef.noSender());
                         },
                         error -> handleException("connect-after-modify", origin, error));
             } else {
-                handleModifyConnection(command, persistedEvent, origin, parent, self);
+                handleModifyConnection(command, origin, parent, self);
             }
         });
     }
@@ -550,7 +502,7 @@
     /*
      * NOT thread-safe.
      */
-    private void handleModifyConnection(final ModifyConnection command, final ConnectionModified persistedEvent,
+    private void handleModifyConnection(final ModifyConnection command,
             final ActorRef origin, final ActorRef parent, final ActorRef self) {
         askClientActor(command,
                 response -> {
@@ -566,31 +518,9 @@
         );
     }
 
-=======
-
-            askClientActor(command, response -> {
-                        getContext().become(connectionCreatedBehaviour);
-                        subscribeForEvents();
-                    },
-                    error -> handleException("connect-after-modify", origin, error),
-                    unused -> respondWithModifyConnectionResponse(connectionId, command, origin)
-            );
-        });
-    }
-
-    private void respondWithModifyConnectionResponse(final String connectionId, final ModifyConnection command,
-            final ActorRef origin) {
-
-        origin.tell(ModifyConnectionResponse.modified(connectionId, command.getDittoHeaders()), getSelf());
-        getContext().getParent().tell(ConnectionSupervisorActor.ManualReset.getInstance(), getSelf());
-    }
-
-
->>>>>>> 350e776d
     private void openConnection(final OpenConnection command) {
         checkConnectionNotNull();
 
-<<<<<<< HEAD
         final ConnectionOpened connectionOpened =
                 ConnectionOpened.of(command.getConnectionId(), command.getDittoHeaders());
         final ActorRef origin = getSender();
@@ -606,17 +536,6 @@
                         self.tell(performTask, ActorRef.noSender());
                     },
                     error -> handleException("open-connection", origin, error)
-=======
-        persistEvent(ConnectionOpened.of(command.getConnectionId(), command.getDittoHeaders()), persistedEvent -> {
-            connection = connection.toBuilder().connectionStatus(ConnectionStatus.OPEN).build();
-
-            final ActorRef origin = getSender();
-
-            askClientActor(command, response -> {
-                        subscribeForEvents();
-                        origin.tell(OpenConnectionResponse.of(connectionId, command.getDittoHeaders()), getSelf());
-                    }, error -> handleException("open-connection", origin, error)
->>>>>>> 350e776d
             );
         });
     }
@@ -628,7 +547,6 @@
     private void closeConnection(final CloseConnection command) {
         checkConnectionNotNull();
 
-<<<<<<< HEAD
         final ConnectionClosed connectionClosed =
                 ConnectionClosed.of(command.getConnectionId(), command.getDittoHeaders());
         final ActorRef origin = getSender();
@@ -648,22 +566,14 @@
                         self.tell(performTask, ActorRef.noSender());
                     },
                     error -> handleException("disconnect", origin, error)
-=======
-        persistEvent(ConnectionClosed.of(command.getConnectionId(), command.getDittoHeaders()), persistedEvent -> {
-            connection = connection.toBuilder().connectionStatus(ConnectionStatus.CLOSED).build();
-
-            final ActorRef origin = getSender();
-
-            askClientActor(command, response -> {
-                        origin.tell(CloseConnectionResponse.of(connectionId, command.getDittoHeaders()), getSelf());
-                        unsubscribeFromEvents();
-                    }, error -> handleException("disconnect", origin, error)
->>>>>>> 350e776d
             );
         });
     }
 
     private void deleteConnection(final DeleteConnection command) {
+
+        final ConnectionDeleted connectionDeleted =
+                ConnectionDeleted.of(command.getConnectionId(), command.getDittoHeaders());
         final ActorRef origin = getSender();
         final ActorRef self = getSelf();
 
@@ -676,29 +586,11 @@
         });
 
 
-<<<<<<< HEAD
         persistEvent(connectionDeleted, persistedEvent ->
                 askClientActor(command,
                         response -> self.tell(deleteSucceededTask, ActorRef.noSender()),
                         // we can safely ignore this error and do the same as in the "success" case
                         error -> self.tell(deleteSucceededTask, ActorRef.noSender())
-=======
-        persistEvent(ConnectionDeleted.of(command.getConnectionId(), command.getDittoHeaders()), persistedEvent ->
-                askClientActor(command, response -> {
-                            unsubscribeFromEvents();
-                            stopClientActor();
-                            origin.tell(DeleteConnectionResponse.of(connectionId, command.getDittoHeaders()),
-                                    getSelf());
-                            stopSelf();
-                        }, error -> {
-                            // we can safely ignore this error and do the same as in the "success" case:
-                            unsubscribeFromEvents();
-                            stopClientActor();
-                            origin.tell(DeleteConnectionResponse.of(connectionId, command.getDittoHeaders()),
-                                    getSelf());
-                            stopSelf();
-                        }
->>>>>>> 350e776d
                 )
         );
     }
@@ -708,17 +600,6 @@
      */
     private void askClientActor(final Command<?> cmd, final Consumer<Object> onSuccess,
             final Consumer<Throwable> onError) {
-<<<<<<< HEAD
-=======
-
-        askClientActor(cmd, onSuccess, onError, unused -> {});
-    }
-
-    private void askClientActor(final Command<?> cmd,
-            final Consumer<Object> onSuccess,
-            final Consumer<Throwable> onError,
-            final Consumer<Void> onFinally) {
->>>>>>> 350e776d
 
         startClientActorIfRequired();
         final long timeout = Optional.ofNullable(cmd.getDittoHeaders().get("timeout"))
@@ -730,7 +611,8 @@
                     AggregateActor.props(connectionId, clientActor, connection.getClientCount(), timeout));
             PatternsCS.ask(aggregationActor, cmd, timeout)
                     .whenComplete((response, exception) -> {
-                        log.debug("Got response to {}: {}", cmd.getType(), exception == null ? response : exception);
+                        log.debug("Got response to {}: {}", cmd.getType(),
+                                exception == null ? response : exception);
                         if (exception != null) {
                             onError.accept(exception);
                         } else if (response instanceof Status.Failure) {
@@ -803,14 +685,10 @@
     }
 
     private void subscribeForEvents() {
-<<<<<<< HEAD
-        checkNotNull(connection, "Connection");
+        checkConnectionNotNull();
 
         // unsubscribe to previously subscribed topics
         unsubscribeFromEvents();
-=======
-        checkConnectionNotNull();
->>>>>>> 350e776d
 
         uniqueTopicPaths = connection.getTargets().stream()
                 .flatMap(target -> target.getTopics().stream())
@@ -869,7 +747,7 @@
         } else if (connection != null) {
             snapshotInProgress = true;
             log.info("Attempting to save Snapshot for Connection: <{}> ...", connection);
-            // save a snapshot
+// save a snapshot
             final Object snapshotToStore = snapshotAdapter.toSnapshotStore(connection);
             saveSnapshot(snapshotToStore);
         } else {
@@ -918,7 +796,8 @@
     }
 
     private void handleSubscribeAck(final DistributedPubSubMediator.SubscribeAck subscribeAck) {
-        log.debug("Successfully subscribed to distributed pub/sub on topic <{}>.", subscribeAck.subscribe().topic());
+        log.debug("Successfully subscribed to distributed pub/sub on topic <{}>.",
+                subscribeAck.subscribe().topic());
     }
 
     private void handleUnsubscribeAck(final DistributedPubSubMediator.UnsubscribeAck unsubscribeAck) {
@@ -930,7 +809,6 @@
         log.debug("Snapshot was saved successfully: {}", sss);
     }
 
-<<<<<<< HEAD
     private void schedulePendingResponse(final ConnectivityCommandResponse response, final ActorRef sender) {
         // flush previous responses before scheduling the next flush
         flushPendingResponses();
@@ -948,9 +826,6 @@
     private static Consumer<ConnectionActor> subscribeForEventsAndScheduleResponse(
             final ConnectivityCommandResponse response,
             final ActorRef sender) {
-=======
-    private static final class Shutdown {
->>>>>>> 350e776d
 
         return connectionActor -> {
             connectionActor.subscribeForEvents();
@@ -969,7 +844,6 @@
         }
     }
 
-<<<<<<< HEAD
     private void cancelFlushPendingResponsesTrigger() {
         if (flushPendingResponsesTrigger != null) {
             flushPendingResponsesTrigger.cancel();
@@ -1000,8 +874,6 @@
         public final String toString() {
             return String.format("PerformTask(%s)", description);
         }
-=======
->>>>>>> 350e776d
     }
 
     /**
@@ -1029,8 +901,11 @@
          *
          * @return the Akka configuration Props object
          */
-        static Props props(final String connectionId, final ActorRef clientActor, final int expectedResponses,
+        static Props props(final String connectionId,
+                final ActorRef clientActor,
+                final int expectedResponses,
                 final long timeout) {
+
             return Props.create(AggregateActor.class, connectionId, clientActor, expectedResponses, timeout);
         }
 
@@ -1054,7 +929,8 @@
                         clientActor.tell(new Broadcast(command), getSelf());
                         originHeaders = command.getDittoHeaders();
                         origin = getSender();
-                        getContext().setReceiveTimeout(Duration.create(timeout / 2.0, TimeUnit.MILLISECONDS));
+                        getContext().setReceiveTimeout(
+                                Duration.create(timeout / 2.0, TimeUnit.MILLISECONDS));
                     })
                     .match(ReceiveTimeout.class, timeout -> {
                         // send back (partially) gathered responses
@@ -1064,9 +940,11 @@
                         if (any instanceof CommandResponse) {
                             aggregatedResults.add((CommandResponse<?>) any);
                         } else if (any instanceof Status.Status) {
-                            aggregatedStatus.put(getSender().path().address().hostPort(), (Status.Status) any);
+                            aggregatedStatus.put(getSender().path().address().hostPort(),
+                                    (Status.Status) any);
                         } else if (any instanceof DittoRuntimeException) {
-                            aggregatedResults.add(ConnectivityErrorResponse.of((DittoRuntimeException) any));
+                            aggregatedResults.add(
+                                    ConnectivityErrorResponse.of((DittoRuntimeException) any));
                         } else {
                             log.error("Could not handle non-Jsonifiable non-Status response: {}", any);
                         }
@@ -1083,12 +961,13 @@
             if (origin != null && originHeaders != null && !aggregatedResults.isEmpty()) {
                 final String responseType = aggregatedResults.get(0).getType();
                 final AggregatedConnectivityCommandResponse response =
-                        AggregatedConnectivityCommandResponse.of(connectionId, aggregatedResults, responseType,
+                        AggregatedConnectivityCommandResponse.of(connectionId, aggregatedResults,
+                                responseType,
                                 HttpStatusCode.OK, originHeaders);
                 log.debug("Aggregated response: {}", response);
                 origin.tell(response, getSelf());
             } else if (origin != null && originHeaders != null && !aggregatedStatus.isEmpty()) {
-                log.debug("Aggregated stati: {}", aggregatedStatus);
+                log.debug("Aggregated statuses: {}", aggregatedStatus);
                 final Optional<Status.Status> failure = aggregatedStatus.entrySet().stream()
                         .filter(s -> s.getValue() instanceof Status.Failure)
                         .map(Map.Entry::getValue)
