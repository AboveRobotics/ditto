/*
 * Copyright (c) 2017 Bosch Software Innovations GmbH.
 *
 * All rights reserved. This program and the accompanying materials
 * are made available under the terms of the Eclipse Public License v2.0
 * which accompanies this distribution, and is available at
 * https://www.eclipse.org/org/documents/epl-2.0/index.php
 *
 * Contributors:
 *    Bosch Software Innovations GmbH - initial contribution
 */
package org.eclipse.ditto.services.connectivity.messaging;

import static org.eclipse.ditto.model.base.common.ConditionChecker.checkNotNull;
import static org.eclipse.ditto.services.models.connectivity.ConnectivityMessagingConstants.CLUSTER_ROLE;

import java.util.ArrayList;
import java.util.Collections;
import java.util.HashMap;
import java.util.List;
import java.util.Map;
import java.util.Optional;
import java.util.Set;
import java.util.concurrent.TimeUnit;
import java.util.function.Consumer;
import java.util.stream.Collectors;

import javax.annotation.Nullable;

import org.eclipse.ditto.model.base.common.HttpStatusCode;
import org.eclipse.ditto.model.base.exceptions.DittoRuntimeException;
import org.eclipse.ditto.model.base.headers.DittoHeaders;
import org.eclipse.ditto.model.base.headers.WithDittoHeaders;
import org.eclipse.ditto.model.connectivity.Connection;
import org.eclipse.ditto.model.connectivity.ConnectionConfigurationInvalidException;
import org.eclipse.ditto.model.connectivity.ConnectionStatus;
import org.eclipse.ditto.model.connectivity.Target;
import org.eclipse.ditto.model.connectivity.Topic;
import org.eclipse.ditto.services.connectivity.messaging.persistence.ConnectionMongoSnapshotAdapter;
import org.eclipse.ditto.services.connectivity.messaging.validation.CompoundConnectivityCommandInterceptor;
import org.eclipse.ditto.services.connectivity.messaging.validation.DittoConnectivityCommandValidator;
import org.eclipse.ditto.services.connectivity.util.ConfigKeys;
import org.eclipse.ditto.services.utils.akka.LogUtil;
import org.eclipse.ditto.services.utils.persistence.SnapshotAdapter;
import org.eclipse.ditto.signals.base.Signal;
import org.eclipse.ditto.signals.commands.base.Command;
import org.eclipse.ditto.signals.commands.base.CommandResponse;
import org.eclipse.ditto.signals.commands.connectivity.AggregatedConnectivityCommandResponse;
import org.eclipse.ditto.signals.commands.connectivity.ConnectivityCommand;
import org.eclipse.ditto.signals.commands.connectivity.ConnectivityErrorResponse;
import org.eclipse.ditto.signals.commands.connectivity.exceptions.ConnectionConflictException;
import org.eclipse.ditto.signals.commands.connectivity.exceptions.ConnectionFailedException;
import org.eclipse.ditto.signals.commands.connectivity.exceptions.ConnectionNotAccessibleException;
import org.eclipse.ditto.signals.commands.connectivity.modify.CloseConnection;
import org.eclipse.ditto.signals.commands.connectivity.modify.CloseConnectionResponse;
import org.eclipse.ditto.signals.commands.connectivity.modify.CreateConnection;
import org.eclipse.ditto.signals.commands.connectivity.modify.CreateConnectionResponse;
import org.eclipse.ditto.signals.commands.connectivity.modify.DeleteConnection;
import org.eclipse.ditto.signals.commands.connectivity.modify.DeleteConnectionResponse;
import org.eclipse.ditto.signals.commands.connectivity.modify.ModifyConnection;
import org.eclipse.ditto.signals.commands.connectivity.modify.ModifyConnectionResponse;
import org.eclipse.ditto.signals.commands.connectivity.modify.OpenConnection;
import org.eclipse.ditto.signals.commands.connectivity.modify.OpenConnectionResponse;
import org.eclipse.ditto.signals.commands.connectivity.modify.TestConnection;
import org.eclipse.ditto.signals.commands.connectivity.modify.TestConnectionResponse;
import org.eclipse.ditto.signals.commands.connectivity.query.RetrieveConnection;
import org.eclipse.ditto.signals.commands.connectivity.query.RetrieveConnectionMetrics;
import org.eclipse.ditto.signals.commands.connectivity.query.RetrieveConnectionResponse;
import org.eclipse.ditto.signals.commands.connectivity.query.RetrieveConnectionStatus;
import org.eclipse.ditto.signals.commands.connectivity.query.RetrieveConnectionStatusResponse;
import org.eclipse.ditto.signals.events.base.Event;
import org.eclipse.ditto.signals.events.connectivity.ConnectionClosed;
import org.eclipse.ditto.signals.events.connectivity.ConnectionCreated;
import org.eclipse.ditto.signals.events.connectivity.ConnectionDeleted;
import org.eclipse.ditto.signals.events.connectivity.ConnectionModified;
import org.eclipse.ditto.signals.events.connectivity.ConnectionOpened;

import com.typesafe.config.Config;

import akka.ConfigurationException;
import akka.actor.AbstractActor;
import akka.actor.ActorRef;
import akka.actor.PoisonPill;
import akka.actor.Props;
import akka.actor.ReceiveTimeout;
import akka.actor.Status;
import akka.cluster.pubsub.DistributedPubSubMediator;
import akka.cluster.routing.ClusterRouterPool;
import akka.cluster.routing.ClusterRouterPoolSettings;
import akka.event.DiagnosticLoggingAdapter;
import akka.japi.Creator;
import akka.japi.pf.ReceiveBuilder;
import akka.pattern.PatternsCS;
import akka.persistence.AbstractPersistentActor;
import akka.persistence.RecoveryCompleted;
import akka.persistence.SaveSnapshotSuccess;
import akka.persistence.SnapshotOffer;
import akka.routing.Broadcast;
import akka.routing.RoundRobinPool;
import scala.concurrent.duration.Duration;

/**
 * Handles {@code *Connection} commands and manages the persistence of connection. The actual connection handling to the
 * remote server is delegated to a child actor that uses a specific client (AMQP 1.0 or 0.9.1).
 */
public final class ConnectionActor extends AbstractPersistentActor {

    private static final String PERSISTENCE_ID_PREFIX = "connection:";

    private static final String JOURNAL_PLUGIN_ID = "akka-contrib-mongodb-persistence-connection-journal";
    private static final String SNAPSHOT_PLUGIN_ID = "akka-contrib-mongodb-persistence-connection-snapshots";

    private static final long DEFAULT_TIMEOUT_MS = 5000;

    private static final String PUB_SUB_GROUP_PREFIX = "connection:";

    private final DiagnosticLoggingAdapter log = LogUtil.obtain(this);

    private final String connectionId;
    private final ActorRef pubSubMediator;
    private final ActorRef conciergeForwarder;
    private final long snapshotThreshold;
    private final SnapshotAdapter<Connection> snapshotAdapter;
    private final ConnectionActorPropsFactory propsFactory;
    private final Consumer<ConnectivityCommand<?>> commandValidator;
    private final Receive connectionCreatedBehaviour;

    @Nullable private ActorRef clientActor;
    @Nullable private Connection connection;

    private long lastSnapshotSequenceNr = -1L;
    private boolean snapshotInProgress = false;
    private final PlaceholderFilter placeholdersFilter = new PlaceholderFilter();

    private Set<Topic> uniqueTopicPaths = Collections.emptySet();

    private ConnectionActor(final String connectionId, final ActorRef pubSubMediator,
            final ActorRef conciergeForwarder, final ConnectionActorPropsFactory propsFactory,
            @Nullable final Consumer<ConnectivityCommand<?>> customCommandValidator) {
        this.connectionId = connectionId;
        this.pubSubMediator = pubSubMediator;
        this.conciergeForwarder = conciergeForwarder;
        this.propsFactory = propsFactory;
        final DittoConnectivityCommandValidator
                dittoCommandValidator = new DittoConnectivityCommandValidator(propsFactory, conciergeForwarder);
        if (customCommandValidator != null) {
            this.commandValidator =
                    new CompoundConnectivityCommandInterceptor(dittoCommandValidator, customCommandValidator);
        } else {
            this.commandValidator = dittoCommandValidator;
        }

        final Config config = getContext().system().settings().config();
        snapshotThreshold = config.getLong(ConfigKeys.Connection.SNAPSHOT_THRESHOLD);
        if (snapshotThreshold < 0) {
            throw new ConfigurationException(String.format("Config setting '%s' must be positive, but is: %d.",
                    ConfigKeys.Connection.SNAPSHOT_THRESHOLD, snapshotThreshold));
        }
        snapshotAdapter = new ConnectionMongoSnapshotAdapter();
        connectionCreatedBehaviour = createConnectionCreatedBehaviour();
    }

    /**
     * Creates Akka configuration object for this actor.
     *
     * @return the Akka configuration Props object
     */
    public static Props props(final String connectionId, final ActorRef pubSubMediator,
            final ActorRef conciergeForwarder, final ConnectionActorPropsFactory propsFactory,
            @Nullable final Consumer<ConnectivityCommand<?>> commandValidator) {
        return Props.create(ConnectionActor.class, new Creator<ConnectionActor>() {
            private static final long serialVersionUID = 1L;

            @Override
            public ConnectionActor create() {
                return new ConnectionActor(connectionId, pubSubMediator, conciergeForwarder, propsFactory,
                        commandValidator);
            }
        });
    }

    @Override
    public String persistenceId() {
        return PERSISTENCE_ID_PREFIX + connectionId;
    }

    @Override
    public String journalPluginId() {
        return JOURNAL_PLUGIN_ID;
    }

    @Override
    public String snapshotPluginId() {
        return SNAPSHOT_PLUGIN_ID;
    }

    @Override
    public void postStop() {
        super.postStop();
        log.info("stopped connection <{}>", connectionId);
    }

    @Override
    public Receive createReceiveRecover() {
        return ReceiveBuilder.create()
                // # Snapshot handling
                .match(SnapshotOffer.class, ss -> {
                    final Connection fromSnapshotStore = snapshotAdapter.fromSnapshotStore(ss);
                    log.info("Received SnapshotOffer containing connection: <{}>", fromSnapshotStore);
                    if (fromSnapshotStore != null) {
                        connection = fromSnapshotStore;
                    }
                    lastSnapshotSequenceNr = ss.metadata().sequenceNr();
                })
                .match(ConnectionCreated.class, event -> {
                    connection = event.getConnection();
                })
                .match(ConnectionModified.class, event -> {
                    connection = event.getConnection();
                })
                .match(ConnectionOpened.class, event -> connection = connection != null ? connection.toBuilder()
                        .connectionStatus(ConnectionStatus.OPEN).build() : null)
                .match(ConnectionClosed.class, event -> connection = connection != null ? connection.toBuilder()
                        .connectionStatus(ConnectionStatus.CLOSED).build() : null)
                .match(ConnectionDeleted.class, event -> {
                    connection = null;
                })
                .match(RecoveryCompleted.class, rc -> {
                    log.info("Connection '{}' was recovered: {}", connectionId, connection);
                    if (connection != null) {
                        if (ConnectionStatus.OPEN.equals(connection.getConnectionStatus())) {
                            log.debug("Opening connection {} after recovery.", connectionId);

                            final CreateConnection connect = CreateConnection.of(connection, DittoHeaders.empty());

                            final ActorRef origin = getSender();
                            askClientActor(connect,
                                    response -> log.info("CreateConnection result: {}", response),
                                    error -> handleException("recovery-connect", origin, error)
                            );
                            subscribeForEvents();
                        }
                        getContext().become(connectionCreatedBehaviour);
                    }

                    getContext().getParent().tell(ConnectionSupervisorActor.ManualReset.getInstance(), getSelf());
                })
                .matchAny(m -> log.warning("Unknown recover message: {}", m))
                .build();
    }

    @Override
    public Receive createReceive() {

        return ReceiveBuilder.create()
                .match(TestConnection.class, testConnection -> validateAndForward(testConnection, this::testConnection))
                .match(CreateConnection.class,
                        createConnection -> validateAndForward(createConnection, this::createConnection))
                .match(ConnectivityCommand.class, this::handleCommandDuringInitialization)
                .match(Shutdown.class, shutdown -> stopSelf())
                .match(Status.Failure.class, f -> log.warning("Got failure in initial behaviour with cause {}: {}",
                        f.cause().getClass().getSimpleName(), f.cause().getMessage()))
                .matchAny(m -> {
                    log.warning("Unknown message: {}", m);
                    unhandled(m);
                }).build();
    }

    private Receive createConnectionCreatedBehaviour() {
        return ReceiveBuilder.create()
                .match(TestConnection.class, testConnection ->
                        getSender().tell(
                                TestConnectionResponse.alreadyCreated(testConnection.getConnectionId(),
                                        testConnection.getDittoHeaders()),
                                getSelf()))
                .match(CreateConnection.class, createConnection -> {
                    enhanceLogUtil(createConnection);
                    log.info("Connection <{}> already exists, responding with conflict", createConnection.getId());
                    final ConnectionConflictException conflictException =
                            ConnectionConflictException.newBuilder(createConnection.getId())
                                    .dittoHeaders(createConnection.getDittoHeaders())
                                    .build();
                    getSender().tell(conflictException, getSelf());
                })
                .match(ModifyConnection.class,
                        modifyConnection -> validateAndForward(modifyConnection, this::modifyConnection))
                .match(OpenConnection.class, this::openConnection)
                .match(CloseConnection.class, this::closeConnection)
                .match(DeleteConnection.class, this::deleteConnection)
                .match(RetrieveConnection.class, this::retrieveConnection)
                .match(RetrieveConnectionStatus.class, this::retrieveConnectionStatus)
                .match(RetrieveConnectionMetrics.class, this::retrieveConnectionMetrics)
                .match(Signal.class, this::handleSignal)
                .match(DistributedPubSubMediator.SubscribeAck.class, this::handleSubscribeAck)
                .match(DistributedPubSubMediator.UnsubscribeAck.class, this::handleUnsubscribeAck)
                .match(SaveSnapshotSuccess.class, this::handleSnapshotSuccess)
                .match(Shutdown.class, shutdown -> log.debug("Dropping Shutdown in created behaviour state."))
                .match(Status.Failure.class, f -> log.warning("Got failure in connectionCreated behaviour with " +
                        "cause {}: {}", f.cause().getClass().getSimpleName(), f.cause().getMessage()))
                .matchAny(m -> {
                    log.warning("Unknown message: {}", m);
                    unhandled(m);
                }).build();
    }

    private void enhanceLogUtil(final WithDittoHeaders<?> createConnection) {
        LogUtil.enhanceLogWithCorrelationId(log, createConnection);
        LogUtil.enhanceLogWithCustomField(log, BaseClientData.MDC_CONNECTION_ID, connectionId);
    }

    private void handleSignal(final Signal<?> signal) {
        enhanceLogUtil(signal);
        if (clientActor == null) {
            log.debug("Signal dropped: Client actor not ready.");
            return;
        }
        if (connection == null) {
            log.debug("Signal dropped: No Connection configuration available.");
            return;
        }
        if (uniqueTopicPaths.isEmpty()) {
            log.debug("Signal dropped: No topic paths present.");
            return;
        }
        if (connectionId.equals(signal.getDittoHeaders().getOrigin().orElse(null))) {
            log.debug("Signal dropped: was sent by myself.");
            return;
        }

        final Set<Target> subscribedAndAuthorizedTargets = SignalFilter.filter(connection, signal);
        if (subscribedAndAuthorizedTargets.isEmpty()) {
            log.debug("Signal dropped: No subscribed and authorized targets present");
            return;
        }

        // forward to client actor if topic was subscribed and there are targets that are authorized to read
        final Set<Target> filteredTargets =
                placeholdersFilter.filterTargets(subscribedAndAuthorizedTargets, signal.getId());
        log.debug("Forwarding signal <{}> to client actor with targets: {}.", signal.getType(), filteredTargets);
        final OutboundSignal outbound = new UnmappedOutboundSignal(signal, filteredTargets);
        clientActor.tell(outbound, getSelf());
    }

    private void testConnection(final TestConnection command) {
        final ActorRef origin = getSender();
        connection = command.getConnection();

        askClientActor(command, response -> {
            origin.tell(
                    TestConnectionResponse.success(command.getConnectionId(), response.toString(),
                            command.getDittoHeaders()),
                    getSelf());
            // terminate this actor's supervisor after a connection test again:
            stopSelf();
        }, error -> {
            handleException("test", origin, error);
            // terminate this actor's supervisor after a connection test again:
            stopSelf();
        });
    }

    private <T extends ConnectivityCommand> void validateAndForward(final T command, final Consumer<T> target) {
        final ActorRef origin = getSender();
        try {
            commandValidator.accept(command);
            target.accept(command);
        } catch (final Exception e) {
            handleException(command.getType(), origin, e);
            stopSelf();
        }
    }

    private void createConnection(final CreateConnection command) {
        final ActorRef origin = getSender();

        final ConnectionCreated connectionCreated =
                ConnectionCreated.of(command.getConnection(), command.getDittoHeaders());

        persistEvent(connectionCreated, persistedEvent -> {
            connection = persistedEvent.getConnection();
            getContext().become(connectionCreatedBehaviour);

            if (ConnectionStatus.OPEN.equals(connection.getConnectionStatus())) {
                log.debug("Connection <{}> has status <{}> and will therefore be opened.", connection.getId(),
                        connection.getConnectionStatus().getName());
                askClientActor(command, response -> {
                            subscribeForEvents();
                        }, error -> {
                            handleException("connect", origin, error, false);
                        }, unused -> {
                            this.respondWithCreateConnectionResponse(connection, command, origin);
                        }
                );
            } else {
                log.debug("Connection <{}> has status <{}> and will therefore stay closed.", connection.getId(),
                        connection.getConnectionStatus().getName());
                this.respondWithCreateConnectionResponse(connection, command, origin);
            }
        });
    }

<<<<<<< HEAD
=======
    private void respondWithCreateConnectionResponse(final Connection connection, final CreateConnection command,
            final ActorRef origin) {
        origin.tell(CreateConnectionResponse.of(connection, command.getDittoHeaders()), getSelf());
        getContext().getParent().tell(ConnectionSupervisorActor.ManualReset.getInstance(), getSelf());

    }

    private boolean isConnectionConfigurationValid(final Connection connection, final ActorRef origin) {
        try {
            // try to create actor props before persisting the connection to fail early
            propsFactory.getActorPropsForType(connection, conciergeForwarder);
            return true;
        } catch (final Exception e) {
            handleException("connect", origin, e);
            stopSelf();
            return false;
        }
    }

>>>>>>> e0bbba9a
    private void modifyConnection(final ModifyConnection command) {
        final ActorRef origin = getSender();

        if (connection != null && !connection.getConnectionType().equals(command.getConnection().getConnectionType())) {
            handleException("modify", origin, ConnectionConfigurationInvalidException
                    .newBuilder("ConnectionType '" + connection.getConnectionType().getName() +
                            "' of existing connection '" + connectionId + "' cannot be changed")
                    .dittoHeaders(command.getDittoHeaders())
                    .build()
            );
            return;
        }

        final ConnectionModified connectionModified =
                ConnectionModified.of(command.getConnection(), command.getDittoHeaders());

        persistEvent(connectionModified, persistedEvent -> {
            connection = persistedEvent.getConnection();

            askClientActor(command, response -> {
                        getContext().become(connectionCreatedBehaviour);
                        subscribeForEvents();
                        origin.tell(
                                ModifyConnectionResponse.modified(connectionId, command.getDittoHeaders()),
                                getSelf());
                        getContext().getParent().tell(ConnectionSupervisorActor.ManualReset.getInstance(), getSelf());
                    }, error ->
                            handleException("connect-after-modify", origin, error)
            );
        });
    }

    private void openConnection(final OpenConnection command) {
        checkNotNull(connection, "Connection");

        final ConnectionOpened connectionOpened =
                ConnectionOpened.of(command.getConnectionId(), command.getDittoHeaders());
        final ActorRef origin = getSender();

        persistEvent(connectionOpened, persistedEvent -> {
            connection.toBuilder().connectionStatus(ConnectionStatus.OPEN).build();
            askClientActor(command, response -> {
                        subscribeForEvents();
                        origin.tell(OpenConnectionResponse.of(connectionId, command.getDittoHeaders()), getSelf());
                    }, error ->
                            handleException("open-connection", origin, error)
            );
        });
    }

    private void closeConnection(final CloseConnection command) {

        final ConnectionClosed connectionClosed =
                ConnectionClosed.of(command.getConnectionId(), command.getDittoHeaders());
        final ActorRef origin = getSender();

        persistEvent(connectionClosed, persistedEvent -> {
            if (connection != null) {
                connection = connection.toBuilder().connectionStatus(ConnectionStatus.CLOSED).build();
            }
            askClientActor(command, response -> {
                        origin.tell(CloseConnectionResponse.of(connectionId, command.getDittoHeaders()),
                                getSelf());
                        unsubscribeFromEvents();
                    }, error ->
                            handleException("disconnect", origin, error)
            );
        });
    }

    private void deleteConnection(final DeleteConnection command) {

        final ConnectionDeleted connectionDeleted =
                ConnectionDeleted.of(command.getConnectionId(), command.getDittoHeaders());
        final ActorRef origin = getSender();

        persistEvent(connectionDeleted, persistedEvent ->
                askClientActor(command, response -> {
                            unsubscribeFromEvents();
                            stopClientActor();
                            origin.tell(DeleteConnectionResponse.of(connectionId, command.getDittoHeaders()),
                                    getSelf());
                            stopSelf();
                        }, error -> {
                            // we can safely ignore this error and do the same as in the "success" case:
                            unsubscribeFromEvents();
                            stopClientActor();
                            origin.tell(DeleteConnectionResponse.of(connectionId, command.getDittoHeaders()),
                                    getSelf());
                            stopSelf();
                        }
                )
        );
    }

    private void askClientActor(final Command<?> cmd, final Consumer<Object> onSuccess,
            final Consumer<Throwable> onError) {
        askClientActor(cmd, onSuccess, onError, unused -> {});
    }

    private void askClientActor(final Command<?> cmd, final Consumer<Object> onSuccess,
            final Consumer<Throwable> onError, final Consumer<Void> onFinally) {

        startClientActorIfRequired();
        final long timeout = Optional.ofNullable(cmd.getDittoHeaders().get("timeout"))
                .map(Long::parseLong)
                .orElse(DEFAULT_TIMEOUT_MS);
        // wrap in Broadcast message because these management messages must be delivered to each client actor
        if (clientActor != null && connection != null) {
            final ActorRef aggregationActor = getContext().actorOf(
                    AggregateActor.props(connectionId, clientActor, connection.getClientCount(), timeout));
            PatternsCS.ask(aggregationActor, cmd, timeout)
                    .whenComplete((response, exception) -> {
                        log.debug("Got response to {}: {}", cmd.getType(), exception == null ? response : exception);
                        if (exception != null) {
                            onError.accept(exception);
                        } else if (response instanceof Status.Failure) {
                            final Throwable cause = ((Status.Failure) response).cause();
                            onError.accept(cause);
                        } else if (response instanceof DittoRuntimeException) {
                            onError.accept((DittoRuntimeException) response);
                        } else {
                            onSuccess.accept(response);
                        }
                        onFinally.accept(null);
                    });
        } else {
            onFinally.accept(null);
        }
    }

    private void handleException(final String action, final ActorRef origin, final Throwable exception) {
        this.handleException(action, origin, exception, true);
    }

    private void handleException(final String action, final ActorRef origin, final Throwable exception,
            final boolean sendExceptionResponse) {
        final DittoRuntimeException dre;
        if (exception instanceof DittoRuntimeException) {
            dre = (DittoRuntimeException) exception;
        } else {
            dre = ConnectionFailedException.newBuilder(connectionId)
                    .description(exception.getMessage())
                    .cause(exception)
                    .build();
        }

        if (sendExceptionResponse) {
            origin.tell(dre, getSelf());
        }
        log.warning("Operation <{}> on connection <{}> failed due to {}: {}.", action, connectionId,
                dre.getClass().getSimpleName(), dre.getMessage());
    }

    private void retrieveConnection(final RetrieveConnection command) {
        checkNotNull(connection, "Connection");
        getSender().tell(RetrieveConnectionResponse.of(connection, command.getDittoHeaders()), getSelf());
    }

    private void retrieveConnectionStatus(final RetrieveConnectionStatus command) {
        checkNotNull(connection, "Connection");
        getSender().tell(RetrieveConnectionStatusResponse.of(connectionId, connection.getConnectionStatus(),
                command.getDittoHeaders()), getSelf());
    }

    private void retrieveConnectionMetrics(final RetrieveConnectionMetrics command) {
        checkNotNull(connection, "Connection");

        final ActorRef origin = getSender();
        askClientActor(command,
                response -> origin.tell(response, getSelf()),
                error -> handleException("retrieve-metrics", origin, error));
    }

    private void subscribeForEvents() {
        checkNotNull(connection, "Connection");
        uniqueTopicPaths = connection.getTargets().stream()
                .flatMap(target -> target.getTopics().stream())
                .collect(Collectors.toSet());

        forEachPubSubTopicDo(pubSubTopic -> {
            final DistributedPubSubMediator.Subscribe subscribe =
                    new DistributedPubSubMediator.Subscribe(pubSubTopic, PUB_SUB_GROUP_PREFIX + connectionId,
                            getSelf());
            log.debug("Subscribing to pubsub topic '{}' for connection '{}'.", pubSubTopic, connectionId);
            pubSubMediator.tell(subscribe, getSelf());
        });
    }


    private void unsubscribeFromEvents() {
        forEachPubSubTopicDo(pubSubTopic -> {
            log.debug("Unsubscribing from pubsub topic '{}' for connection '{}'.", pubSubTopic, connectionId);
            final DistributedPubSubMediator.Unsubscribe unsubscribe =
                    new DistributedPubSubMediator.Unsubscribe(pubSubTopic, PUB_SUB_GROUP_PREFIX + connectionId,
                            getSelf());
            pubSubMediator.tell(unsubscribe, getSelf());
        });
    }

    private void forEachPubSubTopicDo(final Consumer<String> topicConsumer) {
        uniqueTopicPaths.stream()
                .map(Topic::getPubSubTopic)
                .forEach(topicConsumer);
    }

    private void handleCommandDuringInitialization(final ConnectivityCommand command) {
        log.debug("Unexpected command during initialization of actor received: {} - "
                        + "Terminating this actor and sending 'ConnectionNotAccessibleException' to requester..",
                command.getType());
        getSender().tell(ConnectionNotAccessibleException.newBuilder(command.getId())
                .dittoHeaders(command.getDittoHeaders())
                .build(), getSelf());
    }

    private <E extends Event> void persistEvent(final E event, final Consumer<E> consumer) {
        persist(event, persistedEvent -> {
            log.debug("Successfully persisted Event '{}'", persistedEvent.getType());
            consumer.accept(persistedEvent);
            pubSubMediator.tell(new DistributedPubSubMediator.Publish(event.getType(), event, true), getSelf());

            // save a snapshot if there were too many changes since the last snapshot
            if ((lastSequenceNr() - lastSnapshotSequenceNr) > snapshotThreshold) {
                doSaveSnapshot();
            }
        });
    }

    private void doSaveSnapshot() {
        if (snapshotInProgress) {
            log.debug("Already requested taking a Snapshot - not doing it again");
        } else if (connection != null) {
            snapshotInProgress = true;
            log.info("Attempting to save Snapshot for Connection: <{}> ..", connection);
            // save a snapshot
            final Object snapshotToStore = snapshotAdapter.toSnapshotStore(connection);
            saveSnapshot(snapshotToStore);
        } else {
            log.warning("Connection and MappingContext must not be null when taking snapshot.");
        }
    }

    private void startClientActorIfRequired() {
        checkNotNull(connectionId, "connectionId");
        checkNotNull(connection, "connection");
        if (clientActor == null) {
            final int clientCount = connection.getClientCount();
            log.info("Starting ClientActor for connection <{}> with <{}> clients.", connectionId, clientCount);
            final Props props = propsFactory.getActorPropsForType(connection, conciergeForwarder);
            final ClusterRouterPoolSettings clusterRouterPoolSettings =
                    new ClusterRouterPoolSettings(clientCount, 1, true,
                            Collections.singleton(CLUSTER_ROLE));
            final RoundRobinPool roundRobinPool = new RoundRobinPool(clientCount);
            final Props clusterRouterPoolProps =
                    new ClusterRouterPool(roundRobinPool, clusterRouterPoolSettings).props(props);
            clientActor = getContext().actorOf(clusterRouterPoolProps, "client-router");
        } else {
            log.debug("ClientActor already started.");
        }
    }

    private void stopClientActor() {
        if (clientActor != null) {
            log.debug("Stopping the client actor.");
            stopChildActor(clientActor);
            clientActor = null;
        }
    }

    private void stopChildActor(final ActorRef actor) {
        log.debug("Stopping child actor '{}'", actor.path());
        getContext().stop(actor);
    }

    private void stopSelf() {
        log.debug("Shutting down");
        // stop the supervisor (otherwise it'd restart this actor) which causes this actor to stop, too.
        getContext().getParent().tell(PoisonPill.getInstance(), getSelf());
    }

    private void handleSubscribeAck(final DistributedPubSubMediator.SubscribeAck subscribeAck) {
        log.debug("Successfully subscribed to distributed pub/sub on topic '{}'", subscribeAck.subscribe().topic());
    }

    private void handleUnsubscribeAck(final DistributedPubSubMediator.UnsubscribeAck unsubscribeAck) {
        log.debug("Successfully unsubscribed from distributed pub/sub on topic '{}'",
                unsubscribeAck.unsubscribe().topic());
    }

    private void handleSnapshotSuccess(final SaveSnapshotSuccess sss) {
        log.debug("Snapshot was saved successfully: {}", sss);
    }

    private static class Shutdown {

        private Shutdown() {
            // no-op
        }

        private static Shutdown getInstance() {
            return new Shutdown();
        }

    }

    /**
     * Local helper-actor which is started for aggregating several CommandResponses sent back by potentially several
     * {@code clientActors} (behind a cluster Router running on different cluster nodes).
     */
    private static class AggregateActor extends AbstractActor {

        private final DiagnosticLoggingAdapter log = LogUtil.obtain(this);

        private final List<CommandResponse<?>> aggregatedResults;
        private final Map<String, Status.Status> aggregatedStatus;

        private final String connectionId;
        private final ActorRef clientActor;
        private final int expectedResponses;
        private final long timeout;

        private int responseCount = 0;
        @Nullable private ActorRef origin;
        @Nullable private DittoHeaders originHeaders;

        /**
         * Creates Akka configuration object for this actor.
         *
         * @return the Akka configuration Props object
         */
        static Props props(final String connectionId, final ActorRef clientActor, final int expectedResponses,
                final long timeout) {
            return Props.create(AggregateActor.class, connectionId, clientActor, expectedResponses, timeout);
        }

        private AggregateActor(final String connectionId, final ActorRef clientActor, final int expectedResponses,
                final long timeout) {
            this.connectionId = connectionId;
            this.clientActor = clientActor;
            this.expectedResponses = expectedResponses;
            this.timeout = timeout;
            aggregatedResults = new ArrayList<>();
            aggregatedStatus = new HashMap<>();
        }

        @Override
        public Receive createReceive() {
            return ReceiveBuilder.create()
                    .match(Command.class, command -> {
                        clientActor.tell(new Broadcast(command), getSelf());
                        originHeaders = command.getDittoHeaders();
                        origin = getSender();
                        getContext().setReceiveTimeout(Duration.create(timeout / 2.0, TimeUnit.MILLISECONDS));
                    })
                    .match(ReceiveTimeout.class, timeout -> {
                        // send back (partially) gathered responses
                        sendBackAggregatedResults();
                    })
                    .matchAny(any -> {
                        if (any instanceof CommandResponse) {
                            aggregatedResults.add((CommandResponse<?>) any);
                        } else if (any instanceof Status.Status) {
                            aggregatedStatus.put(getSender().path().address().hostPort(), (Status.Status) any);
                        } else if (any instanceof DittoRuntimeException) {
                            aggregatedResults.add(ConnectivityErrorResponse.of((DittoRuntimeException) any));
                        } else {
                            log.error("Could not handle non-Jsonifiable non-Status response: {}", any);
                        }
                        responseCount++;
                        if (expectedResponses == responseCount) {
                            // send back all gathered responses
                            sendBackAggregatedResults();
                        }
                    })
                    .build();
        }

        private void sendBackAggregatedResults() {
            if (origin != null && originHeaders != null && !aggregatedResults.isEmpty()) {
                final String responseType = aggregatedResults.get(0).getType();
                final AggregatedConnectivityCommandResponse response =
                        AggregatedConnectivityCommandResponse.of(connectionId, aggregatedResults, responseType,
                                HttpStatusCode.OK, originHeaders);
                log.debug("Aggregated response: {}", response);
                origin.tell(response, getSelf());
            } else if (origin != null && originHeaders != null && !aggregatedStatus.isEmpty()) {
                log.debug("Aggregated stati: {}", this.aggregatedStatus);
                final Optional<Status.Status> failure = this.aggregatedStatus.entrySet().stream()
                        .filter(s -> s.getValue() instanceof Status.Failure)
                        .map(Map.Entry::getValue)
                        .findFirst();
                if (failure.isPresent()) {
                    origin.tell(failure.get(), getSelf());
                } else {
                    final String aggregatedStatusStr = this.aggregatedStatus.entrySet().stream()
                            .map(Object::toString)
                            .collect(Collectors.joining(","));
                    origin.tell(new Status.Success(aggregatedStatusStr), getSelf());
                }
            } else {
                log.warning("No origin was present or results were empty in order to send back aggregated results to");
            }
            getContext().stop(getSelf());
        }
    }

}<|MERGE_RESOLUTION|>--- conflicted
+++ resolved
@@ -251,7 +251,6 @@
 
     @Override
     public Receive createReceive() {
-
         return ReceiveBuilder.create()
                 .match(TestConnection.class, testConnection -> validateAndForward(testConnection, this::testConnection))
                 .match(CreateConnection.class,
@@ -399,8 +398,6 @@
         });
     }
 
-<<<<<<< HEAD
-=======
     private void respondWithCreateConnectionResponse(final Connection connection, final CreateConnection command,
             final ActorRef origin) {
         origin.tell(CreateConnectionResponse.of(connection, command.getDittoHeaders()), getSelf());
@@ -408,19 +405,6 @@
 
     }
 
-    private boolean isConnectionConfigurationValid(final Connection connection, final ActorRef origin) {
-        try {
-            // try to create actor props before persisting the connection to fail early
-            propsFactory.getActorPropsForType(connection, conciergeForwarder);
-            return true;
-        } catch (final Exception e) {
-            handleException("connect", origin, e);
-            stopSelf();
-            return false;
-        }
-    }
-
->>>>>>> e0bbba9a
     private void modifyConnection(final ModifyConnection command) {
         final ActorRef origin = getSender();
 
@@ -609,7 +593,6 @@
             pubSubMediator.tell(subscribe, getSelf());
         });
     }
-
 
     private void unsubscribeFromEvents() {
         forEachPubSubTopicDo(pubSubTopic -> {
