/*
 * Copyright (c) 2017 Contributors to the Eclipse Foundation
 *
 * See the NOTICE file(s) distributed with this work for additional
 * information regarding copyright ownership.
 *
 * This program and the accompanying materials are made available under the
 * terms of the Eclipse Public License 2.0 which is available at
 * http://www.eclipse.org/legal/epl-2.0
 *
 * SPDX-License-Identifier: EPL-2.0
 */
package org.eclipse.ditto.services.connectivity.messaging;

import static org.eclipse.ditto.model.base.common.ConditionChecker.checkNotNull;
import static org.eclipse.ditto.services.connectivity.messaging.BaseClientState.CONNECTED;
import static org.eclipse.ditto.services.connectivity.messaging.BaseClientState.CONNECTING;
import static org.eclipse.ditto.services.connectivity.messaging.BaseClientState.DISCONNECTED;
import static org.eclipse.ditto.services.connectivity.messaging.BaseClientState.DISCONNECTING;
import static org.eclipse.ditto.services.connectivity.messaging.BaseClientState.TESTING;
import static org.eclipse.ditto.services.connectivity.messaging.BaseClientState.UNKNOWN;

import java.io.IOException;
import java.io.UnsupportedEncodingException;
import java.net.InetSocketAddress;
import java.net.Socket;
import java.net.URLEncoder;
import java.nio.charset.StandardCharsets;
import java.time.Instant;
import java.util.Arrays;
import java.util.List;
import java.util.Objects;
import java.util.Optional;
import java.util.concurrent.CompletableFuture;
import java.util.concurrent.CompletionStage;
import java.util.concurrent.TimeUnit;
import java.util.function.IntFunction;
import java.util.function.Supplier;
import java.util.stream.Collectors;
import java.util.stream.Stream;

import javax.annotation.Nullable;

import org.eclipse.ditto.model.base.exceptions.DittoRuntimeException;
import org.eclipse.ditto.model.base.headers.DittoHeaders;
import org.eclipse.ditto.model.base.headers.WithDittoHeaders;
import org.eclipse.ditto.model.connectivity.Connection;
import org.eclipse.ditto.model.connectivity.ConnectionMetrics;
import org.eclipse.ditto.model.connectivity.ConnectivityModelFactory;
import org.eclipse.ditto.model.connectivity.ConnectivityStatus;
import org.eclipse.ditto.model.connectivity.MappingContext;
import org.eclipse.ditto.model.connectivity.ResourceStatus;
import org.eclipse.ditto.model.connectivity.Source;
import org.eclipse.ditto.model.connectivity.SourceMetrics;
import org.eclipse.ditto.model.connectivity.Target;
import org.eclipse.ditto.model.connectivity.TargetMetrics;
import org.eclipse.ditto.services.connectivity.messaging.config.ClientConfig;
import org.eclipse.ditto.services.connectivity.messaging.config.ConnectivityConfig;
import org.eclipse.ditto.services.connectivity.messaging.config.DittoConnectivityConfig;
import org.eclipse.ditto.services.connectivity.messaging.internal.ClientConnected;
import org.eclipse.ditto.services.connectivity.messaging.internal.ClientDisconnected;
import org.eclipse.ditto.services.connectivity.messaging.internal.ConnectionFailure;
import org.eclipse.ditto.services.connectivity.messaging.internal.RetrieveAddressStatus;
import org.eclipse.ditto.services.connectivity.messaging.metrics.ConnectivityCounterRegistry;
import org.eclipse.ditto.services.models.connectivity.OutboundSignal;
import org.eclipse.ditto.services.utils.akka.LogUtil;
import org.eclipse.ditto.services.utils.config.DefaultScopedConfig;
import org.eclipse.ditto.services.utils.config.InstanceIdentifierSupplier;
import org.eclipse.ditto.services.utils.metrics.DittoMetrics;
import org.eclipse.ditto.services.utils.metrics.instruments.gauge.Gauge;
import org.eclipse.ditto.services.utils.protocol.ProtocolAdapterProvider;
import org.eclipse.ditto.signals.base.Signal;
import org.eclipse.ditto.signals.commands.connectivity.exceptions.ConnectionFailedException;
import org.eclipse.ditto.signals.commands.connectivity.exceptions.ConnectionSignalIllegalException;
import org.eclipse.ditto.signals.commands.connectivity.modify.CloseConnection;
import org.eclipse.ditto.signals.commands.connectivity.modify.CreateConnection;
import org.eclipse.ditto.signals.commands.connectivity.modify.OpenConnection;
import org.eclipse.ditto.signals.commands.connectivity.modify.ResetConnectionMetrics;
import org.eclipse.ditto.signals.commands.connectivity.modify.TestConnection;
import org.eclipse.ditto.signals.commands.connectivity.query.RetrieveConnectionMetrics;
import org.eclipse.ditto.signals.commands.connectivity.query.RetrieveConnectionMetricsResponse;
import org.eclipse.ditto.signals.commands.connectivity.query.RetrieveConnectionStatus;

import akka.actor.AbstractFSM;
import akka.actor.ActorRef;
import akka.actor.ActorSystem;
import akka.actor.FSM;
import akka.actor.Props;
import akka.actor.Status;
import akka.event.DiagnosticLoggingAdapter;
import akka.japi.pf.FSMStateFunctionBuilder;
import akka.routing.ConsistentHashingPool;
import akka.routing.ConsistentHashingRouter;
import scala.concurrent.duration.Duration;
import scala.concurrent.duration.FiniteDuration;
import scala.util.Either;
import scala.util.Left;
import scala.util.Right;

/**
 * Base class for ClientActors which implement the connection handling for various connectivity protocols.
 * <p>
 * The actor expects to receive a {@link CreateConnection} command after it was started.
 * If this command is not received within timeout (can be the case when this actor is remotely deployed after the
 * command was sent) the actor requests the required information from ConnectionActor.
 * </p>
 */
public abstract class BaseClientActor extends AbstractFSM<BaseClientState, BaseClientData> {

    protected static final int CONNECTING_TIMEOUT = 10;
    protected static final int TEST_CONNECTION_TIMEOUT = 10;

    private static final int SOCKET_CHECK_TIMEOUT_MS = 2000;

    protected final DiagnosticLoggingAdapter log = LogUtil.obtain(this);

    protected final ConnectivityConfig connectivityConfig;
    private final ProtocolAdapterProvider protocolAdapterProvider;
    private final ActorRef conciergeForwarder;
    private final Gauge clientGauge;

    @Nullable private ActorRef messageMappingProcessorActor;

    // counter for all child actors ever started to disambiguate between them
    private int childActorCount = 0;

    protected BaseClientActor(final Connection connection,
            final ConnectivityStatus desiredConnectionStatus,
            final ActorRef conciergeForwarder) {

        checkNotNull(connection, "connection");

        LogUtil.enhanceLogWithCustomField(log, BaseClientData.MDC_CONNECTION_ID, connection.getId());

        this.connectivityConfig = DittoConnectivityConfig.of(
                DefaultScopedConfig.dittoScoped(getContext().getSystem().settings().config())
        );
        this.conciergeForwarder = conciergeForwarder;
        protocolAdapterProvider =
                ProtocolAdapterProvider.load(connectivityConfig.getProtocolConfig(), getContext().getSystem());

        final BaseClientData startingData = new BaseClientData(connection.getId(), connection,
                ConnectivityStatus.UNKNOWN, desiredConnectionStatus, "initialized", Instant.now(), null, null);


        clientGauge = DittoMetrics.gauge("connection_client")
                .tag("id", connection.getId())
                .tag("type", connection.getConnectionType().getName());

        startWith(UNKNOWN, startingData, getInitTimeout());

        // stable states
        when(UNKNOWN, inUnknownState());
        when(CONNECTED, inConnectedState());
        when(DISCONNECTED, inDisconnectedState());

        // volatile states that time out
        final FiniteDuration connectingTimeout = Duration.create(CONNECTING_TIMEOUT, TimeUnit.SECONDS);
        when(CONNECTING, connectingTimeout, inConnectingState());
        when(DISCONNECTING, connectingTimeout, inDisconnectingState());
        when(TESTING, connectingTimeout, inTestingState());

        onTransition(this::onTransition);

        whenUnhandled(inAnyState().anyEvent(this::onUnknownEvent));

        ConnectivityCounterRegistry.initCountersForConnection(connection);

        initialize();
    }

    private FiniteDuration getInitTimeout() {
        final ClientConfig clientConfig = connectivityConfig.getClientConfig();
        final java.time.Duration javaInitTimeout = clientConfig.getInitTimeout();
        return Duration.create(javaInitTimeout.toMillis(), TimeUnit.MILLISECONDS);
    }

    /**
     * Handles {@link TestConnection} commands by returning a CompletionState of
     * {@link akka.actor.Status.Status Status} which may be {@link akka.actor.Status.Success Success} or
     * {@link akka.actor.Status.Failure Failure}.
     *
     * @param connection the Connection to test
     * @return the CompletionStage with the test result
     */
    protected abstract CompletionStage<Status.Status> doTestConnection(Connection connection);

    /**
     * Allocate resources once this {@code Client} connected successfully.
     *
     * @param clientConnected the ClientConnected message which may be subclassed and thus adding more information
     */
    protected abstract void allocateResourcesOnConnection(ClientConnected clientConnected);

    /**
     * Clean up everything spawned in {@code allocateResourcesOnConnection}. It should be idempotent.
     */
    protected abstract void cleanupResourcesForConnection();

    /**
     * @return the Actor to use for publishing commandResponses/events.
     */
    protected abstract ActorRef getPublisherActor();

    /**
     * Invoked when this {@code Client} should connect.
     *
     * @param connection the Connection to use for connecting.
     * @param origin the ActorRef which caused the ConnectClient command.
     */
    protected abstract void doConnectClient(Connection connection, @Nullable ActorRef origin);

    /**
     * Invoked when this {@code Client} should disconnect.
     *
     * @param connection the Connection to use for disconnecting.
     * @param origin the ActorRef which caused the DisconnectClient command.
     */
    protected abstract void doDisconnectClient(Connection connection, @Nullable ActorRef origin);

    /**
     * Release any temporary resources allocated during a connection operation when the operation times out.
     * Do nothing by default.
     *
     * @param state current state of the client actor.
     */
    protected void cleanupFurtherResourcesOnConnectionTimeout(final BaseClientState state) {
        // do nothing by default
    }

    /**
     * Check whether a {@code ClientConnected}, {@code ClientDisconnected} or {@code ConnectionFailed} is up to date.
     * All events are interpreted as up-to-date by default.
     *
     * @param event an event from somewhere.
     * @param state the current actor state.
     * @param sender sender of the event.
     * @return whether the event is up-to-date and should be interpreted.
     */
    protected boolean isEventUpToDate(final Object event, final BaseClientState state, final ActorRef sender) {
        return true;
    }

    /**
     * Creates the handler for messages common to all states.
     * <p>
     * Overwrite and extend by additional matchers.
     * </p>
     *
     * @return an FSM function builder
     */
    protected FSMStateFunctionBuilder<BaseClientState, BaseClientData> inAnyState() {
        return matchEvent(RetrieveConnectionMetrics.class, BaseClientData.class, this::retrieveConnectionMetrics)
                .event(RetrieveConnectionStatus.class, BaseClientData.class, this::retrieveConnectionStatus)
                .event(ResetConnectionMetrics.class, BaseClientData.class, this::resetConnectionMetrics)
                .event(OutboundSignal.class, BaseClientData.class, (signal, data) -> {
                    handleOutboundSignal(signal);
                    return stay();
                });
    }

    /**
     * @return the optional MessageMappingProcessorActor.
     */
    protected final Optional<ActorRef> getMessageMappingProcessorActor() {
        return Optional.ofNullable(messageMappingProcessorActor);
    }

    /**
     * Escapes the passed actorName in a actorName valid way.
     * Actor name should be a valid URL with ASCII letters, see also {@code akka.actor.ActorPath#isValidPathElement},
     * therefor we encode the name as an ASCII URL.
     *
     * @param name the actorName to escape.
     * @return the escaped name.
     */
    protected static String escapeActorName(final String name) {
        try {
            return URLEncoder.encode(name, StandardCharsets.US_ASCII.name());
        } catch (final UnsupportedEncodingException e) {
            // should never happen, every JDK must support US_ASCII
            throw new IllegalStateException(e);
        }
    }

    /**
     * Transforms a List of CompletableFutures to a CompletableFuture of a List.
     *
     * @param futures the stream of futures
     * @param <T> the type of the CompletableFuture and the List elements
     * @return the CompletableFuture of a List
     */
    protected static <T> CompletableFuture<List<T>> collectAsList(final Stream<CompletionStage<T>> futures) {
        final CompletableFuture<T>[] futureArray = futures.map(CompletionStage::toCompletableFuture)
                .toArray((IntFunction<CompletableFuture<T>[]>) CompletableFuture[]::new);

        return CompletableFuture.allOf(futureArray).thenApply(aVoid ->
                Arrays.stream(futureArray)
                        .map(CompletableFuture::join)
                        .collect(Collectors.toList()));
    }

    /**
     * Starts a child actor.
     *
     * @param name the Actor's name
     * @param props the Props
     * @return the created ActorRef
     */
    protected final ActorRef startChildActor(final String name, final Props props) {
        log.debug("Starting child actor <{}>.", name);
        final String nameEscaped = escapeActorName(name);
        return getContext().actorOf(props, nameEscaped);
    }

    /**
     * Start a child actor whose name is guaranteed to be different from all other child actors started by this method.
     *
     * @param prefix prefix of the child actor name.
     * @param props props of the child actor.
     * @return the created ActorRef.
     */
    protected final ActorRef startChildActorConflictFree(final String prefix, final Props props) {
        return startChildActor(nextChildActorName(prefix), props);
    }

    /**
     * Stops a child actor.
     *
     * @param name the Actor's name
     */
    protected final void stopChildActor(final String name) {
        final String nameEscaped = escapeActorName(name);
        final Optional<ActorRef> child = getContext().findChild(nameEscaped);
        if (child.isPresent()) {
            log.debug("Stopping child actor <{}>.", nameEscaped);
            getContext().stop(child.get());
        } else {
            log.debug("Cannot stop child actor <{}> because it does not exist.", nameEscaped);
        }
    }

    /**
     * Stops a child actor.
     *
     * @param actor the ActorRef
     */
    protected final void stopChildActor(final ActorRef actor) {
        log.debug("Stopping child actor <{}>.", actor.path());
        getContext().stop(actor);
    }

    /**
     * @return whether this client is consuming at all
     */
    protected final boolean isConsuming() {
        return !connection().getSources().isEmpty();
    }

    /**
     * @return whether this client is publishing at all
     */
    protected final boolean isPublishing() {
        return !connection().getTargets().isEmpty();
    }

    /**
     * @return the currently managed Connection
     */
    protected final Connection connection() {
        return stateData().getConnection();
    }

    /**
     * @return the Connection Id
     */
    protected final String connectionId() {
        return stateData().getConnectionId();
    }

    /**
     * @return the sources configured for this connection or an empty list if no sources were configured.
     */
    protected final List<Source> getSourcesOrEmptyList() {
        return connection().getSources();
    }

    /**
     * @return the targets configured for this connection or an empty list if no targets were configured.
     */
    protected final List<Target> getTargetsOrEmptyList() {
        return connection().getTargets();
    }

    /**
     * Invoked on each transition {@code from} a {@link BaseClientState} {@code to} another.
     * <p>
     * May be extended to react on special transitions.
     * </p>
     *
     * @param from the previous State
     * @param to the next State
     */
    private void onTransition(final BaseClientState from, final BaseClientState to) {
        LogUtil.enhanceLogWithCustomField(log, BaseClientData.MDC_CONNECTION_ID, connectionId());
        log.debug("Transition: {} -> {}", from, to);
        if (to == CONNECTED) {
            clientGauge.increment();
        }
        if (to == DISCONNECTED) {
            clientGauge.decrement();
        }
    }

    private FSMStateFunctionBuilder<BaseClientState, BaseClientData> inUnknownState() {
        return matchEvent(OpenConnection.class, BaseClientData.class, this::openConnection)
                .event(CloseConnection.class, BaseClientData.class, this::closeConnection)
                .event(TestConnection.class, BaseClientData.class, this::testConnection)
                .eventEquals(StateTimeout(), BaseClientData.class, (state, data) -> {
                    if (ConnectivityStatus.OPEN == data.getDesiredConnectionStatus()) {
                        log.info("Did not receive connect command within init-timeout, connecting");
                        final OpenConnection openConnection = OpenConnection.of(connectionId(), DittoHeaders.empty());
                        getSelf().tell(openConnection, getSelf());
                    } else if (ConnectivityStatus.CLOSED == data.getDesiredConnectionStatus()) {
                        log.info(
                                "Did not receive connect command within init-timeout, desired state is closed, going to disconnected state.");
                        return goTo(DISCONNECTED);
                    } else {
                        log.info(
                                "Did not receive connect command within init-timeout, desired state is {}, do nothing.",
                                data.getDesiredConnectionStatus());
                    }
                    return stay(); // handle self-told commands later
                });
    }

    /**
     * Creates the handler for messages in disconnected state.
     * Overwrite and extend by additional matchers.
     *
     * @return an FSM function builder
     */
    protected FSMStateFunctionBuilder<BaseClientState, BaseClientData> inDisconnectedState() {
        return matchEvent(OpenConnection.class, BaseClientData.class, this::openConnection)
                .event(TestConnection.class, BaseClientData.class, this::testConnection);
    }

    /**
     * Creates the handler for messages in connecting state.
     * Overwrite and extend by additional matchers.
     *
     * @return an FSM function builder
     */
    protected FSMStateFunctionBuilder<BaseClientState, BaseClientData> inConnectingState() {
        return matchEventEquals(StateTimeout(), BaseClientData.class, this::connectionTimedOut)
                .event(ConnectionFailure.class, BaseClientData.class, this::connectionFailure)
                .event(ClientConnected.class, BaseClientData.class, this::clientConnected);
    }

    /**
     * Creates the handler for messages in connected state.
     * Overwrite and extend by additional matchers.
     *
     * @return an FSM function builder
     */
    protected FSMStateFunctionBuilder<BaseClientState, BaseClientData> inConnectedState() {
        return matchEvent(CloseConnection.class, BaseClientData.class, this::closeConnection);
    }

    /**
     * Creates the handler for messages in disconnected state.
     * Overwrite and extend by additional matchers.
     *
     * @return an FSM function builder
     */
    protected FSMStateFunctionBuilder<BaseClientState, BaseClientData> inDisconnectingState() {
        return matchEventEquals(StateTimeout(), BaseClientData.class, this::connectionTimedOut)
                .event(ConnectionFailure.class, BaseClientData.class, this::connectionFailure)
                .event(ClientDisconnected.class, BaseClientData.class, this::clientDisconnected);
    }

    /**
     * Creates the handler for messages in testing state.
     * Overwrite and extend by additional matchers.
     *
     * @return an FSM function builder
     */
    protected FSMStateFunctionBuilder<BaseClientState, BaseClientData> inTestingState() {
        return matchEvent(Status.Status.class, (e, d) -> Objects.equals(getSender(), getSelf()),
                (status, data) -> {
                    final Status.Status answerToPublish = getStatusToReport(status);
                    data.getSessionSender().ifPresent(sender -> sender.tell(answerToPublish, getSelf()));
                    return stop();
                })
                .eventEquals(StateTimeout(), BaseClientData.class, (stats, data) -> {
                    log.info("test timed out.");
                    data.getSessionSender().ifPresent(sender -> {
                        final DittoRuntimeException error = ConnectionFailedException.newBuilder(connectionId())
                                .description(String.format("Failed to open requested connection within <%d> seconds!",
                                        TEST_CONNECTION_TIMEOUT))
                                .dittoHeaders(data.getSessionHeaders())
                                .build();
                        sender.tell(new Status.Failure(error), getSelf());
                    });
                    return stop();
                });
    }

    private State<BaseClientState, BaseClientData> onUnknownEvent(final Object event,
            final BaseClientData state) {

        Object message = event;
        if (event instanceof Failure) {
            message = ((Failure) event).cause();
        }
        if (event instanceof Status.Failure) {
            message = ((Status.Failure) event).cause();
        }

        if (message instanceof Throwable) {
            log.error((Throwable) message, "received Exception {} in state {} - status: {} - sender: {}",
                    message,
                    stateName(),
                    state.getConnectionStatus() + ": " + state.getConnectionStatusDetails().orElse(""),
                    getSender());
        } else {
            log.warning("received unknown/unsupported message {} in state {} - status: {} - sender: {}",
                    message,
                    stateName(),
                    state.getConnectionStatus() + ": " + state.getConnectionStatusDetails().orElse(""),
                    getSender());
        }

        final ActorRef sender = getSender();
        if (!Objects.equals(sender, getSelf()) && !Objects.equals(sender, getContext().system().deadLetters())) {
            sender.tell(unhandledExceptionForSignalInState(event, stateName()), getSelf());
        }

        return stay();
    }

    private FSM.State<BaseClientState, BaseClientData> closeConnection(final CloseConnection closeConnection,
            final BaseClientData data) {
        final ActorRef sender = getSender();
        doDisconnectClient(data.getConnection(), sender);
        return goTo(DISCONNECTING).using(setSession(data, sender, closeConnection.getDittoHeaders())
                .setDesiredConnectionStatus(ConnectivityStatus.CLOSED)
                .setConnectionStatusDetails("closing or deleting connection at " + Instant.now()));
    }

    private FSM.State<BaseClientState, BaseClientData> openConnection(final OpenConnection openConnection,
            final BaseClientData data) {

        final ActorRef sender = getSender();
        final Connection connection = data.getConnection();
        final DittoHeaders dittoHeaders = openConnection.getDittoHeaders();
        if (canConnectViaSocket(connection)) {
            doConnectClient(connection, sender);
            return goTo(CONNECTING).using(setSession(data, sender, dittoHeaders));
        } else {
            cleanupResourcesForConnection();
            final DittoRuntimeException error = newConnectionFailedException(data.getConnection(), dittoHeaders);
            sender.tell(new Status.Failure(error), getSelf());
            return goTo(UNKNOWN)
                    .using(data.setConnectionStatus(ConnectivityStatus.FAILED)
                            .setConnectionStatusDetails(error.getMessage())
                            .resetSession());
        }
    }

    private FSM.State<BaseClientState, BaseClientData> testConnection(final TestConnection testConnection,
            final BaseClientData data) {

        final ActorRef self = getSelf();
        final ActorRef sender = getSender();
        final Connection connection = testConnection.getConnection();

        if (!canConnectViaSocket(connection)) {
            final ConnectionFailedException connectionFailedException =
                    newConnectionFailedException(connection, testConnection.getDittoHeaders());
            final Status.Status failure = new Status.Failure(connectionFailedException);
            getSelf().tell(failure, self);
        } else {
            final CompletionStage<Status.Status> connectionStatusStage = doTestConnection(connection);
            final CompletionStage<Status.Status> mappingStatusStage =
                    testMessageMappingProcessor(connection.getMappingContext().orElse(null));

            connectionStatusStage.toCompletableFuture()
                    .thenCombine(mappingStatusStage, (connectionStatus, mappingStatus) -> {
                        if (connectionStatus instanceof Status.Success &&
                                mappingStatus instanceof Status.Success) {
                            return new Status.Success("successfully connected + initialized mapper");
                        } else if (connectionStatus instanceof Status.Failure) {
                            return connectionStatus;
                        } else {
                            return mappingStatus;
                        }
                    })
                    .thenAccept(testStatus -> self.tell(testStatus, self))
                    .exceptionally(error -> {
                        self.tell(new Status.Failure(error), self);
                        return null;
                    });
        }

        return goTo(TESTING)
                .using(setSession(data, sender, testConnection.getDittoHeaders())
                        .setConnection(connection)
                        .setConnectionStatusDetails("Testing connection since " + Instant.now()));
    }

    private FSM.State<BaseClientState, BaseClientData> connectionTimedOut(final Object event,
            final BaseClientData data) {

        data.getSessionSender().ifPresent(sender -> {
            final DittoRuntimeException error = ConnectionFailedException.newBuilder(connectionId())
                    .dittoHeaders(data.getSessionHeaders())
                    .build();
            sender.tell(new Status.Failure(error), getSelf());
        });
        cleanupResourcesForConnection();
        cleanupFurtherResourcesOnConnectionTimeout(stateName());
        return goTo(UNKNOWN).using(data.resetSession()
                .setConnectionStatus(ConnectivityStatus.FAILED)
                .setConnectionStatusDetails("Connection timed out at " + Instant.now() + " while " + stateName()));
    }

    private State<BaseClientState, BaseClientData> clientConnected(final ClientConnected clientConnected,
            final BaseClientData data) {

        return ifEventUpToDate(clientConnected, () -> {
            LogUtil.enhanceLogWithCustomField(log, BaseClientData.MDC_CONNECTION_ID, connectionId());
            allocateResourcesOnConnection(clientConnected);
            data.getSessionSender().ifPresent(origin -> origin.tell(new Status.Success(CONNECTED), getSelf()));
            return goTo(CONNECTED).using(data.resetSession()
                    .setConnectionStatus(ConnectivityStatus.OPEN)
                    .setConnectionStatusDetails("Connected at " + Instant.now()));
        });
    }

    private State<BaseClientState, BaseClientData> clientDisconnected(final ClientDisconnected event,
            final BaseClientData data) {

        return ifEventUpToDate(event, () -> {
            LogUtil.enhanceLogWithCustomField(log, BaseClientData.MDC_CONNECTION_ID, connectionId());
            cleanupResourcesForConnection();
            data.getSessionSender().ifPresent(sender -> sender.tell(new Status.Success(DISCONNECTED), getSelf()));
            return goTo(DISCONNECTED).using(data.resetSession()
                    .setConnectionStatus(ConnectivityStatus.CLOSED)
                    .setConnectionStatusDetails("Disconnected at " + Instant.now()));
        });
    }

    private State<BaseClientState, BaseClientData> connectionFailure(final ConnectionFailure event,
            final BaseClientData data) {
        return ifEventUpToDate(event, () -> {
            LogUtil.enhanceLogWithCustomField(log, BaseClientData.MDC_CONNECTION_ID, connectionId());
            cleanupResourcesForConnection();
            data.getSessionSender().ifPresent(sender -> sender.tell(getStatusToReport(event.getFailure()), getSelf()));
            return goTo(UNKNOWN).using(data.resetSession()
                    .setConnectionStatus(ConnectivityStatus.FAILED)
                    .setConnectionStatusDetails(event.getFailureDescription())
                    .setSessionSender(getSender())
            );
        });
    }

    private State<BaseClientState, BaseClientData> ifEventUpToDate(final Object event,
            final Supplier<State<BaseClientState, BaseClientData>> thenExecute) {

        final BaseClientState state = stateName();
        final ActorRef sender = getSender();
        if (isEventUpToDate(event, state, sender)) {
            return thenExecute.get();
        } else {
            log.warning("Received stale event <{}> at state <{}>", event, state);
            return stay();
        }
    }

    private FSM.State<BaseClientState, BaseClientData> retrieveConnectionStatus(final RetrieveConnectionStatus command,
            final BaseClientData data) {

        LogUtil.enhanceLogWithCorrelationId(log, command);
        log.debug("Received RetrieveConnectionStatus message from {}, forwarding to consumers and publishers.",
                getSender());

        // send to all children (consumers, publishers, except mapping actor)
        getContext().getChildren().forEach(child -> {
            if (messageMappingProcessorActor != child) {
                log.debug("Forwarding RetrieveAddressStatus to child: {}", child.path());
                child.tell(RetrieveAddressStatus.getInstance(), getSender());
            }
        });

        final ResourceStatus clientStatus =
                ConnectivityModelFactory.newClientStatus(getInstanceIdentifier(),
                        data.getConnectionStatus(),
                        "[" + stateName().name() + "] " + data.getConnectionStatusDetails().orElse(""),
                        getInConnectionStatusSince());
        getSender().tell(clientStatus, getSelf());

        return stay();
    }

    private static String getInstanceIdentifier() {
        return InstanceIdentifierSupplier.getInstance().get();
    }

    private FSM.State<BaseClientState, BaseClientData> retrieveConnectionMetrics(
            final RetrieveConnectionMetrics command, final BaseClientData data) {

        LogUtil.enhanceLogWithCorrelationId(log, command);
        log.debug("Received RetrieveConnectionMetrics message, gathering metrics.");
        final DittoHeaders dittoHeaders = command.getDittoHeaders().toBuilder()
                .source(getInstanceIdentifier())
                .build();

        final SourceMetrics sourceMetrics = ConnectivityCounterRegistry.aggregateSourceMetrics(connectionId());
        final TargetMetrics targetMetrics = ConnectivityCounterRegistry.aggregateTargetMetrics(connectionId());

        final ConnectionMetrics connectionMetrics =
                ConnectivityCounterRegistry.aggregateConnectionMetrics(sourceMetrics, targetMetrics);

<<<<<<< HEAD
        final RetrieveConnectionMetricsResponse retrieveConnectionMetricsResponse =
                RetrieveConnectionMetricsResponse.getBuilder(connectionId(), dittoHeaders)
                .connectionMetrics(connectionMetrics)
                .sourceMetrics(sourceMetrics)
                .targetMetrics(targetMetrics)
                .build();

        this.getSender().tell(retrieveConnectionMetricsResponse, this.getSelf());
=======
        getSender().tell(
                RetrieveConnectionMetricsResponse.of(connectionId(), connectionMetrics, sourceMetrics, targetMetrics,
                        dittoHeaders),
                getSelf());
>>>>>>> be86b0a7
        return stay();
    }

    private FSM.State<BaseClientState, BaseClientData> resetConnectionMetrics(final ResetConnectionMetrics command,
            final BaseClientData data) {

        LogUtil.enhanceLogWithCorrelationId(log, command);
        log.debug("Received ResetConnectionMetrics message, resetting metrics.");
        ConnectivityCounterRegistry.resetCountersForConnection(data.getConnection());
        ConnectivityCounterRegistry.initCountersForConnection(data.getConnection());

        return stay();
    }

    private static ConnectionFailedException newConnectionFailedException(final Connection connection,
            final DittoHeaders dittoHeaders) {

        return ConnectionFailedException
                .newBuilder(connection.getId())
                .dittoHeaders(dittoHeaders)
                .description("Could not establish a connection on '" +
                        connection.getHostname() + ":" + connection.getPort() + "'. Make sure the " +
                        "endpoint is reachable and that no firewall prevents the connection.")
                .build();
    }

    private DittoRuntimeException unhandledExceptionForSignalInState(final Object signal,
            final BaseClientState state) {
        final DittoHeaders headers = signal instanceof WithDittoHeaders
                ? ((WithDittoHeaders) signal).getDittoHeaders()
                : DittoHeaders.empty();
        switch (state) {
            case CONNECTING:
            case DISCONNECTING:
                return ConnectionSignalIllegalException.newBuilder(connectionId())
                        .operationName(state.name().toLowerCase())
                        .timeout(CONNECTING_TIMEOUT)
                        .dittoHeaders(headers)
                        .build();
            default:
                final String signalType = signal instanceof Signal
                        ? ((Signal) signal).getType()
                        : "unknown"; // no need to disclose Java class of signal to clients
                return ConnectionSignalIllegalException.newBuilder(connectionId())
                        .illegalSignalForState(signalType, state.name().toLowerCase())
                        .dittoHeaders(headers)
                        .build();
        }
    }

    private boolean canConnectViaSocket(final Connection connection) {
        return checkHostAndPortForAvailability(connection.getHostname(), connection.getPort());
    }

    private boolean checkHostAndPortForAvailability(final String host, final int port) {
        try (final Socket socket = new Socket()) {
            socket.connect(new InetSocketAddress(host, port), SOCKET_CHECK_TIMEOUT_MS);
            return true;
        } catch (final IOException | IllegalArgumentException ex) {
            LogUtil.enhanceLogWithCustomField(log, BaseClientData.MDC_CONNECTION_ID, connectionId());
            log.warning("Socket could not be opened for <{}:{}> due to <{}:{}>", host, port,
                    ex.getClass().getCanonicalName(), ex.getMessage());
        }
        return false;
    }

    private void handleOutboundSignal(final OutboundSignal signal) {
        enhanceLogUtil(signal.getSource());
        if (messageMappingProcessorActor != null) {
            final Object msg = new ConsistentHashingRouter.ConsistentHashableEnvelope(signal,
                    signal.getSource().getId());
            messageMappingProcessorActor.tell(msg, getSender());
        } else {
            log.info("Cannot handle <{}> signal as there is no MessageMappingProcessor available.",
                    signal.getSource().getType());
        }
    }

    private void enhanceLogUtil(final WithDittoHeaders<?> signal) {
        LogUtil.enhanceLogWithCorrelationId(log, signal);
        LogUtil.enhanceLogWithCustomField(log, BaseClientData.MDC_CONNECTION_ID, connectionId());
    }

    private Instant getInConnectionStatusSince() {
        return stateData().getInConnectionStatusSince();
    }

    private CompletionStage<Status.Status> testMessageMappingProcessor(@Nullable final MappingContext mappingContext) {
        try {
            return tryToConfigureMessageMappingProcessor(mappingContext);
        } catch (final DittoRuntimeException dre) {
            log.info("Got DittoRuntimeException during initialization of MessageMappingProcessor: {} {} - desc: {}",
                    dre.getClass().getSimpleName(), dre.getMessage(), dre.getDescription().orElse(""));
            getSender().tell(dre, getSelf());
            return CompletableFuture.completedFuture(new Status.Failure(dre));
        }
    }

    private CompletionStage<Status.Status> tryToConfigureMessageMappingProcessor(
            @Nullable final MappingContext mappingContext) {

        final ActorSystem actorSystem = getContext().getSystem();

        // this one throws DittoRuntimeExceptions when the mapper could not be configured
        MessageMappingProcessor.of(connectionId(), mappingContext, actorSystem, connectivityConfig,
                protocolAdapterProvider, log);
        return CompletableFuture.completedFuture(new Status.Success("mapping"));
    }

    /**
     * Starts the {@link MessageMappingProcessorActor} responsible for payload transformation/mapping as child actor
     * behind a (cluster node local) RoundRobin pool and a dynamic resizer from the current mapping context.
     */
    protected Either<DittoRuntimeException, ActorRef> startMessageMappingProcessor() {
        final MappingContext mappingContext = stateData().getConnection().getMappingContext().orElse(null);
        return startMessageMappingProcessor(mappingContext);
    }

    /**
     * Starts the {@link MessageMappingProcessorActor} responsible for payload transformation/mapping as child actor
     * behind a (cluster node local) RoundRobin pool and a dynamic resizer.
     *
     * @param mappingContext the MappingContext containing information about how to map external messages
     */
    protected Either<DittoRuntimeException, ActorRef> startMessageMappingProcessor(
            @Nullable final MappingContext mappingContext) {

        if (!getMessageMappingProcessorActor().isPresent()) {
            final Connection connection = connection();

            final MessageMappingProcessor processor;
            try {
                // this one throws DittoRuntimeExceptions when the mapper could not be configured
                processor = MessageMappingProcessor.of(connectionId(), mappingContext, getContext().getSystem(),
                        connectivityConfig, protocolAdapterProvider, log);
            } catch (final DittoRuntimeException dre) {
                log.info(
                        "Got DittoRuntimeException during initialization of MessageMappingProcessor: {} {} - desc: {}",
                        dre.getClass().getSimpleName(), dre.getMessage(), dre.getDescription().orElse(""));
                return Left.apply(dre);
            }

            log.info("Configured for processing messages with the following MessageMapperRegistry: <{}>",
                    processor.getRegistry());

            log.debug("Starting MessageMappingProcessorActor with pool size of <{}>.",
                    connection.getProcessorPoolSize());
            final Props props =
                    MessageMappingProcessorActor.props(getPublisherActor(), conciergeForwarder, processor,
                            connectionId());

            /*
             * By using a ConsistentHashingPool, messages sent to this actor which are wrapped into
             * akka.routing.ConsistentHashingRouter.ConsistentHashableEnvelope may define which consistent hashing
             * key to use.
             * That way the message with the same hash are always sent to the same pooled instance of the
             * MessageMappingProcessorActor.
             *
             * That is needed in order to guarantee message processing order. Otherwise two messages received for the
             * same Thing may be processed out-of-order if the mapping of the first message takes longer than the
             * mapping of the second message.
             * This however will also limit throughput as the used hashing key is often connection source address based
             * and does not yet "know" of the Thing ID.
             */
            messageMappingProcessorActor = getContext().actorOf(new ConsistentHashingPool(connection.getProcessorPoolSize())
                    .withDispatcher("message-mapping-processor-dispatcher")
                    .props(props), nextChildActorName(MessageMappingProcessorActor.ACTOR_NAME));
        } else {
            log.info("MessageMappingProcessor already instantiated: not initializing again.");
        }
        return Right.apply(messageMappingProcessorActor);
    }

    protected void stopMessageMappingProcessorActor() {
        if (messageMappingProcessorActor != null) {
            log.debug("Stopping MessageMappingProcessorActor.");
            getContext().stop(messageMappingProcessorActor);
            messageMappingProcessorActor = null;
        }
    }

    private String nextChildActorName(final String prefix) {
        return prefix + ++childActorCount;
    }

    private BaseClientData setSession(final BaseClientData data, final ActorRef sender, final DittoHeaders headers) {
        if (!Objects.equals(sender, getSelf()) && !Objects.equals(sender, getContext().system().deadLetters())) {
            return data.setSessionSender(sender)
                    .setSessionHeaders(headers);
        } else {
            return data.resetSession();
        }
    }

    /**
     * Add meaningful message to status for reporting.
     *
     * @param status status to report.
     * @return status with meaningful message.
     */
    private Status.Status getStatusToReport(final Status.Status status) {
        final Status.Status answerToPublish;
        if (status instanceof Status.Failure) {
            final Status.Failure failure = (Status.Failure) status;
            log.info("test failed: <{}>", failure.cause());
            if (!(failure.cause() instanceof DittoRuntimeException)) {
                final DittoRuntimeException error = ConnectionFailedException.newBuilder(connectionId())
                        .description(describeEventualCause(failure.cause()))
                        .dittoHeaders(stateData().getSessionHeaders())
                        .build();
                answerToPublish = new Status.Failure(error);
            } else {
                answerToPublish = status;
            }
        } else {
            answerToPublish = status;
        }
        return answerToPublish;
    }

    private static String describeEventualCause(final Throwable throwable) {
        final Throwable cause = throwable.getCause();
        if (cause == null || cause == throwable) {
            return "Cause: " + throwable.getMessage();
        } else {
            return describeEventualCause(cause);
        }
    }

}<|MERGE_RESOLUTION|>--- conflicted
+++ resolved
@@ -142,7 +142,6 @@
         final BaseClientData startingData = new BaseClientData(connection.getId(), connection,
                 ConnectivityStatus.UNKNOWN, desiredConnectionStatus, "initialized", Instant.now(), null, null);
 
-
         clientGauge = DittoMetrics.gauge("connection_client")
                 .tag("id", connection.getId())
                 .tag("type", connection.getConnectionType().getName());
@@ -722,7 +721,6 @@
         final ConnectionMetrics connectionMetrics =
                 ConnectivityCounterRegistry.aggregateConnectionMetrics(sourceMetrics, targetMetrics);
 
-<<<<<<< HEAD
         final RetrieveConnectionMetricsResponse retrieveConnectionMetricsResponse =
                 RetrieveConnectionMetricsResponse.getBuilder(connectionId(), dittoHeaders)
                 .connectionMetrics(connectionMetrics)
@@ -731,12 +729,6 @@
                 .build();
 
         this.getSender().tell(retrieveConnectionMetricsResponse, this.getSelf());
-=======
-        getSender().tell(
-                RetrieveConnectionMetricsResponse.of(connectionId(), connectionMetrics, sourceMetrics, targetMetrics,
-                        dittoHeaders),
-                getSelf());
->>>>>>> be86b0a7
         return stay();
     }
 
