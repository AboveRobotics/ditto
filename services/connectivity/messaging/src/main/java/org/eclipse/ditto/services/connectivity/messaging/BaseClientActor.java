/*
 * Copyright (c) 2017 Contributors to the Eclipse Foundation
 *
 * See the NOTICE file(s) distributed with this work for additional
 * information regarding copyright ownership.
 *
 * This program and the accompanying materials are made available under the
 * terms of the Eclipse Public License 2.0 which is available at
 * http://www.eclipse.org/legal/epl-2.0
 *
 * SPDX-License-Identifier: EPL-2.0
 */
package org.eclipse.ditto.services.connectivity.messaging;

import static org.eclipse.ditto.model.base.common.ConditionChecker.checkArgument;
import static org.eclipse.ditto.model.base.common.ConditionChecker.checkNotNull;
import static org.eclipse.ditto.services.connectivity.messaging.BaseClientState.CONNECTED;
import static org.eclipse.ditto.services.connectivity.messaging.BaseClientState.CONNECTING;
import static org.eclipse.ditto.services.connectivity.messaging.BaseClientState.DISCONNECTED;
import static org.eclipse.ditto.services.connectivity.messaging.BaseClientState.DISCONNECTING;
import static org.eclipse.ditto.services.connectivity.messaging.BaseClientState.INITIALIZED;
import static org.eclipse.ditto.services.connectivity.messaging.BaseClientState.TESTING;
import static org.eclipse.ditto.services.connectivity.messaging.BaseClientState.UNKNOWN;

import java.io.IOException;
import java.io.UnsupportedEncodingException;
import java.net.InetSocketAddress;
import java.net.Socket;
import java.net.URLEncoder;
import java.nio.charset.StandardCharsets;
import java.text.MessageFormat;
import java.time.Duration;
import java.time.Instant;
import java.util.List;
import java.util.Objects;
import java.util.Optional;
import java.util.concurrent.CompletableFuture;
import java.util.concurrent.CompletionStage;
import java.util.function.Predicate;
import java.util.function.Supplier;

import javax.annotation.Nullable;

import org.eclipse.ditto.model.base.exceptions.DittoRuntimeException;
import org.eclipse.ditto.model.base.headers.DittoHeaders;
import org.eclipse.ditto.model.base.headers.WithDittoHeaders;
import org.eclipse.ditto.model.connectivity.Connection;
import org.eclipse.ditto.model.connectivity.ConnectionId;
import org.eclipse.ditto.model.connectivity.ConnectionMetrics;
import org.eclipse.ditto.model.connectivity.ConnectivityModelFactory;
import org.eclipse.ditto.model.connectivity.ConnectivityStatus;
import org.eclipse.ditto.model.connectivity.ResourceStatus;
import org.eclipse.ditto.model.connectivity.Source;
import org.eclipse.ditto.model.connectivity.SourceMetrics;
import org.eclipse.ditto.model.connectivity.Target;
import org.eclipse.ditto.model.connectivity.TargetMetrics;
import org.eclipse.ditto.services.connectivity.messaging.config.ClientConfig;
import org.eclipse.ditto.services.connectivity.messaging.config.ConnectivityConfig;
import org.eclipse.ditto.services.connectivity.messaging.config.DittoConnectivityConfig;
import org.eclipse.ditto.services.connectivity.messaging.config.MonitoringConfig;
import org.eclipse.ditto.services.connectivity.messaging.internal.ClientConnected;
import org.eclipse.ditto.services.connectivity.messaging.internal.ClientDisconnected;
import org.eclipse.ditto.services.connectivity.messaging.internal.ConnectionFailure;
import org.eclipse.ditto.services.connectivity.messaging.internal.ImmutableConnectionFailure;
import org.eclipse.ditto.services.connectivity.messaging.internal.RetrieveAddressStatus;
import org.eclipse.ditto.services.connectivity.messaging.monitoring.logs.ConnectionLogger;
import org.eclipse.ditto.services.connectivity.messaging.monitoring.logs.ConnectionLoggerRegistry;
import org.eclipse.ditto.services.connectivity.messaging.monitoring.logs.InfoProviderFactory;
import org.eclipse.ditto.services.connectivity.messaging.monitoring.metrics.ConnectivityCounterRegistry;
import org.eclipse.ditto.services.connectivity.util.ConnectionLogUtil;
import org.eclipse.ditto.services.models.connectivity.OutboundSignal;
import org.eclipse.ditto.services.utils.akka.logging.DittoDiagnosticLoggingAdapter;
import org.eclipse.ditto.services.utils.akka.logging.DittoLoggerFactory;
import org.eclipse.ditto.services.utils.config.DefaultScopedConfig;
import org.eclipse.ditto.services.utils.config.InstanceIdentifierSupplier;
import org.eclipse.ditto.services.utils.metrics.DittoMetrics;
import org.eclipse.ditto.services.utils.metrics.instruments.gauge.Gauge;
import org.eclipse.ditto.services.utils.protocol.ProtocolAdapterProvider;
import org.eclipse.ditto.signals.base.Signal;
import org.eclipse.ditto.signals.commands.connectivity.exceptions.ConnectionFailedException;
import org.eclipse.ditto.signals.commands.connectivity.exceptions.ConnectionSignalIllegalException;
import org.eclipse.ditto.signals.commands.connectivity.modify.CheckConnectionLogsActive;
import org.eclipse.ditto.signals.commands.connectivity.modify.CloseConnection;
import org.eclipse.ditto.signals.commands.connectivity.modify.CreateConnection;
import org.eclipse.ditto.signals.commands.connectivity.modify.EnableConnectionLogs;
import org.eclipse.ditto.signals.commands.connectivity.modify.LoggingExpired;
import org.eclipse.ditto.signals.commands.connectivity.modify.OpenConnection;
import org.eclipse.ditto.signals.commands.connectivity.modify.ResetConnectionLogs;
import org.eclipse.ditto.signals.commands.connectivity.modify.ResetConnectionMetrics;
import org.eclipse.ditto.signals.commands.connectivity.modify.TestConnection;
import org.eclipse.ditto.signals.commands.connectivity.query.RetrieveConnectionLogs;
import org.eclipse.ditto.signals.commands.connectivity.query.RetrieveConnectionLogsResponse;
import org.eclipse.ditto.signals.commands.connectivity.query.RetrieveConnectionMetrics;
import org.eclipse.ditto.signals.commands.connectivity.query.RetrieveConnectionMetricsResponse;
import org.eclipse.ditto.signals.commands.connectivity.query.RetrieveConnectionStatus;

import akka.Done;
import akka.actor.AbstractFSMWithStash;
import akka.actor.ActorRef;
import akka.actor.ActorSystem;
import akka.actor.FSM;
import akka.actor.Props;
import akka.actor.Status;
import akka.japi.pf.FSMStateFunctionBuilder;
import akka.pattern.Patterns;

/**
 * Base class for ClientActors which implement the connection handling for various connectivity protocols.
 * <p>
 * The actor expects to receive a {@link CreateConnection} command after it was started. If this command is not received
 * within timeout (can be the case when this actor is remotely deployed after the command was sent) the actor requests
 * the required information from ConnectionActor.
 * </p>
 */
public abstract class BaseClientActor extends AbstractFSMWithStash<BaseClientState, BaseClientData> {

    protected static final Status.Success DONE = new Status.Success(Done.getInstance());

    private static final String DITTO_STATE_TIMEOUT_TIMER = "dittoStateTimeout";
    private static final int SOCKET_CHECK_TIMEOUT_MS = 2000;

    protected final DittoDiagnosticLoggingAdapter log = DittoLoggerFactory.getDiagnosticLoggingAdapter(this);
    protected final ConnectionLogger connectionLogger;
    protected final ConnectivityConfig connectivityConfig;
    protected final ClientConfig clientConfig;

    private final Connection connection;
    private final ProtocolAdapterProvider protocolAdapterProvider;
    private final ActorRef conciergeForwarder;
    private final Gauge clientGauge;
    private final Gauge clientConnectingGauge;
    private final ConnectionLoggerRegistry connectionLoggerRegistry;
    private final ConnectivityCounterRegistry connectionCounterRegistry;
    private final ActorRef messageMappingProcessorActor;
    private final ReconnectTimeoutStrategy reconnectTimeoutStrategy;

    // counter for all child actors ever started to disambiguate between them
    private int childActorCount = 0;

    protected BaseClientActor(final Connection connection, @Nullable final ActorRef conciergeForwarder) {
        this.connection = connection;

        checkNotNull(connection, "connection");

        final ConnectionId connectionId = connection.getId();
        ConnectionLogUtil.enhanceLogWithConnectionId(log, connectionId);

        connectivityConfig = DittoConnectivityConfig.of(
                DefaultScopedConfig.dittoScoped(getContext().getSystem().settings().config())
        );
        clientConfig = connectivityConfig.getClientConfig();
        this.conciergeForwarder =
                Optional.ofNullable(conciergeForwarder).orElse(getContext().getSystem().deadLetters());
        protocolAdapterProvider =
                ProtocolAdapterProvider.load(connectivityConfig.getProtocolConfig(), getContext().getSystem());

        final BaseClientData startingData = new BaseClientData(connectionId, connection,
                ConnectivityStatus.UNKNOWN, ConnectivityStatus.OPEN, "initialized", Instant.now());

        clientGauge = DittoMetrics.gauge("connection_client")
                .tag("id", connectionId.toString())
                .tag("type", connection.getConnectionType().getName());
        clientConnectingGauge = DittoMetrics.gauge("connecting_client")
                .tag("id", connectionId.toString())
                .tag("type", connection.getConnectionType().getName());

        // stable states
        when(UNKNOWN, inUnknownState());
        when(INITIALIZED, inInitializedState());
        when(CONNECTED, inConnectedState());
        when(DISCONNECTED, inDisconnectedState());

        // volatile states
        //
        // DO NOT use state timeout:
        // FSM state timeout gets reset by any message, AND cannot be longer than 5 minutes (Akka v2.5.23).
        when(DISCONNECTING, inDisconnectingState());
        when(CONNECTING, inConnectingState());
        when(TESTING, inTestingState());

        // start with UNKNOWN state but send self OpenConnection because client actors are never created closed
        startWith(UNKNOWN, startingData);

        onTransition(this::onTransition);

        whenUnhandled(inAnyState().anyEvent(this::onUnknownEvent));

        final MonitoringConfig monitoringConfig = connectivityConfig.getMonitoringConfig();
        connectionCounterRegistry = ConnectivityCounterRegistry.fromConfig(monitoringConfig.counter());
        connectionLoggerRegistry = ConnectionLoggerRegistry.fromConfig(monitoringConfig.logger());

        connectionLoggerRegistry.initForConnection(connection);
        connectionCounterRegistry.initForConnection(connection);

        connectionLogger = connectionLoggerRegistry.forConnection(connectionId);

        reconnectTimeoutStrategy = DuplicationReconnectTimeoutStrategy.fromConfig(clientConfig);

        messageMappingProcessorActor = startMessageMappingProcessorActor();

        initialize();

        // Send init message to allow for unsafe initialization of subclasses.
        getSelf().tell(Init.getInstance(), getSelf());
    }

    @Override
    public void postStop() {
        clientGauge.reset();
        clientConnectingGauge.reset();
        try {
            super.postStop();
        } catch (final Exception e) {
            log.error(e, "An error occurred post stop.");
        }
    }

    private FSM.State<BaseClientState, BaseClientData> init() {
        doInit();

        final State<BaseClientState, BaseClientData> state = goTo(INITIALIZED);

        // Always open connection right away when desired---this actor may be deployed onto other instances and
        // will not be directly controlled by the connection persistence actor.
        if (connection.getConnectionStatus() == ConnectivityStatus.OPEN) {
            getSelf().tell(OpenConnection.of(connection.getId(), DittoHeaders.empty()), getSelf());
        }

        unstashAll();

        return state;
    }

    /**
     * Subclasses should initialize in the implementation. This method is called once after construction.
     */
    protected void doInit() {
        // do nothing by default
    }

    /**
     * Handles {@link TestConnection} commands by returning a CompletionState of {@link akka.actor.Status.Status Status}
     * which may be {@link akka.actor.Status.Success Success} or {@link akka.actor.Status.Failure Failure}.
     *
     * @param connection the Connection to test
     * @return the CompletionStage with the test result
     */
    protected abstract CompletionStage<Status.Status> doTestConnection(Connection connection);

    /**
     * Subclasses should allocate resources (publishers and consumers) in the implementation. This method is called once
     * this {@code Client} connected successfully.
     *
     * @param clientConnected the ClientConnected message which may be subclassed and thus adding more information
     */
    protected void allocateResourcesOnConnection(final ClientConnected clientConnected) {
        // do nothing by default
    }

    /**
     * Clean up everything spawned in {@code allocateResourcesOnConnection}. It should be idempotent.
     */
    protected abstract void cleanupResourcesForConnection();

    /**
     * Invoked when this {@code Client} should connect.
     *
     * @param connection the Connection to use for connecting.
     * @param origin the ActorRef which caused the ConnectClient command.
     */
    protected abstract void doConnectClient(Connection connection, @Nullable ActorRef origin);

    /**
     * Invoked when this {@code Client} should disconnect.
     *
     * @param connection the Connection to use for disconnecting.
     * @param origin the ActorRef which caused the DisconnectClient command.
     */
    protected abstract void doDisconnectClient(Connection connection, @Nullable ActorRef origin);

    /**
     * Release any temporary resources allocated during a connection operation when the operation times out. Do nothing
     * by default.
     *
     * @param state current state of the client actor.
     */
    protected void cleanupFurtherResourcesOnConnectionTimeout(final BaseClientState state) {
        // do nothing by default
    }

    /**
     * Check whether a {@code ClientConnected}, {@code ClientDisconnected} or {@code ConnectionFailed} is up to date.
     * All events are interpreted as up-to-date by default.
     *
     * @param event an event from somewhere.
     * @param state the current actor state.
     * @param sender sender of the event.
     * @return whether the event is up-to-date and should be interpreted.
     */
    protected boolean isEventUpToDate(final Object event, final BaseClientState state, final ActorRef sender) {
        return true;
    }

    /**
     * Creates the handler for messages common to all states.
     * <p>
     * Overwrite and extend by additional matchers.
     * </p>
     *
     * @return an FSM function builder
     */
    protected FSMStateFunctionBuilder<BaseClientState, BaseClientData> inAnyState() {
        return matchEvent(RetrieveConnectionMetrics.class, BaseClientData.class,
                (command, data) -> retrieveConnectionMetrics(command))
                .event(RetrieveConnectionStatus.class, BaseClientData.class, this::retrieveConnectionStatus)
                .event(ResetConnectionMetrics.class, BaseClientData.class, this::resetConnectionMetrics)
                .event(EnableConnectionLogs.class, BaseClientData.class,
                        (command, data) -> enableConnectionLogs(command))
                .event(RetrieveConnectionLogs.class, BaseClientData.class,
                        (command, data) -> retrieveConnectionLogs(command))
                .event(ResetConnectionLogs.class, BaseClientData.class, this::resetConnectionLogs)
                .event(CheckConnectionLogsActive.class, BaseClientData.class,
                        (command, data) -> checkLoggingActive(command))
                .event(OutboundSignal.class, BaseClientData.class, this::handleOutboundSignal)
                .event(PublishMappedMessage.class, BaseClientData.class, this::publishMappedMessage);
    }

    /**
     * @return the MessageMappingProcessorActor.
     */
    protected final ActorRef getMessageMappingProcessorActor() {
        return messageMappingProcessorActor;
    }

    /**
     * Escapes the passed actorName in a actorName valid way. Actor name should be a valid URL with ASCII letters, see
     * also {@code akka.actor.ActorPath#isValidPathElement}, therefor we encode the name as an ASCII URL.
     *
     * @param name the actorName to escape.
     * @return the escaped name.
     */
    protected static String escapeActorName(final String name) {
        try {
            return URLEncoder.encode(name, StandardCharsets.US_ASCII.name());
        } catch (final UnsupportedEncodingException e) {
            // should never happen, every JDK must support US_ASCII
            throw new IllegalStateException(e);
        }
    }

    /**
     * Starts a child actor.
     *
     * @param name the Actor's name
     * @param props the Props
     * @return the created ActorRef
     */
    private ActorRef startChildActor(final String name, final Props props) {
        log.debug("Starting child actor <{}>.", name);
        final String nameEscaped = escapeActorName(name);
        return getContext().actorOf(props, nameEscaped);
    }

    /**
     * Start a child actor whose name is guaranteed to be different from all other child actors started by this method.
     *
     * @param prefix prefix of the child actor name.
     * @param props props of the child actor.
     * @return the created ActorRef.
     */
    protected final ActorRef startChildActorConflictFree(final String prefix, final Props props) {
        return startChildActor(nextChildActorName(prefix), props);
    }

    /**
     * Stops a child actor.
     *
     * @param actor the ActorRef
     */
    protected final void stopChildActor(@Nullable final ActorRef actor) {
        if (actor != null) {
            log.debug("Stopping child actor <{}>.", actor.path());
            getContext().stop(actor);
        }
    }

    /**
     * @return whether this client is consuming at all
     */
    protected final boolean isConsuming() {
        return !connection().getSources().isEmpty();
    }

    /**
     * @return the currently managed Connection
     */
    protected final Connection connection() {
        return stateData().getConnection();
    }

    /**
     * @return the Connection Id
     */
    protected final ConnectionId connectionId() {
        return stateData().getConnectionId();
    }

    /**
     * @return the sources configured for this connection or an empty list if no sources were configured.
     */
    protected final List<Source> getSourcesOrEmptyList() {
        return connection().getSources();
    }

    /**
     * @return the targets configured for this connection or an empty list if no targets were configured.
     */
    protected final List<Target> getTargetsOrEmptyList() {
        return connection().getTargets();
    }

    /**
     * Invoked on each transition {@code from} a {@link BaseClientState} {@code to} another.
     * <p>
     * May be extended to react on special transitions.
     * </p>
     *
     * @param from the previous State
     * @param to the next State
     */
    private void onTransition(final BaseClientState from, final BaseClientState to) {
        ConnectionLogUtil.enhanceLogWithConnectionId(log, connectionId());
        log.debug("Transition: {} -> {}", from, to);
        if (to == CONNECTED) {
            clientGauge.set(1L);
        }
        if (to == DISCONNECTED) {
            clientGauge.reset();
        }
        if (to == CONNECTING) {
            clientConnectingGauge.set(1L);
        }
        // dont use else if since we might use goTo(CONNECTING) if in CONNECTING state. This will cause another onTransition.
        if (from == CONNECTING) {
            clientConnectingGauge.reset();
        }
        // cancel our own state timeout if target state is stable
        if (to == CONNECTED || to == DISCONNECTED || to == INITIALIZED) {
            cancelStateTimeout();
        }
    }

    /*
     * For each volatile state, use the special goTo methods for timer management.
     */
    private FSM.State<BaseClientState, BaseClientData> goToConnecting(final Duration timeout) {
        scheduleStateTimeout(timeout);
        return goTo(CONNECTING);
    }

    private FSM.State<BaseClientState, BaseClientData> goToDisconnecting() {
        scheduleStateTimeout(clientConfig.getConnectingMinTimeout());
        return goTo(DISCONNECTING);
    }

    private FSM.State<BaseClientState, BaseClientData> goToTesting() {
        scheduleStateTimeout(clientConfig.getTestingTimeout());
        return goTo(TESTING);
    }

    private FSMStateFunctionBuilder<BaseClientState, BaseClientData> inUnknownState() {
        return matchEvent(Init.class, BaseClientData.class, (init, baseClientData) -> init())
                .anyEvent((o, baseClientData) -> {
                    stash();
                    return stay();
                });
    }

    private FSMStateFunctionBuilder<BaseClientState, BaseClientData> inInitializedState() {
        return matchEvent(OpenConnection.class, BaseClientData.class, this::openConnection)
                .event(CloseConnection.class, BaseClientData.class, this::closeConnection)
                .event(TestConnection.class, BaseClientData.class, this::testConnection);
    }

    /**
     * Creates the handler for messages in disconnected state. Overwrite and extend by additional matchers.
     *
     * @return an FSM function builder
     */
    protected FSMStateFunctionBuilder<BaseClientState, BaseClientData> inDisconnectedState() {
        return matchEvent(OpenConnection.class, BaseClientData.class, this::openConnection)
                .event(CloseConnection.class, BaseClientData.class, this::connectionAlreadyClosed)
                .event(TestConnection.class, BaseClientData.class, this::testConnection);
    }

    /**
     * Creates the handler for messages in connecting state. Overwrite and extend by additional matchers.
     *
     * @return an FSM function builder
     */
    protected FSMStateFunctionBuilder<BaseClientState, BaseClientData> inConnectingState() {
        return matchEventEquals(StateTimeout(), BaseClientData.class, (event, data) -> connectionTimedOut(data))
                .event(ConnectionFailure.class, BaseClientData.class, this::connectingConnectionFailed)
                .event(ClientConnected.class, BaseClientData.class, this::clientConnected)
                .event(InitializationResult.class, BaseClientData.class, this::handleInitializationResult)
                .event(CloseConnection.class, BaseClientData.class, this::closeConnection)
                .event(OpenConnection.class, BaseClientData.class, this::openConnectionInConnectingState);
    }

    /**
     * Creates the handler for messages in connected state. Overwrite and extend by additional matchers.
     *
     * @return an FSM function builder
     */
    protected FSMStateFunctionBuilder<BaseClientState, BaseClientData> inConnectedState() {
        return matchEvent(CloseConnection.class, BaseClientData.class, this::closeConnection)
                .event(OpenConnection.class, BaseClientData.class, this::connectionAlreadyOpen)
                .event(ConnectionFailure.class, BaseClientData.class, this::connectedConnectionFailed);
    }

    @Nullable
    protected abstract ActorRef getPublisherActor();

    private FSM.State<BaseClientState, BaseClientData> publishMappedMessage(final PublishMappedMessage message,
            final BaseClientData data) {

        if (getPublisherActor() != null) {
            getPublisherActor().forward(message.getOutboundSignal(), getContext());
        } else {
            log.error("No publisher actor available, dropping message: {}", message);
        }
        return stay();
    }

    /**
     * Creates the handler for messages in disconnected state. Overwrite and extend by additional matchers.
     *
     * @return an FSM function builder
     */
    protected FSMStateFunctionBuilder<BaseClientState, BaseClientData> inDisconnectingState() {
        return matchEventEquals(StateTimeout(), BaseClientData.class, (event, data) -> connectionTimedOut(data))
                .event(ConnectionFailure.class, BaseClientData.class, this::connectingConnectionFailed)
                .event(ClientDisconnected.class, BaseClientData.class, this::clientDisconnected);
    }

    /**
     * Creates the handler for messages in testing state. Overwrite and extend by additional matchers.
     *
     * @return an FSM function builder
     */
    protected FSMStateFunctionBuilder<BaseClientState, BaseClientData> inTestingState() {
        return matchEvent(Status.Status.class, (e, d) -> Objects.equals(getSender(), getSelf()),
                (status, data) -> {
                    log.info("{} status: <{}>", stateName(), status);
                    data.getSessionSenders().forEach(sender ->
                            sender.first().tell(getStatusToReport(status, sender.second()), getSelf()));
                    return stop();
                })
                .eventEquals(StateTimeout(), BaseClientData.class, (stats, data) -> {
                    log.info("test timed out.");
                    data.getSessionSenders().forEach(sender -> {
                        final DittoRuntimeException error = ConnectionFailedException.newBuilder(connectionId())
                                .description(String.format("Failed to open requested connection within <%d> seconds!",
                                        clientConfig.getTestingTimeout().getSeconds()))
                                .dittoHeaders(sender.second())
                                .build();
                        sender.first().tell(new Status.Failure(error), getSelf());
                    });
                    return stop();
                });
    }

    private State<BaseClientState, BaseClientData> onUnknownEvent(final Object event, final BaseClientData state) {
        Object message = event;
        if (event instanceof Failure) {
            message = ((Failure) event).cause();
        } else if (event instanceof Status.Failure) {
            message = ((Status.Failure) event).cause();
        }

        if (message instanceof Throwable) {
            log.error((Throwable) message, "received Exception {} in state {} - status: {} - sender: {}",
                    message,
                    stateName(),
                    state.getConnectionStatus() + ": " + state.getConnectionStatusDetails().orElse(""),
                    getSender());
        } else {
            log.warning("received unknown/unsupported message {} in state {} - status: {} - sender: {}",
                    message,
                    stateName(),
                    state.getConnectionStatus() + ": " + state.getConnectionStatusDetails().orElse(""),
                    getSender());
        }

        final ActorRef sender = getSender();
        if (!Objects.equals(sender, getSelf()) && !Objects.equals(sender, getContext().system().deadLetters())) {
            sender.tell(unhandledExceptionForSignalInState(event, stateName()), getSelf());
        }

        return stay();
    }

    private FSM.State<BaseClientState, BaseClientData> closeConnection(final CloseConnection closeConnection,
            final BaseClientData data) {

        final ActorRef sender = getSender();
        doDisconnectClient(data.getConnection(), sender);
        return goToDisconnecting().using(setSession(data, sender, closeConnection.getDittoHeaders())
                .setDesiredConnectionStatus(ConnectivityStatus.CLOSED)
                .setConnectionStatusDetails("closing or deleting connection at " + Instant.now()));
    }

    private FSM.State<BaseClientState, BaseClientData> openConnection(final OpenConnection openConnection,
            final BaseClientData data) {

        final ActorRef sender = getSender();
        final Connection connection = data.getConnection();
        final DittoHeaders dittoHeaders = openConnection.getDittoHeaders();
        reconnectTimeoutStrategy.reset();
        final Duration connectingTimeout = clientConfig.getConnectingMinTimeout();
        if (canConnectViaSocket(connection)) {
            doConnectClient(connection, sender);
            return goToConnecting(connectingTimeout).using(setSession(data, sender, dittoHeaders));
        } else {
            cleanupResourcesForConnection();
            final DittoRuntimeException error = newConnectionFailedException(data.getConnection(), dittoHeaders);
            sender.tell(new Status.Failure(error), getSelf());
            return goToConnecting(connectingTimeout)
                    .using(data.setConnectionStatus(ConnectivityStatus.FAILED)
                            .setConnectionStatusDetails(error.getMessage())
                            .resetSession());
        }
    }

    private FSM.State<BaseClientState, BaseClientData> connectionAlreadyOpen(final OpenConnection openConnection,
            final BaseClientData data) {

        getSender().tell(new Status.Success(CONNECTED), getSelf());
        return stay();
    }

    private FSM.State<BaseClientState, BaseClientData> connectionAlreadyClosed(final CloseConnection closeConnection,
            final BaseClientData data) {

        getSender().tell(new Status.Success(DISCONNECTED), getSelf());
        return stay();
    }

    private void reconnect(final BaseClientData data) {
        log.debug("Trying to reconnect.");
        connectionLogger.success("Trying to reconnect.");
        final Connection connection = data.getConnection();
        if (canConnectViaSocket(connection)) {
            doConnectClient(connection, null);
        } else {
            log.info("Socket is closed, scheduling a reconnect.");
            cleanupResourcesForConnection();
        }
    }

    private FSM.State<BaseClientState, BaseClientData> testConnection(final TestConnection testConnection,
            final BaseClientData data) {

        final ActorRef self = getSelf();
        final ActorRef sender = getSender();
        final Connection connection = testConnection.getConnection();

        if (!canConnectViaSocket(connection)) {
            final ConnectionFailedException connectionFailedException =
                    newConnectionFailedException(connection, testConnection.getDittoHeaders());
            final Status.Status failure = new Status.Failure(connectionFailedException);
            getSelf().tell(failure, self);
        } else {
            final CompletionStage<Status.Status> connectionStatusStage = doTestConnection(connection);
            final CompletionStage<Status.Status> mappingStatusStage = testMessageMappingProcessor();

            connectionStatusStage.toCompletableFuture()
                    .thenCombine(mappingStatusStage, (connectionStatus, mappingStatus) -> {
                        if (connectionStatus instanceof Status.Success &&
                                mappingStatus instanceof Status.Success) {
                            return new Status.Success("successfully connected + initialized mapper");
                        } else if (connectionStatus instanceof Status.Failure) {
                            return connectionStatus;
                        } else {
                            return mappingStatus;
                        }
                    })
                    .thenAccept(testStatus -> self.tell(testStatus, self))
                    .exceptionally(error -> {
                        self.tell(new Status.Failure(error), self);
                        return null;
                    });
        }

        return goToTesting().using(setSession(data, sender, testConnection.getDittoHeaders())
                .setConnection(connection)
                .setConnectionStatusDetails("Testing connection since " + Instant.now()));
    }

    private FSM.State<BaseClientState, BaseClientData> connectionTimedOut(final BaseClientData data) {
        data.getSessionSenders().forEach(sender -> {
            final DittoRuntimeException error = ConnectionFailedException.newBuilder(connectionId())
                    .dittoHeaders(sender.second())
                    .build();
            sender.first().tell(new Status.Failure(error), getSelf());
        });
        cleanupResourcesForConnection();
        cleanupFurtherResourcesOnConnectionTimeout(stateName());

        final String timeoutMessage = "Connection timed out at " + Instant.now() + " while " + stateName() + ".";

        if (ConnectivityStatus.OPEN.equals(data.getDesiredConnectionStatus())) {
            if (reconnectTimeoutStrategy.canReconnect()) {
                reconnect(data);
                return goToConnecting(reconnectTimeoutStrategy.getNextTimeout()).using(data.resetSession()
                        .setConnectionStatus(ConnectivityStatus.FAILED)
                        .setConnectionStatusDetails(timeoutMessage + " Will try to reconnect."));
            } else {
                connectionLogger.failure(
                        "Connection timed out. Reached maximum tries and thus will no longer try to reconnect.");
                log.info(
                        "Connection <{}> reached maximum retries for reconnecting and thus will no longer try to reconnect.",
                        connectionId());

                return goTo(INITIALIZED).using(data.resetSession()
                        .setConnectionStatus(ConnectivityStatus.FAILED)
                        .setConnectionStatusDetails(timeoutMessage +
                                " Reached maximum retries and thus will not try to reconnect any longer."));
            }
        }

        connectionLogger.failure("Connection timed out.");
        return goTo(INITIALIZED).using(data.resetSession()
                .setConnectionStatus(ConnectivityStatus.FAILED)
                .setConnectionStatusDetails(timeoutMessage));
    }

    private State<BaseClientState, BaseClientData> openConnectionInConnectingState(final OpenConnection openConnection,
            final BaseClientData data) {

        final ActorRef origin = getSender();
        if (!getSelf().equals(origin) && !getContext().getSystem().deadLetters().equals(origin)) {
            // add this sender to list of actors to respond to once connection succeeds.
            return stay().using(data.addSessionSender(origin, openConnection.getDittoHeaders()));
        } else {
            return stay();
        }
    }

    private State<BaseClientState, BaseClientData> clientConnected(final ClientConnected clientConnected,
            final BaseClientData data) {

        return ifEventUpToDate(clientConnected, () -> {
            ConnectionLogUtil.enhanceLogWithConnectionId(log, connectionId());

            allocateResourcesOnConnection(clientConnected);

            final CompletionStage<InitializationResult> init =
                    startPublisherActor()
                            .thenRun(() -> log.info("Publisher started. Now starting consumers."))
                            .thenCompose(unused -> startConsumerActors(clientConnected)) // then start consumers
                            .thenRun(
                                    () -> log.info("Consumers started. Client actor is now ready to process messages."))
                            .thenApply(unused -> InitializationResult.success())
                            .exceptionally(InitializationResult::failed);

            Patterns.pipe(init, getContext().getDispatcher()).to(getSelf());

            return stay().using(data);
        });
    }

    private State<BaseClientState, BaseClientData> handleInitializationResult(
            final InitializationResult initializationResult, final BaseClientData data) {

        ConnectionLogUtil.enhanceLogWithConnectionId(log, connectionId());
        if (initializationResult.getFailure() == null) {
            connectionLogger.success("Connection successful.");
            data.getSessionSenders().forEach(origin -> origin.first().tell(new Status.Success(CONNECTED), getSelf()));
            return goTo(CONNECTED).using(data.resetSession()
                    .setConnectionStatus(ConnectivityStatus.OPEN)
                    .setConnectionStatusDetails("Connected at " + Instant.now()));
        } else {
            getSelf().tell(initializationResult.getFailure(), ActorRef.noSender());
            return stay();
        }
    }

    /**
     * Subclasses should start their publisher actor in the implementation of this method and report success or
     * failure in the returned {@link CompletionStage}. {@code BaseClientActor} calls this method when the client is
     * connected.
     *
     * @return a completion stage that completes either successfully when the publisher actor was started
     * successfully or exceptionally when the publisher actor could not be started successfully
     */
    protected abstract CompletionStage<Status.Status> startPublisherActor();

    /**
     * Subclasses should start their consumer actors in the implementation of this method and report success or
     * failure in the returned {@link CompletionStage}. {@code BaseClientActor} calls this method when the client is
     * connected and the publisher actor was started (this is important otherwise we are not able to publish
     * potential error responses for consumed messages).
     *
     * @param clientConnected message indicating that the client has successfully been connected to the external system
     * @return a completion stage that completes either successfully when all consumers were started
     * successfully or exceptionally when starting a consumer actor failed
     */
    protected CompletionStage<Status.Status> startConsumerActors(final ClientConnected clientConnected) {
        return CompletableFuture.completedFuture(new Status.Success(Done.getInstance()));
    }

    private State<BaseClientState, BaseClientData> clientDisconnected(final ClientDisconnected event,
            final BaseClientData data) {

        return ifEventUpToDate(event, () -> {
            ConnectionLogUtil.enhanceLogWithConnectionId(log, connectionId());
            connectionLogger.success("Disconnected successfully.");

            cleanupResourcesForConnection();
            data.getSessionSenders()
                    .forEach(sender -> sender.first().tell(new Status.Success(DISCONNECTED), getSelf()));
            return goTo(DISCONNECTED).using(data.resetSession()
                    .setConnectionStatus(ConnectivityStatus.CLOSED)
                    .setConnectionStatusDetails("Disconnected at " + Instant.now()));
        });
    }

    private State<BaseClientState, BaseClientData> connectingConnectionFailed(final ConnectionFailure event,
            final BaseClientData data) {

        return ifEventUpToDate(event, () -> {
            ConnectionLogUtil.enhanceLogWithConnectionId(log, connectionId());
            log.info("{} failed: <{}>", stateName(), event.getFailure());

            cleanupResourcesForConnection();
            data.getSessionSenders().forEach(sender ->
                    sender.first().tell(getStatusToReport(event.getFailure(), sender.second()), getSelf()));

            return backoffAfterFailure(event, data);
        });
    }

    private State<BaseClientState, BaseClientData> connectedConnectionFailed(final ConnectionFailure event,
            final BaseClientData data) {

        return ifEventUpToDate(event, () -> {
            ConnectionLogUtil.enhanceLogWithConnectionId(log, connectionId());

            // do not bother to disconnect gracefully - the other end of the connection is probably dead
            cleanupResourcesForConnection();
            cleanupFurtherResourcesOnConnectionTimeout(stateName());

            return backoffAfterFailure(event, data);
        });
    }

    /**
     * Attempt to reconnect after a failure. Ensure resources were cleaned up before calling it.
     * Enter state CONNECTING without actually attempting reconnection.
     * Actual reconnection happens after the state times out.
     *
     * @param event the failure event
     * @param data the current client data
     */
    private State<BaseClientState, BaseClientData> backoffAfterFailure(final ConnectionFailure event,
            final BaseClientData data) {

        if (ConnectivityStatus.OPEN.equals(data.getDesiredConnectionStatus())) {
            if (reconnectTimeoutStrategy.canReconnect()) {
                final Duration nextBackoff = reconnectTimeoutStrategy.getNextBackoff();
                final String errorMessage =
                        String.format("Connection failed due to: {0}. Will reconnect after %s.", nextBackoff);
                connectionLogger.failure(errorMessage, event.getFailureDescription());
                log.info("Connection failed: {}. Reconnect after {}.", event, nextBackoff);
                return goToConnecting(nextBackoff).using(data.resetSession()
                        .setConnectionStatus(ConnectivityStatus.FAILED)
                        .setConnectionStatusDetails(event.getFailureDescription()));
            } else {
                connectionLogger.failure(
                        "Connection failed due to: {0}. Reached maximum tries and thus will no longer try to reconnect.",
                        event.getFailureDescription());
                log.info(
                        "Connection <{}> reached maximum retries for reconnecting and thus will no longer try to reconnect.",
                        connectionId());

                // stay in UNKNOWN state until re-opened manually
                return goTo(INITIALIZED).using(data.resetSession()
                        .setConnectionStatus(ConnectivityStatus.FAILED)
                        .setConnectionStatusDetails(event.getFailureDescription()
                                + " Reached maximum retries and thus will not try to reconnect any longer."));
            }
        }

        connectionLogger.failure("Connection failed due to: {0}.", event.getFailureDescription());
        return goTo(INITIALIZED)
                .using(data.resetSession()
                        .setConnectionStatus(ConnectivityStatus.FAILED)
                        .setConnectionStatusDetails(event.getFailureDescription())
                );
    }

    private State<BaseClientState, BaseClientData> ifEventUpToDate(final Object event,
            final Supplier<State<BaseClientState, BaseClientData>> thenExecute) {

        final BaseClientState state = stateName();
        final ActorRef sender = getSender();
        if (isEventUpToDate(event, state, sender)) {
            return thenExecute.get();
        } else {
            log.warning("Received stale event <{}> at state <{}>", event, state);
            return stay();
        }
    }

    private FSM.State<BaseClientState, BaseClientData> retrieveConnectionStatus(final RetrieveConnectionStatus command,
            final BaseClientData data) {

        ConnectionLogUtil.enhanceLogWithCorrelationIdAndConnectionId(log, command, command.getConnectionEntityId());
        log.debug("Received RetrieveConnectionStatus message from {}, forwarding to consumers and publishers.",
                getSender());

        // send to all children (consumers, publishers, except mapping actor)
        getContext().getChildren().forEach(child -> {
            if (!messageMappingProcessorActor.equals(child)) {
                log.debug("Forwarding RetrieveAddressStatus to child: {}", child.path());
                child.tell(RetrieveAddressStatus.getInstance(), getSender());
            }
        });

        final ResourceStatus clientStatus =
                ConnectivityModelFactory.newClientStatus(getInstanceIdentifier(),
                        data.getConnectionStatus(),
                        "[" + stateName().name() + "] " + data.getConnectionStatusDetails().orElse(""),
                        getInConnectionStatusSince());
        getSender().tell(clientStatus, getSelf());

        return stay();
    }

    private static String getInstanceIdentifier() {
        return InstanceIdentifierSupplier.getInstance().get();
    }

    private FSM.State<BaseClientState, BaseClientData> retrieveConnectionMetrics(
            final RetrieveConnectionMetrics command) {

        ConnectionLogUtil.enhanceLogWithCorrelationIdAndConnectionId(log, command, command.getConnectionEntityId());
        log.debug("Received RetrieveConnectionMetrics message, gathering metrics.");
        final DittoHeaders dittoHeaders = command.getDittoHeaders();

        final SourceMetrics sourceMetrics = connectionCounterRegistry.aggregateSourceMetrics(connectionId());
        final TargetMetrics targetMetrics = connectionCounterRegistry.aggregateTargetMetrics(connectionId());

        final ConnectionMetrics connectionMetrics =
                connectionCounterRegistry.aggregateConnectionMetrics(sourceMetrics, targetMetrics);

        final RetrieveConnectionMetricsResponse retrieveConnectionMetricsResponse =
                RetrieveConnectionMetricsResponse.getBuilder(connectionId(), dittoHeaders)
                        .connectionMetrics(connectionMetrics)
                        .sourceMetrics(sourceMetrics)
                        .targetMetrics(targetMetrics)
                        .build();

        getSender().tell(retrieveConnectionMetricsResponse, getSelf());
        return stay();
    }

    private FSM.State<BaseClientState, BaseClientData> resetConnectionMetrics(final ResetConnectionMetrics command,
            final BaseClientData data) {

        ConnectionLogUtil.enhanceLogWithCorrelationIdAndConnectionId(log, command, command.getConnectionEntityId());
        log.debug("Received ResetConnectionMetrics message, resetting metrics.");
        connectionCounterRegistry.resetForConnection(data.getConnection());

        return stay();
    }

    private FSM.State<BaseClientState, BaseClientData> enableConnectionLogs(final EnableConnectionLogs command) {
        final ConnectionId connectionId = command.getConnectionEntityId();
        ConnectionLogUtil.enhanceLogWithCorrelationIdAndConnectionId(log, command, connectionId);
        log.debug("Received EnableConnectionLogs message, enabling logs.");

        connectionLoggerRegistry.unmuteForConnection(connectionId);

        return stay();
    }

    private FSM.State<BaseClientState, BaseClientData> checkLoggingActive(final CheckConnectionLogsActive command) {
        final ConnectionId connectionId = command.getConnectionEntityId();
        final Instant timestamp = command.getTimestamp();
        ConnectionLogUtil.enhanceLogWithConnectionId(log, connectionId);
        log.debug("Received checkLoggingActive message, check if Logging for connection <{}> is expired.",
                connectionId);

        if (connectionLoggerRegistry.isLoggingExpired(connectionId, timestamp)) {
            connectionLoggerRegistry.muteForConnection(connectionId);
            getSender().tell(LoggingExpired.of(connectionId), ActorRef.noSender());
        }

        return stay();
    }

    private FSM.State<BaseClientState, BaseClientData> retrieveConnectionLogs(final RetrieveConnectionLogs command) {
        ConnectionLogUtil.enhanceLogWithCorrelationIdAndConnectionId(log, command, command.getConnectionEntityId());
        log.debug("Received RetrieveConnectionLogs message, gathering metrics.");

        final ConnectionLoggerRegistry.ConnectionLogs connectionLogs =
                connectionLoggerRegistry.aggregateLogs(connectionId());

        getSender().tell(RetrieveConnectionLogsResponse.of(connectionId(), connectionLogs.getLogs(),
                connectionLogs.getEnabledSince(), connectionLogs.getEnabledUntil(), command.getDittoHeaders()),
                getSelf());

        return stay();
    }

    private FSM.State<BaseClientState, BaseClientData> resetConnectionLogs(final ResetConnectionLogs command,
            final BaseClientData data) {

        ConnectionLogUtil.enhanceLogWithCorrelationIdAndConnectionId(log, command, command.getConnectionEntityId());
        log.debug("Received ResetConnectionLogs message, resetting logs.");

        connectionLoggerRegistry.resetForConnection(data.getConnection());

        connectionLoggerRegistry.forConnection(data.getConnectionId())
                .success(InfoProviderFactory.forSignal(command), "Successfully reset the logs.");

        return stay();
    }

    private static ConnectionFailedException newConnectionFailedException(final Connection connection,
            final DittoHeaders dittoHeaders) {

        return ConnectionFailedException
                .newBuilder(connection.getId())
                .dittoHeaders(dittoHeaders)
                .description("Could not establish a connection on '" +
                        connection.getHostname() + ":" + connection.getPort() + "'. Make sure the " +
                        "endpoint is reachable and that no firewall prevents the connection.")
                .build();
    }

    private DittoRuntimeException unhandledExceptionForSignalInState(final Object signal,
            final BaseClientState state) {
        final DittoHeaders headers = signal instanceof WithDittoHeaders
                ? ((WithDittoHeaders) signal).getDittoHeaders()
                : DittoHeaders.empty();
        switch (state) {
            case CONNECTING:
            case DISCONNECTING:
                return ConnectionSignalIllegalException.newBuilder(connectionId())
                        .operationName(state.name().toLowerCase())
                        .timeout(clientConfig.getConnectingMinTimeout())
                        .dittoHeaders(headers)
                        .build();
            default:
                final String signalType = signal instanceof Signal
                        ? ((Signal) signal).getType()
                        : "unknown"; // no need to disclose Java class of signal to clients
                return ConnectionSignalIllegalException.newBuilder(connectionId())
                        .illegalSignalForState(signalType, state.name().toLowerCase())
                        .dittoHeaders(headers)
                        .build();
        }
    }

    protected boolean canConnectViaSocket(final Connection connection) {
        return checkHostAndPortForAvailability(connection.getHostname(), connection.getPort());
    }

    private boolean checkHostAndPortForAvailability(final String host, final int port) {
        try (final Socket socket = new Socket()) {
            socket.connect(new InetSocketAddress(host, port), SOCKET_CHECK_TIMEOUT_MS);
            return true;
        } catch (final IOException | IllegalArgumentException ex) {
            ConnectionLogUtil.enhanceLogWithConnectionId(log, connectionId());
            connectionLogger.failure("Socket could not be opened for {0}:{1,number,#} due to {2}", host, port,
                    ex.getMessage());

            log.warning("Socket could not be opened for <{}:{}> due to {}: {}", host, port,
                    ex.getClass().getCanonicalName(), ex.getMessage());
        }
        return false;
    }

    private FSM.State<BaseClientState, BaseClientData> handleOutboundSignal(final OutboundSignal signal,
            final BaseClientData data) {

        enhanceLogUtil(signal.getSource());
        messageMappingProcessorActor.tell(signal, getSender());
        return stay();
    }

    private void enhanceLogUtil(final WithDittoHeaders<?> signal) {
        ConnectionLogUtil.enhanceLogWithCorrelationIdAndConnectionId(log, signal, connectionId());
    }

    private Instant getInConnectionStatusSince() {
        return stateData().getInConnectionStatusSince();
    }

    private CompletionStage<Status.Status> testMessageMappingProcessor() {
        try {
            return tryToConfigureMessageMappingProcessor();
        } catch (final DittoRuntimeException dre) {
            final String logMessage = MessageFormat.format(
                    "Got DittoRuntimeException during initialization of MessageMappingProcessor: {0} {1} - desc: {2}",
                    dre.getClass().getSimpleName(), dre.getMessage(), dre.getDescription().orElse(""));
            connectionLogger.failure(logMessage);
            log.info(logMessage);
            return CompletableFuture.completedFuture(new Status.Failure(dre));
        }
    }

    private CompletionStage<Status.Status> tryToConfigureMessageMappingProcessor() {
        final ActorSystem actorSystem = getContext().getSystem();
        // this one throws DittoRuntimeExceptions when the mapper could not be configured
        MessageMappingProcessor.of(connectionId(), connection().getPayloadMappingDefinition(), actorSystem,
                connectivityConfig, protocolAdapterProvider, log);
        return CompletableFuture.completedFuture(new Status.Success("mapping"));
    }

    /**
     * Starts the {@link MessageMappingProcessorActor} responsible for payload transformation/mapping as child actor
     * behind a (cluster node local) RoundRobin pool and a dynamic resizer from the current mapping context.
     *
     * @return {@link org.eclipse.ditto.services.connectivity.messaging.MessageMappingProcessorActor} or exception,
     * which will also cause an sideeffect that stores the mapping actor in the local variable {@code
     * messageMappingProcessorActor}.
     */
    private ActorRef startMessageMappingProcessorActor() {
        final Connection connection = connection();

        final MessageMappingProcessor processor;
        try {
            // this one throws DittoRuntimeExceptions when the mapper could not be configured
            processor = MessageMappingProcessor.of(connectionId(), connection().getPayloadMappingDefinition(),
                    getContext().getSystem(), connectivityConfig, protocolAdapterProvider, log);
        } catch (final DittoRuntimeException dre) {
            connectionLogger.failure("Failed to start message mapping processor due to: {}.", dre.getMessage());
            log.info(
                    "Got DittoRuntimeException during initialization of MessageMappingProcessor: {} {} - desc: {}",
                    dre.getClass().getSimpleName(), dre.getMessage(), dre.getDescription().orElse(""));
            getSender().tell(dre, getSelf());
            throw dre;
        }

        log.info("Configured for processing messages with the following MessageMapperRegistry: <{}>",
                processor.getRegistry());

        log.debug("Starting MessageMappingProcessorActor with pool size of <{}>.",
                connection.getProcessorPoolSize());
        final Props props = MessageMappingProcessorActor.props(conciergeForwarder, getSelf(), processor,
                connectionId(), connection.getProcessorPoolSize());

        return getContext().actorOf(props, MessageMappingProcessorActor.ACTOR_NAME);
    }

    protected boolean isDryRun() {
        return TESTING.equals(stateName());
    }

    private String nextChildActorName(final String prefix) {
        return prefix + ++childActorCount;
    }

    private BaseClientData setSession(final BaseClientData data, @Nullable final ActorRef sender,
            final DittoHeaders headers) {

        if (!Objects.equals(sender, getSelf()) && !Objects.equals(sender, getContext().system().deadLetters())) {
            return data.resetSession().addSessionSender(sender, headers);
        } else {
            return data.resetSession();
        }
    }

    private void cancelStateTimeout() {
        cancelTimer(DITTO_STATE_TIMEOUT_TIMER);
    }

    private void scheduleStateTimeout(final Duration duration) {
        setTimer(DITTO_STATE_TIMEOUT_TIMER, StateTimeout(), duration, false);
    }

    /**
     * Add meaningful message to status for reporting.
     *
     * @param status status to report.
     * @return status with meaningful message.
     */
    private Status.Status getStatusToReport(final Status.Status status, final DittoHeaders dittoHeaders) {
        final Status.Status answerToPublish;
        if (status instanceof Status.Failure) {
            final Status.Failure failure = (Status.Failure) status;
            if (!(failure.cause() instanceof DittoRuntimeException)) {
                final DittoRuntimeException error = ConnectionFailedException.newBuilder(connectionId())
                        .description(describeEventualCause(failure.cause()))
                        .dittoHeaders(dittoHeaders)
                        .build();
                answerToPublish = new Status.Failure(error);
            } else {
                answerToPublish = status;
            }
        } else {
            answerToPublish = status;
        }
        return answerToPublish;
    }

    private static String describeEventualCause(@Nullable final Throwable throwable) {
        if (null == throwable) {
            return "Unknown cause.";
        }
        final Throwable cause = throwable.getCause();
        if (cause == null || cause.equals(throwable)) {
            return "Cause: " + throwable.getMessage();
        } else {
            return describeEventualCause(cause);
        }
    }

    /**
     * Reconnect timeout strategy that provides increasing timeouts for reconnecting the client.
     * On timeout, increase the next timeout so that backoff happens when connecting to a drop-all firewall.
     * On failure, increase backoff-wait so that backoff happens when connecting to a broken broker.
     * Timeout and backoff are incremented individually in case the remote end refuse or drop packets at random.
     * Each failure causes a timeout. As a result, failures increment both timeout and backoff. The counter
     * {@code currentTries} is only incremented on timeout so that it is not incremented twice on failure.
     */
    public interface ReconnectTimeoutStrategy {

        boolean canReconnect();

        void reset();

        Duration getNextTimeout();

        Duration getNextBackoff();

    }

    /**
     * Implements {@code timeout = minTimeout * 2^x} until max timeout is reached.
     */
    static final class DuplicationReconnectTimeoutStrategy implements ReconnectTimeoutStrategy {

        private final Duration minTimeout;
        private final Duration maxTimeout;
        private final Duration minBackoff;
        private final Duration maxBackoff;
        private final int maxTries;
        private Duration currentTimeout;
        private Duration nextBackoff;
        private int currentTries;

        @Nullable
        private Instant lastTimeoutIncrease = null;

        DuplicationReconnectTimeoutStrategy(final Duration minTimeout,
                final Duration maxTimeout,
                final int maxTries,
                final Duration minBackoff,
                final Duration maxBackoff) {

            this.maxTimeout = checkArgument(maxTimeout, isPositiveOrZero(), () -> "maxTimeout must be positive");
            this.maxBackoff = checkArgument(maxBackoff, isPositiveOrZero(), () -> "maxBackoff must be positive");
            this.minTimeout = checkArgument(minTimeout, isPositiveOrZero().and(isLowerThanOrEqual(maxTimeout)),
                    () -> "minTimeout must be positive and lower than or equal to maxTimeout");
            this.minBackoff = checkArgument(minBackoff, isPositiveOrZero().and(isLowerThanOrEqual(maxBackoff)),
                    () -> "minBackoff must be positive and lower than or equal to maxTimeout");
            this.maxTries = checkArgument(maxTries, arg -> arg > 0, () -> "maxTries must be positive");
            reset();
        }

        private static DuplicationReconnectTimeoutStrategy fromConfig(final ClientConfig clientConfig) {
            return new DuplicationReconnectTimeoutStrategy(clientConfig.getConnectingMinTimeout(),
                    clientConfig.getConnectingMaxTimeout(), clientConfig.getConnectingMaxTries(),
                    clientConfig.getMinBackoff(), clientConfig.getMaxBackoff());
        }

        @Override
        public boolean canReconnect() {
            return currentTries < maxTries;
        }

        @Override
        public void reset() {
            currentTimeout = minTimeout;
            nextBackoff = minBackoff;
            currentTries = 0;
        }

        @Override
        public Duration getNextTimeout() {
            increaseTimeoutAfterRecovery();
            return currentTimeout;
        }

        @Override
        public Duration getNextBackoff() {
            // no need to perform recovery here because timeout always happens after a backoff
            final Duration result = nextBackoff;
            nextBackoff = minDuration(maxBackoff, nextBackoff.multipliedBy(2L));
            return result;
        }

        private void increaseTimeoutAfterRecovery() {
            final Instant now = Instant.now();
            performRecovery(now);
            currentTimeout = minDuration(maxTimeout, currentTimeout.multipliedBy(2L));
            ++currentTries;
        }

        /*
         * Some form of recovery (reduction of backoff, timeout and retry counter) is necessary so that
         * connections that experience short downtime once every couple days do not fail permanently
         * after some time.
         *
         * Simply resetting the timeout strategy on connection success is not sufficient,
         * because AMQP 1.0 connections can enter CONNECTED state and then fail immediately
         * if source or target addresses are misconfigured--the broker would reject requests
         * to create message consumers and publishers. If this strategy is reset on entering
         * CONNECTED, then those misconfigured connections do not experience exponential
         * backoff; reconnection would happen every minimum backoff duration forever.
         *
         * This recovery strategy is based on the duration D between timeouts, which are
         * also caused by errors. If D is larger than a threshold, then the connection is considered
         * stable and the timeout strategy is reset. Otherwise the connection is considered unstable
         * and retry counter will count up until we give up for good.
         *
         * The recovery threshold is chosen to be 2*(maxTimeout + maxBackoff) so that after this much
         * time, the connection has stayed open without errors for at least (maxTimeout + maxBackoff).
         */
        private void performRecovery(final Instant now) {
            // no point to perform linear recovery if this is the first timeout increase
            if (lastTimeoutIncrease != null) {
                final Duration durationSinceLastTimeout = Duration.between(lastTimeoutIncrease, now);
                final Duration resetThreshold = maxTimeout.plus(maxBackoff).multipliedBy(2L);
                if (isLonger(durationSinceLastTimeout, resetThreshold)) {
                    reset();
                }
            }
            lastTimeoutIncrease = now;
        }

        private static Duration minDuration(final Duration d1, final Duration d2) {
            return isLonger(d1, d2) ? d2 : d1;
        }

        private static boolean isLonger(final Duration d1, final Duration d2) {
            return d2.minus(d1).isNegative();
        }

        private static Predicate<Duration> isLowerThanOrEqual(final Duration otherDuration) {
            return arg -> {
                final Duration minus = arg.minus(otherDuration);
                return minus.isNegative() || minus.isZero();
            };
        }

        private static Predicate<Duration> isPositiveOrZero() {
            return arg -> !arg.isNegative();
        }

    }

    /**
     * Wrapper for a mapped {@link OutboundSignal} that should be forwarded to the publisher actor.
     */
    static final class PublishMappedMessage {

        private final OutboundSignal.Mapped outboundSignal;

        PublishMappedMessage(final OutboundSignal.Mapped outboundSignal) {
            this.outboundSignal = outboundSignal;
        }

        OutboundSignal.Mapped getOutboundSignal() {
            return outboundSignal;
        }

        @Override
        public String toString() {
            return getClass().getSimpleName() + " [" +
                    "outboundSignal=" + outboundSignal +
                    "]";
        }

    }

    /**
     * Signals successful or failed result of client actor initialization.
     */
    static final class InitializationResult {

        @Nullable private final ConnectionFailure failure;

        public static InitializationResult success() {
            return new InitializationResult(null);
        }

        public static InitializationResult failed(@Nullable final Throwable throwable) {
            return new InitializationResult(new ImmutableConnectionFailure(null, throwable,
                    "Exception during client actor initialization."));
        }

        private InitializationResult(@Nullable final ConnectionFailure failure) {
            this.failure = failure;
        }

        @Nullable
        public ConnectionFailure getFailure() {
            return failure;
        }

    }

<<<<<<< HEAD
=======
    protected static class Init {

        @Nullable private static Init instance = null;

        private Init() {
        }

        static Init getInstance() {
            Init result = instance;
            if (null == result) {
                result = new Init();
                instance = result;
            }
            return result;
        }

    }

>>>>>>> 6b25e451
}<|MERGE_RESOLUTION|>--- conflicted
+++ resolved
@@ -1416,8 +1416,6 @@
 
     }
 
-<<<<<<< HEAD
-=======
     protected static class Init {
 
         @Nullable private static Init instance = null;
@@ -1435,6 +1433,4 @@
         }
 
     }
-
->>>>>>> 6b25e451
 }