--- conflicted
+++ resolved
@@ -170,14 +170,9 @@
 
     @Override
     public int hashCode() {
-<<<<<<< HEAD
-        return Objects.hash(clientActorAskTimeout, blacklistedHostnames, supervisorConfig, snapshotConfig,
+        return Objects.hash(clientActorAskTimeout, allowedHostnames, blockedHostnames, supervisorConfig, snapshotConfig,
                 activityCheckConfig, acknowledgementConfig, amqp10Config, amqp091Config, mqttConfig, kafkaConfig,
                 httpPushConfig);
-=======
-        return Objects.hash(clientActorAskTimeout, allowedHostnames, blockedHostnames, supervisorConfig, snapshotConfig,
-                activityCheckConfig, acknowledgementConfig, amqp10Config, mqttConfig, kafkaConfig, httpPushConfig);
->>>>>>> 03158807
     }
 
     @Override
