/*
 * Copyright (c) 2017 Contributors to the Eclipse Foundation
 *
 * See the NOTICE file(s) distributed with this work for additional
 * information regarding copyright ownership.
 *
 * This program and the accompanying materials are made available under the
 * terms of the Eclipse Public License 2.0 which is available at
 * http://www.eclipse.org/legal/epl-2.0
 *
 * SPDX-License-Identifier: EPL-2.0
 */
package org.eclipse.ditto.services.connectivity.messaging.amqp;

import static org.eclipse.ditto.model.base.common.ConditionChecker.checkArgument;
import static org.eclipse.ditto.model.base.common.ConditionChecker.checkNotNull;

import java.nio.ByteBuffer;
import java.util.HashMap;
import java.util.LinkedHashMap;
import java.util.List;
import java.util.Map;
import java.util.Objects;
import java.util.Optional;
import java.util.concurrent.CompletableFuture;
import java.util.concurrent.CompletionStage;
import java.util.concurrent.Executor;
import java.util.function.BiFunction;
import java.util.stream.Stream;

import javax.annotation.Nullable;
import javax.jms.BytesMessage;
import javax.jms.CompletionListener;
import javax.jms.Destination;
import javax.jms.JMSException;
import javax.jms.Message;
import javax.jms.MessageProducer;
import javax.jms.Session;

import org.apache.qpid.jms.message.JmsMessage;
import org.eclipse.ditto.model.base.acks.AcknowledgementLabel;
import org.eclipse.ditto.model.base.common.HttpStatusCode;
import org.eclipse.ditto.model.base.common.Placeholders;
import org.eclipse.ditto.model.base.entity.id.EntityIdWithType;
import org.eclipse.ditto.model.base.headers.DittoHeaders;
import org.eclipse.ditto.model.connectivity.Connection;
import org.eclipse.ditto.model.connectivity.MessageSendingFailedException;
import org.eclipse.ditto.model.connectivity.Target;
import org.eclipse.ditto.model.things.ThingId;
import org.eclipse.ditto.services.connectivity.messaging.BasePublisherActor;
import org.eclipse.ditto.services.connectivity.messaging.amqp.status.ProducerClosedStatusReport;
import org.eclipse.ditto.services.connectivity.messaging.backoff.BackOffActor;
import org.eclipse.ditto.services.connectivity.messaging.config.Amqp10Config;
import org.eclipse.ditto.services.connectivity.messaging.config.ConnectionConfig;
import org.eclipse.ditto.services.connectivity.messaging.internal.ConnectionFailure;
import org.eclipse.ditto.services.connectivity.messaging.internal.ImmutableConnectionFailure;
import org.eclipse.ditto.services.models.connectivity.ExternalMessage;
import org.eclipse.ditto.services.utils.akka.logging.ThreadSafeDittoLoggingAdapter;
import org.eclipse.ditto.signals.acks.base.Acknowledgement;
import org.eclipse.ditto.signals.base.Signal;
import org.eclipse.ditto.signals.commands.base.CommandResponse;

import akka.Done;
import akka.actor.ActorRef;
import akka.actor.Props;
import akka.japi.Pair;
import akka.japi.pf.ReceiveBuilder;
import akka.stream.KillSwitch;
import akka.stream.KillSwitches;
import akka.stream.Materializer;
import akka.stream.OverflowStrategy;
import akka.stream.QueueOfferResult;
import akka.stream.UniqueKillSwitch;
import akka.stream.javadsl.Keep;
import akka.stream.javadsl.Source;
import akka.stream.javadsl.SourceQueueWithComplete;
import akka.stream.scaladsl.Sink;

/**
 * Responsible for creating JMS {@link MessageProducer}s and sending {@link ExternalMessage}s as JMSMessages to those.
 */
public final class AmqpPublisherActor extends BasePublisherActor<AmqpTarget> {

    /**
     * The name prefix of this Actor in the ActorSystem.
     */
    static final String ACTOR_NAME_PREFIX = "amqpPublisherActor";

    private static final Object START_PRODUCER = new Object();

    private static final AcknowledgementLabel NO_ACK_LABEL = AcknowledgementLabel.of("ditto-amqp-diagnostic");

    private final Session session;
    private final LinkedHashMap<Destination, MessageProducer> dynamicTargets;
    private final Map<Destination, MessageProducer> staticTargets;
    private final int producerCacheSize;
    private final ActorRef backOffActor;
<<<<<<< HEAD
=======
    private final ConnectionLogger connectionLogger;
    private final SourceQueueWithComplete<Pair<ExternalMessage, AmqpMessageContext>> sourceQueue;
    private final KillSwitch killSwitch;
>>>>>>> e32e981f

    private boolean isInBackOffMode;

    @SuppressWarnings("unused")
    private AmqpPublisherActor(final Connection connection, final Session session,
            final ConnectionConfig connectionConfig) {

        super(connection);
        this.session = checkNotNull(session, "session");

        final Executor jmsDispatcher = JMSConnectionHandlingActor.getOwnDispatcher(getContext().system());

        final Amqp10Config config = connectionConfig.getAmqp10Config();
        final Materializer materializer = Materializer.createMaterializer(this::getContext);
        final Pair<SourceQueueWithComplete<Pair<ExternalMessage, AmqpMessageContext>>, UniqueKillSwitch> materialized =
                Source.<Pair<ExternalMessage, AmqpMessageContext>>queue(config.getMaxQueueSize(),
                        OverflowStrategy.dropNew())
                        .mapAsync(config.getPublisherParallelism(), msg -> triggerPublishAsync(msg, jmsDispatcher))
                        .viaMat(KillSwitches.single(), Keep.both())
                        .toMat(Sink.ignore(), Keep.left())
                        .run(materializer);

        sourceQueue = materialized.first();
        killSwitch = materialized.second();

        staticTargets = new HashMap<>();
        dynamicTargets = new LinkedHashMap<>(); // insertion order important for maintenance of producer cache
        producerCacheSize = checkArgument(config.getProducerCacheSize(), i -> i > 0,
                () -> "producer-cache-size must be 1 or more");

<<<<<<< HEAD
        backOffActor = getContext().actorOf(BackOffActor.props(connectionConfig.getAmqp10Config().getBackOffConfig()));
        isInBackOffMode = false;
    }

=======
        connectionLogger = getConnectionLogger(connection);
        backOffActor = getContext().actorOf(BackOffActor.props(config.getBackOffConfig()));
        isInBackOffMode = false;
    }

    /**
     * Wrap 'publishing the message' in a Future for async map stage in stream.
     *
     * @param messageToPublish The Element in the Stream, the message to publish and its context.
     * @param jmsDispatcher Executor, which triggers the async publishing via JMS.
     * @return A future, which is done, when the publishing was triggered.
     */
    private static CompletableFuture<Object> triggerPublishAsync(
            final Pair<ExternalMessage, AmqpMessageContext> messageToPublish,
            final Executor jmsDispatcher) {
        final ExternalMessage message = messageToPublish.first();
        final AmqpMessageContext context = messageToPublish.second();
        return CompletableFuture
                .runAsync(() -> context.onPublishMessage(message), jmsDispatcher)
                .thenApply(aVoid -> Done.done());
    }

    private ConnectionLogger getConnectionLogger(final Connection connection) {
        final MonitoringConfig monitoringConfig = connectivityConfig.getMonitoringConfig();
        final MonitoringLoggerConfig loggerConfig = monitoringConfig.logger();
        final ConnectionLoggerRegistry connectionLoggerRegistry = ConnectionLoggerRegistry.fromConfig(loggerConfig);
        return connectionLoggerRegistry.forConnection(connection.getId());
    }

>>>>>>> e32e981f
    /**
     * Creates Akka configuration object {@link Props} for this {@code AmqpPublisherActor}.
     *
     * @param connection the connection this publisher belongs to
     * @param session the jms session
     * @param connectionConfig configuration for all connections.
     * @return the Akka configuration Props object.
     */
    static Props props(final Connection connection, final Session session, final ConnectionConfig connectionConfig) {
        return Props.create(AmqpPublisherActor.class, connection, session, connectionConfig);
    }

    @Override
    protected boolean shouldPublishAcknowledgement(final Acknowledgement acknowledgement) {
        return !NO_ACK_LABEL.equals(acknowledgement.getLabel());
    }

    @Override
    public void preStart() throws Exception {
        super.preStart();
        // has to be done synchronously since there might already be messages in the actor's queue.
        // we open producers for static addresses (no placeholders) on startup and try to reopen them when closed.
        // producers for other addresses (with placeholders, reply-to) are opened on demand and may be closed to
        // respect the cache size limit
        handleStartProducer(START_PRODUCER);
    }

    @Override
    protected void preEnhancement(final ReceiveBuilder receiveBuilder) {
        receiveBuilder.match(ProducerClosedStatusReport.class, this::handleProducerClosedStatusReport)
                .matchEquals(START_PRODUCER, this::handleStartProducer);
    }

    private void handleProducerClosedStatusReport(final ProducerClosedStatusReport report) {
        if (!isInBackOffMode) {
            final MessageProducer producer = report.getMessageProducer();
            final String genericLogInfo = "Will try to re-establish the targets after some cool-down period.";
            logger.info("Got closed JMS producer '{}'. {}", producer, genericLogInfo);

            findByValue(dynamicTargets, producer).map(Map.Entry::getKey).forEach(dynamicTargets::remove);

            connectionLogger.failure("Targets were closed due to an error in the target. {0}", genericLogInfo);
            backOff();
        } else {
            logger.info("Got closed JMS producer while already in backOff mode." +
                    " Will ignore the closed info as this should never happen" +
                    " (and also the backOff mechanism will create a producer soon)");
        }
    }

    private void handleStartProducer(final Object startProducer) {
        try {
            isInBackOffMode = false;
            createStaticTargetProducers();
        } catch (final Exception e) {
            logger.warning("Failed to create static target producers: {}", e.getMessage());
            getContext().getParent().tell(new ImmutableConnectionFailure(null, e,
                    "failed to initialize static producers"), getSelf());
            throw e;
        }
    }

    private void createStaticTargetProducers() {
        final List<Target> targets = connection.getTargets();

        // using loop so that already created targets are closed on exception
        for (final Target target : targets) {
            // only targets with static addresses should stay open
            if (!Placeholders.containsAnyPlaceholder(target.getAddress())) {
                createTargetProducer(toPublishTarget(target.getAddress()).getJmsDestination());
            }
        }
    }

    @Override
    protected AmqpTarget toPublishTarget(final String address) {
        return AmqpTarget.fromTargetAddress(address);
    }

    // create a target producer. the previous incarnation, if any, must be closed.
    private void createTargetProducer(final Destination destination) {
        try {
            staticTargets.put(destination, session.createProducer(destination));
            logger.info("Target producer <{}> created", destination);
        } catch (final JMSException jmsException) {
            // target producer not creatable; stop self and request restart by parent
            final String errorMessage = String.format("Failed to create target '%s'", destination);
            logger.error(errorMessage, jmsException);
            final ConnectionFailure failure = new ImmutableConnectionFailure(getSelf(), jmsException, errorMessage);
            final ActorContext context = getContext();
            context.getParent().tell(failure, getSelf());
            context.stop(getSelf());
        }
    }

    private static Stream<Map.Entry<Destination, MessageProducer>> findByValue(
            final Map<Destination, MessageProducer> producerMap, final MessageProducer value) {

        return producerMap.entrySet().stream().filter(entry -> Objects.equals(entry.getValue(), value));
    }

    private void backOff() {
        isInBackOffMode = true;
        backOffActor.tell(BackOffActor.createBackOffWithAnswerMessage(START_PRODUCER), getSelf());
    }

    @Override
    protected void postEnhancement(final ReceiveBuilder receiveBuilder) {
        // noop
    }

    @Override
    protected CompletionStage<CommandResponse<?>> publishMessage(final Signal<?> signal,
            @Nullable final Target autoAckTarget,
            final AmqpTarget publishTarget,
            final ExternalMessage message,
            final int maxTotalMessageSize,
            final int ackSizeQuota) {

        if (!isInBackOffMode) {
            final CompletableFuture<CommandResponse<?>> resultFuture = new CompletableFuture<>();

            final AmqpMessageContext context = newContext(signal, autoAckTarget, publishTarget, resultFuture);
            sourceQueue.offer(Pair.create(message, context))
                    .handle(handleQueueOfferResult(message, resultFuture));
            return resultFuture;
        } else {
            return CompletableFuture.failedStage(getBackOffModeError(message, publishTarget.getJmsDestination()));
        }
    }

    private AmqpMessageContext newContext(@Nullable final Signal<?> signal,
            @Nullable final Target autoAckTarget,
            final AmqpTarget publishTarget,
            final CompletableFuture<CommandResponse<?>> resultFuture) {

        final MessageProducer producer = getProducer(publishTarget.getJmsDestination());
        if (producer != null) {
            return newContextWithProducer(signal, autoAckTarget, producer, resultFuture);
        } else {
            return newContextWithoutProducer(publishTarget, resultFuture);
        }
    }

    private AmqpMessageContext newContextWithProducer(
            @Nullable final Signal<?> signal,
            @Nullable final Target autoAckTarget,
            final MessageProducer producer,
            final CompletableFuture<CommandResponse<?>> resultFuture) {

        return message -> {
            try {
                final Message jmsMessage = toJmsMessage(message);
                final ThreadSafeDittoLoggingAdapter l;
                if (logger.isDebugEnabled()) {
                    l = logger.withCorrelationId(message.getInternalHeaders());
                } else {
                    l = logger;
                }

                l.debug("Attempt to send message <{}> with producer <{}>.", message, producer);
                producer.send(jmsMessage, new CompletionListener() {
                    @Override
                    public void onCompletion(final Message jmsMessage) {
                        if (signal == null) {
                            resultFuture.complete(null);
                        } else {
                            resultFuture.complete(toAcknowledgement(signal, autoAckTarget));
                        }
                        l.debug("Sent: <{}>", jmsMessage);
                    }

                    @Override
                    public void onException(final Message messageFailedToSend, final Exception exception) {
                        resultFuture.completeExceptionally(getMessageSendingException(message, exception));
                    }
                });
            } catch (final JMSException e) {
                resultFuture.completeExceptionally(getMessageSendingException(message, e));
            }
        };
    }

    private AmqpMessageContext newContextWithoutProducer(final AmqpTarget publishTarget,
            final CompletableFuture<CommandResponse<?>> resultFuture) {

        return message -> {
            // this happens when target address or 'reply-to' are set incorrectly.
            final String errorMessage = String.format("No producer available for target address '%s'",
                    publishTarget.getJmsDestination());
            final MessageSendingFailedException sendFailedException =
                    MessageSendingFailedException.newBuilder()
                            .message(errorMessage)
                            .description("Is the target or reply-to address correct?")
                            .dittoHeaders(message.getInternalHeaders())
                            .build();
            resultFuture.completeExceptionally(sendFailedException);
        };
    }

    // Async callback. Must be thread-safe.
    private BiFunction<QueueOfferResult, Throwable, Void> handleQueueOfferResult(final ExternalMessage message,
            final CompletableFuture<?> resultFuture) {

        return (queueOfferResult, error) -> {
            if (error != null) {
                final String errorDescription = "Source queue failure";
                logger.error(error, errorDescription);
                resultFuture.completeExceptionally(error);
                escalate(error, errorDescription);
            } else if (Objects.equals(queueOfferResult, QueueOfferResult.dropped())) {
                resultFuture.completeExceptionally(MessageSendingFailedException.newBuilder()
                        .message("Outgoing AMQP message dropped: There are too many unsettled messages.")
                        .description("Please improve the performance of the AMQP consumer, " +
                                "reduce the rate of outgoing signals or make sure the messages are correctly consumed.")
                        .dittoHeaders(message.getInternalHeaders())
                        .build());
            }
            return null;
        };
    }

    private Acknowledgement toAcknowledgement(final Signal<?> signal, @Nullable final Target autoAckTarget) {

        // acks for non-thing-signals are for local diagnostics only, therefore it is safe to fix entity type to Thing.
        final EntityIdWithType entityIdWithType = ThingId.of(signal.getEntityId());
        final DittoHeaders dittoHeaders = signal.getDittoHeaders();
        final AcknowledgementLabel label = getAcknowledgementLabel(autoAckTarget).orElse(NO_ACK_LABEL);

        return Acknowledgement.of(label, entityIdWithType, HttpStatusCode.OK, dittoHeaders);
    }

    private static MessageSendingFailedException getMessageSendingException(final ExternalMessage message,
            final Throwable e) {

        return MessageSendingFailedException.newBuilder()
                .cause(e)
                .dittoHeaders(message.getInternalHeaders())
                .build();
    }

    private static MessageSendingFailedException getBackOffModeError(final ExternalMessage message,
            final Destination destination) {

        final String errorMessage = String.format("Producer for target address '%s' is in back off mode, as the " +
                "target configuration seems to contain errors. The message will be dropped.", destination);
        return MessageSendingFailedException.newBuilder()
                .message(errorMessage)
                .description("Check if the target or the reply-to configuration is correct.")
                .dittoHeaders(message.getInternalHeaders())
                .build();
    }

    private Message toJmsMessage(final ExternalMessage externalMessage) throws JMSException {
        final Message message;
        final Optional<String> optTextPayload = externalMessage.getTextPayload();
        if (optTextPayload.isPresent()) {
            message = session.createTextMessage(optTextPayload.get());
        } else if (externalMessage.getBytePayload().isPresent()) {
            final BytesMessage bytesMessage = session.createBytesMessage();
            bytesMessage.writeBytes(externalMessage.getBytePayload().map(ByteBuffer::array).orElse(new byte[]{}));
            message = bytesMessage;
        } else {
            message = session.createMessage();
        }
        JMSPropertyMapper.setPropertiesAndApplicationProperties(message, externalMessage.getHeaders(), logger);

        // wrap the message to prevent Qpid client from setting properties willy-nilly.
        return JMSMessageWorkaround.wrap((JmsMessage) message);
    }

    @Nullable
    private MessageProducer getProducer(final Destination destination) {
        final MessageProducer messageProducer;
        if (staticTargets.containsKey(destination)) {
            messageProducer = staticTargets.get(destination);
        } else {
            messageProducer = dynamicTargets.computeIfAbsent(destination, this::tryToCreateProducer);
            maintainReplyToMap();
        }
        return messageProducer;
    }

    @Nullable
    private MessageProducer tryToCreateProducer(final Destination destination) {
        try {
            return createProducer(destination);
        } catch (final JMSException e) {
            logger.warning("Failed to create producer for destination <{}>: {}.", destination, jmsExceptionToString(e));
            return null;
        }
    }

    @Nullable
    private MessageProducer createProducer(final Destination destination) throws JMSException {
        logger.debug("Creating AMQP Producer for destination <{}>.", destination);
        return session.createProducer(destination);
    }

    private void maintainReplyToMap() {
        // cache maintenance strategy = discard eldest
        while (dynamicTargets.size() > producerCacheSize) {
            final Map.Entry<Destination, MessageProducer> cachedProducer = dynamicTargets.entrySet().iterator().next();
            closeCachedProducer(cachedProducer);
            dynamicTargets.remove(cachedProducer.getKey());
        }
    }

    private void closeCachedProducer(final Map.Entry<Destination, MessageProducer> cachedProducer) {
        final Destination destination = cachedProducer.getKey();
        try {
            final MessageProducer producer = cachedProducer.getValue();
            logger.debug("Closing AMQP Producer for destination <{}>.", destination);
            if (null != producer) {
                producer.close();
            } else {
                logger.warning("Null producer in cache for destination <{}>!", destination);
            }
        } catch (final JMSException jmsException) {
            logger.debug("Failed to close producer for destination <{}>! (Can be ignored if connection was already" +
                    " closed.): {}", destination, jmsExceptionToString(jmsException));
        }
    }

    private static String jmsExceptionToString(final JMSException jmsException) {
        if (jmsException.getCause() != null) {
            return String.format("[%s] %s (cause: %s - %s)", jmsException.getErrorCode(), jmsException.getMessage(),
                    jmsException.getCause().getClass().getSimpleName(), jmsException.getCause().getMessage());
        }

        return String.format("[%s] %s", jmsException.getErrorCode(), jmsException.getMessage());
    }

    @Override
    public void postStop() throws Exception {
        super.postStop();
        killSwitch.shutdown();
        dynamicTargets.entrySet().forEach(this::closeCachedProducer);
        staticTargets.entrySet().forEach(this::closeCachedProducer);
    }

}<|MERGE_RESOLUTION|>--- conflicted
+++ resolved
@@ -95,12 +95,8 @@
     private final Map<Destination, MessageProducer> staticTargets;
     private final int producerCacheSize;
     private final ActorRef backOffActor;
-<<<<<<< HEAD
-=======
-    private final ConnectionLogger connectionLogger;
     private final SourceQueueWithComplete<Pair<ExternalMessage, AmqpMessageContext>> sourceQueue;
     private final KillSwitch killSwitch;
->>>>>>> e32e981f
 
     private boolean isInBackOffMode;
 
@@ -131,13 +127,6 @@
         producerCacheSize = checkArgument(config.getProducerCacheSize(), i -> i > 0,
                 () -> "producer-cache-size must be 1 or more");
 
-<<<<<<< HEAD
-        backOffActor = getContext().actorOf(BackOffActor.props(connectionConfig.getAmqp10Config().getBackOffConfig()));
-        isInBackOffMode = false;
-    }
-
-=======
-        connectionLogger = getConnectionLogger(connection);
         backOffActor = getContext().actorOf(BackOffActor.props(config.getBackOffConfig()));
         isInBackOffMode = false;
     }
@@ -159,14 +148,6 @@
                 .thenApply(aVoid -> Done.done());
     }
 
-    private ConnectionLogger getConnectionLogger(final Connection connection) {
-        final MonitoringConfig monitoringConfig = connectivityConfig.getMonitoringConfig();
-        final MonitoringLoggerConfig loggerConfig = monitoringConfig.logger();
-        final ConnectionLoggerRegistry connectionLoggerRegistry = ConnectionLoggerRegistry.fromConfig(loggerConfig);
-        return connectionLoggerRegistry.forConnection(connection.getId());
-    }
-
->>>>>>> e32e981f
     /**
      * Creates Akka configuration object {@link Props} for this {@code AmqpPublisherActor}.
      *
