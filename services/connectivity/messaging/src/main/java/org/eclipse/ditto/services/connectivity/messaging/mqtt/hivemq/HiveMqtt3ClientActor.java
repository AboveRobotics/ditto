/*
 * Copyright (c) 2019 Contributors to the Eclipse Foundation
 *
 * See the NOTICE file(s) distributed with this work for additional
 * information regarding copyright ownership.
 *
 * This program and the accompanying materials are made available under the
 * terms of the Eclipse Public License 2.0 which is available at
 * http://www.eclipse.org/legal/epl-2.0
 *
 * SPDX-License-Identifier: EPL-2.0
 */
package org.eclipse.ditto.services.connectivity.messaging.mqtt.hivemq;

import java.util.concurrent.CompletionStage;

import javax.annotation.Nullable;

import org.eclipse.ditto.model.connectivity.Connection;
import org.eclipse.ditto.model.connectivity.Source;
import org.eclipse.ditto.services.connectivity.messaging.mqtt.MqttSpecificConfig;

import com.hivemq.client.mqtt.mqtt3.Mqtt3AsyncClient;
import com.hivemq.client.mqtt.mqtt3.message.publish.Mqtt3Publish;
import com.hivemq.client.mqtt.mqtt3.message.subscribe.Mqtt3Subscribe;
import com.hivemq.client.mqtt.mqtt3.message.subscribe.suback.Mqtt3SubAck;

import akka.actor.ActorRef;
import akka.actor.Props;
import akka.event.DiagnosticLoggingAdapter;

/**
 * Actor which handles connection to MQTT 3.1.1 server.
 */
public final class HiveMqtt3ClientActor
        extends AbstractMqttClientActor<Mqtt3Subscribe, Mqtt3Publish, Mqtt3AsyncClient, Mqtt3SubAck> {

    @SuppressWarnings("unused") // used by `props` via reflection
    private HiveMqtt3ClientActor(final Connection connection,
            @Nullable final ActorRef proxyActor,
            final ActorRef connectionActor,
            final HiveMqtt3ClientFactory clientFactory) {

<<<<<<< HEAD
        super(connection, conciergeForwarder, connectionActor, clientFactory);
=======
        super(connection, proxyActor, connectionActor);
        this.connection = connection;
        this.clientFactory = clientFactory;
>>>>>>> 03158807
    }

    @SuppressWarnings("unused") // used by `props` via reflection
    private HiveMqtt3ClientActor(final Connection connection, @Nullable final ActorRef proxyActor,
            final ActorRef connectionActor) {
        this(connection, proxyActor, connectionActor, DefaultHiveMqtt3ClientFactory.getInstance());
    }

    /**
     * Creates Akka configuration object for this actor.
     *
     * @param connection the connection.
     * @param proxyActor the actor used to send signals into the ditto cluster.
     * @param connectionActor the connectionPersistenceActor which created this client.
     * @param clientFactory factory used to create required mqtt clients
     * @return the Akka configuration Props object.
     */
    public static Props props(final Connection connection, @Nullable final ActorRef proxyActor,
            final ActorRef connectionActor, final HiveMqtt3ClientFactory clientFactory) {
<<<<<<< HEAD
        return Props.create(HiveMqtt3ClientActor.class, connection, conciergeForwarder, connectionActor, clientFactory);
=======
        return Props.create(HiveMqtt3ClientActor.class, validateConnection(connection), proxyActor,
                connectionActor, clientFactory);
>>>>>>> 03158807
    }

    /**
     * Creates Akka configuration object for this actor.
     *
     * @param connection the connection.
     * @param proxyActor the actor used to send signals into the ditto cluster.
     * @param connectionActor the connectionPersistenceActor which created this client.
     * @return the Akka configuration Props object.
     */
    public static Props props(final Connection connection, @Nullable final ActorRef proxyActor,
            final ActorRef connectionActor) {
<<<<<<< HEAD
        return Props.create(HiveMqtt3ClientActor.class, connection, conciergeForwarder, connectionActor);
=======
        return Props.create(HiveMqtt3ClientActor.class, validateConnection(connection), proxyActor,
                connectionActor);
    }

    private Mqtt3Client getClient() {
        if (null == client) {
            throw new IllegalStateException("Mqtt3Client not initialized!");
        }
        return client;
    }

    private HiveMqtt3SubscriptionHandler getSubscriptionHandler() {
        if (null == subscriptionHandler) {
            throw new IllegalStateException("HiveMqtt3SubscriptionHandler not initialized!");
        }
        return subscriptionHandler;
>>>>>>> 03158807
    }

    @Override
    AbstractMqttSubscriptionHandler<Mqtt3Subscribe, Mqtt3Publish, Mqtt3SubAck> createSubscriptionHandler(
            final Connection connection, final Mqtt3AsyncClient client, final DiagnosticLoggingAdapter log) {
        return new HiveMqtt3SubscriptionHandler(connection, client, log);
    }

    @Override
    CompletionStage<?> sendConn(final Mqtt3AsyncClient client, final boolean cleanSession) {
        return client.connectWith().cleanSession(cleanSession).send();
    }

    @Override
    CompletionStage<Void> disconnectClient(final Mqtt3AsyncClient client) {
        return client.disconnect();
    }

    @Override
    ActorRef startPublisherActor(final Connection connection, final Mqtt3AsyncClient client) {
        final Props publisherActorProps = HiveMqtt3PublisherActor.props(connection, client, isDryRun());
        return startChildActorConflictFree(HiveMqtt3PublisherActor.NAME, publisherActorProps);
    }

    @Override
    ActorRef startConsumerActor(final boolean dryRun, final Source source, final ActorRef mappingActor,
            final MqttSpecificConfig specificConfig) {
        return startChildActorConflictFree(HiveMqtt3ConsumerActor.NAME,
                HiveMqtt3ConsumerActor.props(connectionId(), mappingActor, source, dryRun, specificConfig));
    }
}<|MERGE_RESOLUTION|>--- conflicted
+++ resolved
@@ -41,13 +41,7 @@
             final ActorRef connectionActor,
             final HiveMqtt3ClientFactory clientFactory) {
 
-<<<<<<< HEAD
-        super(connection, conciergeForwarder, connectionActor, clientFactory);
-=======
-        super(connection, proxyActor, connectionActor);
-        this.connection = connection;
-        this.clientFactory = clientFactory;
->>>>>>> 03158807
+        super(connection, proxyActor, connectionActor, clientFactory);
     }
 
     @SuppressWarnings("unused") // used by `props` via reflection
@@ -67,12 +61,7 @@
      */
     public static Props props(final Connection connection, @Nullable final ActorRef proxyActor,
             final ActorRef connectionActor, final HiveMqtt3ClientFactory clientFactory) {
-<<<<<<< HEAD
-        return Props.create(HiveMqtt3ClientActor.class, connection, conciergeForwarder, connectionActor, clientFactory);
-=======
-        return Props.create(HiveMqtt3ClientActor.class, validateConnection(connection), proxyActor,
-                connectionActor, clientFactory);
->>>>>>> 03158807
+        return Props.create(HiveMqtt3ClientActor.class, connection, proxyActor, connectionActor, clientFactory);
     }
 
     /**
@@ -85,26 +74,7 @@
      */
     public static Props props(final Connection connection, @Nullable final ActorRef proxyActor,
             final ActorRef connectionActor) {
-<<<<<<< HEAD
-        return Props.create(HiveMqtt3ClientActor.class, connection, conciergeForwarder, connectionActor);
-=======
-        return Props.create(HiveMqtt3ClientActor.class, validateConnection(connection), proxyActor,
-                connectionActor);
-    }
-
-    private Mqtt3Client getClient() {
-        if (null == client) {
-            throw new IllegalStateException("Mqtt3Client not initialized!");
-        }
-        return client;
-    }
-
-    private HiveMqtt3SubscriptionHandler getSubscriptionHandler() {
-        if (null == subscriptionHandler) {
-            throw new IllegalStateException("HiveMqtt3SubscriptionHandler not initialized!");
-        }
-        return subscriptionHandler;
->>>>>>> 03158807
+        return Props.create(HiveMqtt3ClientActor.class, connection, proxyActor, connectionActor);
     }
 
     @Override
