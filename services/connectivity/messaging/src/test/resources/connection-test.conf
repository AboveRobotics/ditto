--- conflicted
+++ resolved
@@ -28,13 +28,12 @@
     source-buffer-size = 7
   }
 
-<<<<<<< HEAD
   amqp10 {
     include "backoff-test"
-=======
+  }
+
   http-push {
     max-queue-size = 9
->>>>>>> d8ec7219
   }
 
   include "kafka-test"
