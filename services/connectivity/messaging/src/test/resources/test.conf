--- conflicted
+++ resolved
@@ -77,7 +77,13 @@
 
     client.init-timeout = 1s
 
-<<<<<<< HEAD
+    amqp-consumer {
+      throttling {
+        interval = 100ms
+        limit = 1
+      }
+    }
+
     monitoring {
 
       logger {
@@ -91,13 +97,6 @@
       }
 
       counter {}
-=======
-    amqp-consumer {
-      throttling {
-        interval = 100ms
-        limit = 1
-      }
->>>>>>> 7a639d8a
     }
   }
 
