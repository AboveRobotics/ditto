--- conflicted
+++ resolved
@@ -86,13 +86,13 @@
 
     public static final String CORRELATION_ID = "cid";
 
-<<<<<<< HEAD
     /**
      * Disable logging for 1 test to hide stacktrace or other logs on level ERROR. Comment out to debug the test.
      */
     public static void disableLogging(final ActorSystem system) {
         system.eventStream().setLogLevel(Logging.levelFor("off").get().asInt());
-=======
+    }
+
     public static HeaderMapping HEADER_MAPPING;
 
     static {
@@ -103,7 +103,6 @@
         map.put("prefixed_thing_id", "some.prefix.{{ thing:id }}");
         map.put("suffixed_thing_id", "{{ header:device_id }}.some.suffix");
         HEADER_MAPPING = ConnectivityModelFactory.newHeaderMapping(map);
->>>>>>> baf3a397
     }
 
     public static class Things {
