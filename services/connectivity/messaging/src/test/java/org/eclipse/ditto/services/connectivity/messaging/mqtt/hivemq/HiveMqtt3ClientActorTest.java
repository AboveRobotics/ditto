/*
 * Copyright (c) 2019 Contributors to the Eclipse Foundation
 *
 * See the NOTICE file(s) distributed with this work for additional
 * information regarding copyright ownership.
 *
 * This program and the accompanying materials are made available under the
 * terms of the Eclipse Public License 2.0 which is available at
 * http://www.eclipse.org/legal/epl-2.0
 *
 * SPDX-License-Identifier: EPL-2.0
 */
package org.eclipse.ditto.services.connectivity.messaging.mqtt.hivemq;

import java.nio.ByteBuffer;
import java.nio.charset.StandardCharsets;
import java.util.List;

import org.eclipse.ditto.model.base.common.ByteBufferUtils;
import org.eclipse.ditto.model.base.headers.DittoHeaders;
import org.eclipse.ditto.model.connectivity.Connection;
import org.eclipse.ditto.services.connectivity.messaging.mqtt.AbstractMqttClientActorTest;
import org.eclipse.ditto.signals.commands.connectivity.modify.CloseConnection;
import org.eclipse.ditto.signals.commands.connectivity.modify.OpenConnection;
import org.junit.Before;
import org.junit.Test;
import org.mockito.Mockito;

import com.hivemq.client.mqtt.mqtt3.Mqtt3Client;
import com.hivemq.client.mqtt.mqtt3.message.publish.Mqtt3Publish;

import akka.actor.ActorRef;
import akka.actor.Props;
import akka.actor.Status;
import akka.testkit.javadsl.TestKit;

public class HiveMqtt3ClientActorTest extends AbstractMqttClientActorTest<Mqtt3Publish> {

    private MockHiveMqtt3ClientFactory mockHiveMqtt3ClientFactory;

    @Before
    public void initClient() {
        // init Mqtt3Client in before because this takes several minutes and causes test timeouts if done on demand
        Mockito.mock(Mqtt3Client.class);
        mockHiveMqtt3ClientFactory = new MockHiveMqtt3ClientFactory();
    }

    @Override
    protected void expectDisconnectCalled() {
        mockHiveMqtt3ClientFactory.expectDisconnectCalled();
    }

    @Test
    public void testSubscribeFails() {
        new TestKit(actorSystem) {{
            final MockHiveMqtt3ClientFactory clientFactory = mockHiveMqtt3ClientFactory
                    .withTestProbe(getRef())
                    .withFailingSubscribe();

            final Props props = HiveMqtt3ClientActor.props(connection, getRef(), getRef(), clientFactory);
            final ActorRef mqttClientActor = actorSystem.actorOf(props, "mqttClientActor-testSubscribeFails");

            mqttClientActor.tell(OpenConnection.of(connectionId, DittoHeaders.empty()), getRef());
            expectMsgClass(Status.Failure.class);

            mqttClientActor.tell(CloseConnection.of(connectionId, DittoHeaders.empty()), getRef());
            expectMsg(DISCONNECTED_SUCCESS);
        }};
    }

    @Override
<<<<<<< HEAD
    protected Props createClientActor(final ActorRef testProbe, final Connection connection) {
        return HiveMqtt3ClientActor.props(connection, testProbe, connectionActorProbe.ref(),
=======
    protected Props createClientActor(final ActorRef testProbe) {
        return HiveMqtt3ClientActor.props(connection, testProbe, testProbe,
>>>>>>> 9cd5e756
                mockHiveMqtt3ClientFactory.withTestProbe(testProbe));
    }

    @Override
    protected Props createFailingClientActor(final ActorRef testProbe) {
        return HiveMqtt3ClientActor.props(connection, testProbe, testProbe,
                mockHiveMqtt3ClientFactory
                        .withException(new RuntimeException("failed to connect")));
    }

    @Override
    protected Props createClientActorWithMessages(final Connection connection,
            final ActorRef testProbe,
            final List<Mqtt3Publish> messages) {
        final MockHiveMqtt3ClientFactory clientFactory = mockHiveMqtt3ClientFactory
                .withMessages(messages)
                .withTestProbe(testProbe);
        return HiveMqtt3ClientActor.props(connection, testProbe, testProbe, clientFactory);
    }

    @Override
    protected Mqtt3Publish mqttMessage(final String topic, final String payload) {
        return Mqtt3Publish.builder()
                .topic(topic)
                .payload(ByteBuffer.wrap(payload.getBytes(StandardCharsets.UTF_8)))
                .build();
    }

    @Override
    protected String extractPayload(final Mqtt3Publish message) {
        return message.getPayload().map(ByteBufferUtils::toUtf8String).orElse(null);
    }

    @Override
    protected String extractTopic(final Mqtt3Publish message) {
        return message.getTopic().toString();
    }

    @Override
    protected Class<Mqtt3Publish> getMessageClass() {
        return Mqtt3Publish.class;
    }

}<|MERGE_RESOLUTION|>--- conflicted
+++ resolved
@@ -69,13 +69,8 @@
     }
 
     @Override
-<<<<<<< HEAD
     protected Props createClientActor(final ActorRef testProbe, final Connection connection) {
-        return HiveMqtt3ClientActor.props(connection, testProbe, connectionActorProbe.ref(),
-=======
-    protected Props createClientActor(final ActorRef testProbe) {
         return HiveMqtt3ClientActor.props(connection, testProbe, testProbe,
->>>>>>> 9cd5e756
                 mockHiveMqtt3ClientFactory.withTestProbe(testProbe));
     }
 
