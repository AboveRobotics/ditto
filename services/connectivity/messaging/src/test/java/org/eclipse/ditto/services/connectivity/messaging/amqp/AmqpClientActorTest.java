/*
 * Copyright (c) 2017 Bosch Software Innovations GmbH.
 *
 * All rights reserved. This program and the accompanying materials
 * are made available under the terms of the Eclipse Public License v2.0
 * which accompanies this distribution, and is available at
 * https://www.eclipse.org/org/documents/epl-2.0/index.php
 *
 * Contributors:
 *    Bosch Software Innovations GmbH - initial contribution
 */

package org.eclipse.ditto.services.connectivity.messaging.amqp;

import static java.util.Collections.singleton;
import static java.util.Collections.singletonList;
import static org.assertj.core.api.Assertions.assertThat;
import static org.assertj.core.api.Assertions.assertThatExceptionOfType;
import static org.eclipse.ditto.services.connectivity.messaging.TestConstants.createRandomConnectionId;
import static org.mockito.ArgumentMatchers.any;
import static org.mockito.ArgumentMatchers.anyString;
import static org.mockito.Mockito.doThrow;
import static org.mockito.Mockito.timeout;
import static org.mockito.Mockito.verify;
import static org.mockito.Mockito.when;

import java.util.Collections;
import java.util.HashMap;
import java.util.concurrent.CountDownLatch;
import java.util.concurrent.TimeUnit;
import java.util.concurrent.atomic.AtomicBoolean;
import java.util.function.BiFunction;
import java.util.function.Consumer;
import java.util.stream.IntStream;
import java.util.stream.Stream;

import javax.annotation.Nullable;
import javax.jms.Destination;
import javax.jms.JMSException;
import javax.jms.Message;
import javax.jms.MessageConsumer;
import javax.jms.MessageListener;
import javax.jms.MessageProducer;
import javax.jms.Session;
import javax.jms.TextMessage;

import org.apache.qpid.jms.JmsConnection;
import org.apache.qpid.jms.JmsQueue;
import org.apache.qpid.jms.message.JmsTextMessage;
import org.apache.qpid.jms.provider.amqp.AmqpConnection;
import org.apache.qpid.jms.provider.amqp.message.AmqpJmsTextMessageFacade;
import org.assertj.core.api.ThrowableAssert;
import org.eclipse.ditto.model.base.common.DittoConstants;
import org.eclipse.ditto.model.base.headers.DittoHeaders;
import org.eclipse.ditto.model.connectivity.AddressMetric;
import org.eclipse.ditto.model.connectivity.Connection;
import org.eclipse.ditto.model.connectivity.ConnectionConfigurationInvalidException;
import org.eclipse.ditto.model.connectivity.ConnectionStatus;
import org.eclipse.ditto.model.connectivity.ConnectionType;
import org.eclipse.ditto.model.connectivity.ConnectivityModelFactory;
import org.eclipse.ditto.model.connectivity.Source;
import org.eclipse.ditto.model.connectivity.Topic;
import org.eclipse.ditto.services.connectivity.messaging.BaseClientState;
import org.eclipse.ditto.services.connectivity.messaging.TestConstants;
import org.eclipse.ditto.services.connectivity.messaging.UnmappedOutboundSignal;
import org.eclipse.ditto.signals.commands.base.Command;
import org.eclipse.ditto.signals.commands.base.CommandResponse;
import org.eclipse.ditto.signals.commands.connectivity.exceptions.ConnectionFailedException;
import org.eclipse.ditto.signals.commands.connectivity.exceptions.ConnectionSignalIllegalException;
import org.eclipse.ditto.signals.commands.connectivity.modify.CloseConnection;
import org.eclipse.ditto.signals.commands.connectivity.modify.CreateConnection;
import org.eclipse.ditto.signals.commands.connectivity.modify.DeleteConnection;
import org.eclipse.ditto.signals.commands.connectivity.modify.OpenConnection;
<<<<<<< HEAD
import org.eclipse.ditto.signals.commands.connectivity.query.RetrieveConnectionMetrics;
import org.eclipse.ditto.signals.commands.connectivity.query.RetrieveConnectionMetricsResponse;
import org.eclipse.ditto.signals.commands.things.ThingErrorResponse;
import org.eclipse.ditto.signals.commands.things.exceptions.ThingNotModifiableException;
import org.eclipse.ditto.signals.commands.things.modify.ModifyThing;
import org.eclipse.ditto.signals.commands.things.modify.ModifyThingResponse;
import org.eclipse.ditto.signals.events.things.ThingModifiedEvent;
=======
import org.eclipse.ditto.signals.commands.connectivity.modify.TestConnection;
>>>>>>> 350e776d
import org.junit.AfterClass;
import org.junit.Before;
import org.junit.BeforeClass;
import org.junit.Test;
import org.junit.runner.RunWith;
import org.mockito.ArgumentCaptor;
import org.mockito.Mock;
import org.mockito.Mockito;
import org.mockito.junit.MockitoJUnitRunner;
import org.mockito.stubbing.Answer;

import akka.actor.ActorRef;
import akka.actor.ActorSystem;
import akka.actor.Props;
import akka.actor.Status;
import akka.testkit.javadsl.TestKit;

@RunWith(MockitoJUnitRunner.class)
public class AmqpClientActorTest {

    private static final Status.Success CONNECTED_SUCCESS = new Status.Success(BaseClientState.CONNECTED);
    private static final Status.Success DISCONNECTED_SUCCESS = new Status.Success(BaseClientState.DISCONNECTED);
    private static final JMSException JMS_EXCEPTION = new JMSException("FAIL");


    @SuppressWarnings("NullableProblems") private static ActorSystem actorSystem;

    private static final String connectionId = TestConstants.createRandomConnectionId();
    private static final ConnectionFailedException SESSION_EXCEPTION = ConnectionFailedException.newBuilder
            (connectionId).build();
    private static Connection connection;
    private final ConnectionStatus connectionStatus = ConnectionStatus.OPEN;

    @Mock
    private final JmsConnection mockConnection = Mockito.mock(JmsConnection.class);
    private final JmsConnectionFactory jmsConnectionFactory = (connection1, exceptionListener) -> mockConnection;
    @Mock
    private final Session mockSession = Mockito.mock(Session.class);
    @Mock
    private final MessageConsumer mockConsumer = Mockito.mock(MessageConsumer.class);
    @Mock
    private final MessageProducer mockProducer = Mockito.mock(MessageProducer.class);
    @Mock
    private final TextMessage mockTextMessage = Mockito.mock(TextMessage.class);
    @Mock
    private final TextMessage mockReplyMessage = Mockito.mock(TextMessage.class);
    @Mock
    private final TextMessage mockErrorMessage = Mockito.mock(TextMessage.class);

    @BeforeClass
    public static void setUp() {
        actorSystem = ActorSystem.create("AkkaTestSystem", TestConstants.CONFIG);
        connection = TestConstants.createConnection(connectionId, actorSystem);
    }

    @AfterClass
    public static void tearDown() {
        TestKit.shutdownActorSystem(actorSystem, scala.concurrent.duration.Duration.apply(5, TimeUnit.SECONDS),
                false);
    }

    @Before
    public void init() throws JMSException {
        when(mockConnection.createSession(Session.CLIENT_ACKNOWLEDGE)).thenReturn(mockSession);
        when(mockSession.createConsumer(any(JmsQueue.class))).thenReturn(mockConsumer);
        when(mockSession.createProducer(any(Destination.class))).thenReturn(mockProducer);
        when(mockSession.createTextMessage(anyString())).thenAnswer(invocation -> {
            final String message = invocation.getArgument(0);
            if (message.contains("ditto/thing/things/twin/errors")) {
                return mockErrorMessage;
            } else if (message.contains("\"status\":2")) {
                return mockReplyMessage;
            } else {
                return mockTextMessage;
            }
        });
    }

    @Test
    public void invalidSpecificOptionsThrowConnectionConfigurationInvalidException() {
        final HashMap<String, String> specificOptions = new HashMap<>();
        specificOptions.put("failover.unknown.option", "100");
        specificOptions.put("failover.nested.amqp.vhost", "ditto");
        final Connection connection = ConnectivityModelFactory.newConnectionBuilder(createRandomConnectionId(),
                ConnectionType.AMQP_10, ConnectionStatus.OPEN, TestConstants.getUri(actorSystem))
                .authorizationContext(TestConstants.Authorization.AUTHORIZATION_CONTEXT)
                .specificConfig(specificOptions)
                .sources(Collections.singletonList(ConnectivityModelFactory.newSource(1, 0, "source1")))
                .build();

        final ThrowableAssert.ThrowingCallable props1 =
                () -> AmqpClientActor.propsForTests(connection, connectionStatus, null, null);
        final ThrowableAssert.ThrowingCallable props2 =
                () -> AmqpClientActor.propsForTests(connection, connectionStatus, null, jmsConnectionFactory);

        Stream.of(props1, props2).forEach(throwingCallable ->
                assertThatExceptionOfType(ConnectionConfigurationInvalidException.class)
                        .isThrownBy(throwingCallable)
                        .withMessageContaining("unknown.option"));
    }

    @Test
    public void testExceptionDuringJMSConnectionCreation() {
        new TestKit(actorSystem) {{
            final Props props = AmqpClientActor.propsForTests(connection, connectionStatus, getRef(),
                    (ac, el) -> { throw JMS_EXCEPTION; });
            final ActorRef connectionActor = actorSystem.actorOf(props);

            connectionActor.tell(CreateConnection.of(connection, DittoHeaders.empty()), getRef());

            expectMsg(new Status.Failure(SESSION_EXCEPTION));
        }};
    }

    @Test
    public void testConnectionHandling() {
        new TestKit(actorSystem) {{
            final Props props = AmqpClientActor.propsForTests(connection, connectionStatus, getRef(),
                    (connection1, exceptionListener) -> mockConnection);
            final ActorRef amqpClientActor = actorSystem.actorOf(props);
            watch(amqpClientActor);

            amqpClientActor.tell(CreateConnection.of(connection, DittoHeaders.empty()), getRef());
            expectMsg(CONNECTED_SUCCESS);

            amqpClientActor.tell(CloseConnection.of(connectionId, DittoHeaders.empty()), getRef());
            expectMsg(DISCONNECTED_SUCCESS);

            amqpClientActor.tell(DeleteConnection.of(connectionId, DittoHeaders.empty()), getRef());
            expectMsg(DISCONNECTED_SUCCESS);
        }};
    }

    @Test
    public void testReconnect() {
        new TestKit(actorSystem) {{
            final Props props = AmqpClientActor.propsForTests(connection, connectionStatus, getRef(),
                    (connection1, exceptionListener) -> mockConnection);
            final ActorRef amqpClientActor = actorSystem.actorOf(props);
            watch(amqpClientActor);

            amqpClientActor.tell(CreateConnection.of(connection, DittoHeaders.empty()), getRef());
            expectMsg(CONNECTED_SUCCESS);

            // introduce artificial code difference from RabbitMQClientActorTest.testReconnect
            for (int i = 0; i < 10; ++i) {
                amqpClientActor.tell(CloseConnection.of(connectionId, DittoHeaders.empty()), getRef());
                expectMsg(DISCONNECTED_SUCCESS);

                amqpClientActor.tell(OpenConnection.of(connectionId, DittoHeaders.empty()), getRef());
                expectMsg(CONNECTED_SUCCESS);
            }

            amqpClientActor.tell(CloseConnection.of(connectionId, DittoHeaders.empty()), getRef());
            expectMsg(DISCONNECTED_SUCCESS);
        }};
    }

    @Test
    public void sendCommandDuringInit() {
        new TestKit(actorSystem) {{
            final CountDownLatch latch = new CountDownLatch(1);
            final Props props = AmqpClientActor.propsForTests(connection, connectionStatus, getRef(),
                    (ac, el) -> waitForLatchAndReturn(latch, mockConnection));
            final ActorRef amqpClientActor = actorSystem.actorOf(props);
            watch(amqpClientActor);

            amqpClientActor.tell(CreateConnection.of(connection, DittoHeaders.empty()), getRef());

            latch.countDown();

            expectMsg(CONNECTED_SUCCESS);
        }};
    }

    @Test
    public void sendConnectCommandWhenAlreadyConnected() throws JMSException {
        new TestKit(actorSystem) {{
            final Props props =
                    AmqpClientActor.propsForTests(connection, connectionStatus, getRef(), (ac, el) -> mockConnection);
            final ActorRef amqpClientActor = actorSystem.actorOf(props);

            amqpClientActor.tell(CreateConnection.of(connection, DittoHeaders.empty()), getRef());
            expectMsg(CONNECTED_SUCCESS);

            amqpClientActor.tell(OpenConnection.of(connectionId, DittoHeaders.empty()), getRef());
            expectMsgClass(ConnectionSignalIllegalException.class);

            // no reconnect happens
            Mockito.verify(mockConnection, Mockito.times(1)).start();
        }};
    }

    @Test
    public void sendDisconnectWhenAlreadyDisconnected() {
        new TestKit(actorSystem) {{
            final Props props =
                    AmqpClientActor.propsForTests(connection, connectionStatus, getRef(), (ac, el) -> mockConnection);
            final ActorRef amqpClientActor = actorSystem.actorOf(props);

            amqpClientActor.tell(CloseConnection.of(connectionId, DittoHeaders.empty()), getRef());
            expectMsg(DISCONNECTED_SUCCESS);
            Mockito.verifyZeroInteractions(mockConnection);
        }};
    }

    @Test
    public void testStartConnectionFails() throws JMSException {
        new TestKit(actorSystem) {{
            doThrow(JMS_EXCEPTION).when(mockConnection).start();
            final Props props =
                    AmqpClientActor.propsForTests(connection, connectionStatus, getRef(), (ac, el) -> mockConnection);
            final ActorRef amqpClientActor = actorSystem.actorOf(props);

            amqpClientActor.tell(CreateConnection.of(connection, DittoHeaders.empty()), getRef());
            expectMsg(new Status.Failure(SESSION_EXCEPTION));
        }};
    }

    @Test
    public void testCreateSessionFails() throws JMSException {
        new TestKit(actorSystem) {{
            doThrow(JMS_EXCEPTION).when(mockConnection).createSession(Session.CLIENT_ACKNOWLEDGE);
            final Props props =
                    AmqpClientActor.propsForTests(connection, connectionStatus, getRef(), (ac, el) -> mockConnection);
            final ActorRef amqpClientActor = actorSystem.actorOf(props);

            amqpClientActor.tell(CreateConnection.of(connection, DittoHeaders.empty()), getRef());
            expectMsg(new Status.Failure(SESSION_EXCEPTION));
        }};
    }

    @Test
    public void testCreateConsumerFails() throws JMSException {
        new TestKit(actorSystem) {{
            when(mockConnection.createSession(Session.CLIENT_ACKNOWLEDGE)).thenReturn(mockSession);
            doThrow(JMS_EXCEPTION).when(mockSession).createConsumer(any());
            final Props props =
                    AmqpClientActor.propsForTests(connection, connectionStatus, getRef(), (ac, el) -> mockConnection);
            final ActorRef amqpClientActor = actorSystem.actorOf(props);

            amqpClientActor.tell(CreateConnection.of(connection, DittoHeaders.empty()), getRef());
            expectMsgClass(Status.Failure.class);
        }};
    }

    @Test
    public void testCloseConnectionFails() throws JMSException {
        new TestKit(actorSystem) {{
            doThrow(JMS_EXCEPTION).when(mockConnection).close();
            final Props props =
                    AmqpClientActor.propsForTests(connection, connectionStatus, getRef(), (ac, el) -> mockConnection);
            final ActorRef amqpClientActor = actorSystem.actorOf(props);

            amqpClientActor.tell(CreateConnection.of(connection, DittoHeaders.empty()), getRef());
            expectMsg(CONNECTED_SUCCESS);

            amqpClientActor.tell(DeleteConnection.of(connectionId, DittoHeaders.empty()), getRef());
            expectMsg(DISCONNECTED_SUCCESS);
        }};
    }

    @Test
    public void testConsumeMessageAndExpectForwardToConciergeForwarder() throws JMSException {
        testConsumeMessageAndExpectForwardToConciergeForwarder(connection, 1,
                c -> assertThat(c.getDittoHeaders().getAuthorizationContext()).isEqualTo(
                        TestConstants.Authorization.AUTHORIZATION_CONTEXT));
    }

    @Test
    public void testConsumeMessageForSourcesWithSameAddress() throws JMSException {
        final Connection connection =
                TestConstants.createConnection(connectionId, actorSystem,
                        TestConstants.Sources.SOURCES_WITH_SAME_ADDRESS);

        final AtomicBoolean messageReceivedForGlobalContext = new AtomicBoolean(false);
        final AtomicBoolean messageReceivedForSourceContext = new AtomicBoolean(false);

        testConsumeMessageAndExpectForwardToConciergeForwarder(connection, 2,
                c -> {
                    if (c.getDittoHeaders()
                            .getAuthorizationContext()
                            .equals(TestConstants.Authorization.SOURCE_SPECIFIC_CONTEXT)) {
                        messageReceivedForSourceContext.set(true);
                    }
                    if (c.getDittoHeaders()
                            .getAuthorizationContext()
                            .equals(TestConstants.Authorization.AUTHORIZATION_CONTEXT)) {
                        messageReceivedForGlobalContext.set(true);
                    }
                });

        assertThat(messageReceivedForGlobalContext.get() && messageReceivedForSourceContext.get()).isTrue();
    }

    @Test
    public void testConsumeMessageAndExpectForwardToConciergeForwarderWithCorrectAuthContext() throws JMSException {
        final Connection connection =
                TestConstants.createConnection(connectionId, actorSystem,
                        TestConstants.Sources.SOURCES_WITH_AUTH_CONTEXT);
        testConsumeMessageAndExpectForwardToConciergeForwarder(connection, 1,
                c -> assertThat(c.getDittoHeaders().getAuthorizationContext()).isEqualTo(
                        TestConstants.Authorization.SOURCE_SPECIFIC_CONTEXT));
    }

    private void testConsumeMessageAndExpectForwardToConciergeForwarder(final Connection connection,
            final int consumers, final Consumer<Command> commandConsumer) throws JMSException {
        testConsumeMessageAndExpectForwardToConciergeForwarder(connection, consumers, commandConsumer, null);
    }

    private void testConsumeMessageAndExpectForwardToConciergeForwarder(final Connection connection,
            final int consumers, final Consumer<Command> commandConsumer, @Nullable final Consumer<ActorRef> postStep)
            throws JMSException {
        new TestKit(actorSystem) {{
            final Props props =
                    AmqpClientActor.propsForTests(connection, connectionStatus, getRef(), (ac, el) -> mockConnection);
            final ActorRef amqpClientActor = actorSystem.actorOf(props);

            amqpClientActor.tell(CreateConnection.of(connection, DittoHeaders.empty()), getRef());
            expectMsg(CONNECTED_SUCCESS);

            final ArgumentCaptor<MessageListener> captor = ArgumentCaptor.forClass(MessageListener.class);
            verify(mockConsumer, timeout(1000).atLeast(consumers)).setMessageListener(captor.capture());
            for (final MessageListener messageListener : captor.getAllValues()) {
                messageListener.onMessage(mockMessage());
            }

            for (int i = 0; i < consumers; i++) {
                final Command command = expectMsgClass(Command.class);
                assertThat(command.getId()).isEqualTo(TestConstants.Things.THING_ID);
                assertThat(command.getDittoHeaders().getCorrelationId()).contains(TestConstants.CORRELATION_ID);
                commandConsumer.accept(command);
            }

            if (postStep != null) {
                postStep.accept(amqpClientActor);
            }
        }};
    }

    @Test
    public void testConsumeMessageAndExpectForwardToConciergeForwarderAndReceiveResponse() throws JMSException {
        testConsumeMessageAndExpectForwardToConciergeForwarderAndReceiveResponse(
                (id, headers) -> ModifyThingResponse.modified(id, DittoHeaders.of(headers)),
                mockReplyMessage);
    }

    @Test
    public void testConsumeMessageAndExpectForwardToConciergeForwarderAndReceiveError() throws JMSException {
        testConsumeMessageAndExpectForwardToConciergeForwarderAndReceiveResponse(
                (id, headers) -> ThingErrorResponse.of(id,
                        ThingNotModifiableException.newBuilder(id).dittoHeaders(headers).build()),
                mockErrorMessage);
    }

    private void testConsumeMessageAndExpectForwardToConciergeForwarderAndReceiveResponse(
            final BiFunction<String, DittoHeaders, CommandResponse> responseSupplier,
            final TextMessage expectedJmsResponse) throws JMSException {
        new TestKit(actorSystem) {{
            final Props props =
                    AmqpClientActor.propsForTests(connection, connectionStatus, getRef(), (ac, el) -> mockConnection);
            final ActorRef amqpClientActor = actorSystem.actorOf(props);

            amqpClientActor.tell(CreateConnection.of(connection, DittoHeaders.empty()), getRef());
            expectMsg(CONNECTED_SUCCESS);

            final ArgumentCaptor<MessageListener> captor = ArgumentCaptor.forClass(MessageListener.class);
            verify(mockConsumer, timeout(1000).atLeastOnce()).setMessageListener(captor.capture());
            final MessageListener messageListener = captor.getValue();
            messageListener.onMessage(mockMessage());

            final Command command = expectMsgClass(Command.class);
            assertThat(command.getId()).isEqualTo(TestConstants.Things.THING_ID);
            assertThat(command.getDittoHeaders().getCorrelationId()).contains(TestConstants.CORRELATION_ID);
            assertThat(command).isInstanceOf(ModifyThing.class);

            getLastSender().tell(responseSupplier.apply(command.getId(), command.getDittoHeaders()), getRef());

            verify(mockProducer, timeout(2000)).send(expectedJmsResponse);
        }};
    }

    @Test
    public void testReceiveThingEventAndExpectForwardToJMSProducer() throws JMSException {
        new TestKit(actorSystem) {{
            final Props props =
                    AmqpClientActor.propsForTests(connection, connectionStatus, getRef(), (ac, el) -> mockConnection);
            final ActorRef amqpClientActor = actorSystem.actorOf(props);

            amqpClientActor.tell(CreateConnection.of(connection, DittoHeaders.empty()), getRef());
            expectMsg(CONNECTED_SUCCESS);

            final ThingModifiedEvent thingModifiedEvent = TestConstants.thingModified(singletonList(""));
            final UnmappedOutboundSignal outboundSignal = new UnmappedOutboundSignal(thingModifiedEvent,
                    singleton(ConnectivityModelFactory.newTarget("target", Topic.TWIN_EVENTS)));

            amqpClientActor.tell(outboundSignal, getRef());

            verify(mockProducer, timeout(2000)).send(mockTextMessage);
        }};
    }

<<<<<<< HEAD

    @Test
    public void testSpecialCharactersInSourceAndRequestMetrics() throws JMSException {
        new TestKit(actorSystem) {{
            final String sourceWithSpecialCharacters =
                    IntStream.range(32, 255).mapToObj(i -> (char) i)
                            .collect(StringBuilder::new, StringBuilder::appendCodePoint, StringBuilder::append)
                            .toString();
            final String sourceWithUnicodeCharacters = "\uD83D\uDE00\uD83D\uDE01\uD83D\uDE02\uD83D\uDE03\uD83D\uDE04" +
                    "\uD83D\uDE05\uD83D\uDE06\uD83D\uDE07\uD83D\uDE08\uD83D\uDE09\uD83D\uDE0A\uD83D\uDE0B\uD83D\uDE0C" +
                    "\uD83D\uDE0D\uD83D\uDE0E\uD83D\uDE0F";

            final Source source =
                    ConnectivityModelFactory.newSource(1, 0, sourceWithSpecialCharacters, sourceWithUnicodeCharacters);

            final String connectionId = createRandomConnectionId();
            final Connection connectionWithSpecialCharacters =
                    TestConstants.createConnection(connectionId, actorSystem, singletonList(source));

            testConsumeMessageAndExpectForwardToConciergeForwarder(connectionWithSpecialCharacters, 1, (cmd) -> {
                // nothing to do here
            }, ref -> {
                ref.tell(RetrieveConnectionMetrics.of(connectionId, DittoHeaders.empty()), getRef());

                final RetrieveConnectionMetricsResponse retrieveConnectionMetricsResponse =
                        expectMsgClass(RetrieveConnectionMetricsResponse.class);

                assertThat(retrieveConnectionMetricsResponse.getConnectionMetrics()
                        .getSourcesMetrics()
                        .stream()
                        .findFirst()
                        .map(metrics -> metrics.getAddressMetrics().get(sourceWithSpecialCharacters + "-0"))
                        .map(AddressMetric::getStatus))
                        .contains(ConnectionStatus.OPEN);
                assertThat(retrieveConnectionMetricsResponse.getConnectionMetrics()
                        .getSourcesMetrics()
                        .stream()
                        .findFirst()
                        .map(metrics -> metrics.getAddressMetrics().get(sourceWithUnicodeCharacters + "-0"))
                        .map(AddressMetric::getStatus))
                        .contains(ConnectionStatus.OPEN);
            });

=======
    @Test
    public void testTestConnection() {
        new TestKit(actorSystem) {{
            final Props props =
                    AmqpClientActor.propsForTests(connection, connectionStatus, getRef(), (ac, el) -> mockConnection);
            final ActorRef amqpClientActor = actorSystem.actorOf(props);

            amqpClientActor.tell(TestConnection.of(connection, DittoHeaders.empty()), getRef());
            expectMsgClass(Status.Success.class);
        }};
    }

    @Test
    public void testTestConnectionFailsOnTimeout() throws JMSException {
        new TestKit(actorSystem) {{
            when(mockConnection.createSession(Session.CLIENT_ACKNOWLEDGE)).thenAnswer(
                    (Answer<Session>) invocationOnMock -> {
                        try {
                            Thread.sleep(15000);
                        } catch (InterruptedException e) {
                            e.printStackTrace();
                        }
                        return mockSession;
                    });
            final Props props =
                    AmqpClientActor.propsForTests(connection, connectionStatus, getRef(), (ac, el) -> mockConnection);
            final ActorRef amqpClientActor = actorSystem.actorOf(props);

            amqpClientActor.tell(TestConnection.of(connection, DittoHeaders.empty()), getRef());
            expectMsgClass(java.time.Duration.ofSeconds(11), Status.Failure.class);
>>>>>>> 350e776d
        }};
    }

    private Message mockMessage() throws JMSException {
        final AmqpJmsTextMessageFacade amqpJmsTextMessageFacade = new AmqpJmsTextMessageFacade();
        amqpJmsTextMessageFacade.setContentType(DittoConstants.DITTO_PROTOCOL_CONTENT_TYPE);
        amqpJmsTextMessageFacade.initialize(Mockito.mock(AmqpConnection.class));

        final JmsTextMessage jmsTextMessage = new JmsTextMessage(amqpJmsTextMessageFacade);
        jmsTextMessage.setJMSCorrelationID("cid");
        jmsTextMessage.setJMSReplyTo(new JmsQueue("reply"));
        jmsTextMessage.setText(TestConstants.modifyThing());
        return jmsTextMessage;
    }

    private <T> T waitForLatchAndReturn(final CountDownLatch latch, final T result) {
        try {
            latch.await();
        } catch (final InterruptedException e) {
            e.printStackTrace();
        }
        return result;
    }

}<|MERGE_RESOLUTION|>--- conflicted
+++ resolved
@@ -71,7 +71,7 @@
 import org.eclipse.ditto.signals.commands.connectivity.modify.CreateConnection;
 import org.eclipse.ditto.signals.commands.connectivity.modify.DeleteConnection;
 import org.eclipse.ditto.signals.commands.connectivity.modify.OpenConnection;
-<<<<<<< HEAD
+import org.eclipse.ditto.signals.commands.connectivity.modify.TestConnection;
 import org.eclipse.ditto.signals.commands.connectivity.query.RetrieveConnectionMetrics;
 import org.eclipse.ditto.signals.commands.connectivity.query.RetrieveConnectionMetricsResponse;
 import org.eclipse.ditto.signals.commands.things.ThingErrorResponse;
@@ -79,9 +79,6 @@
 import org.eclipse.ditto.signals.commands.things.modify.ModifyThing;
 import org.eclipse.ditto.signals.commands.things.modify.ModifyThingResponse;
 import org.eclipse.ditto.signals.events.things.ThingModifiedEvent;
-=======
-import org.eclipse.ditto.signals.commands.connectivity.modify.TestConnection;
->>>>>>> 350e776d
 import org.junit.AfterClass;
 import org.junit.Before;
 import org.junit.BeforeClass;
@@ -484,8 +481,6 @@
         }};
     }
 
-<<<<<<< HEAD
-
     @Test
     public void testSpecialCharactersInSourceAndRequestMetrics() throws JMSException {
         new TestKit(actorSystem) {{
@@ -527,8 +522,9 @@
                         .map(AddressMetric::getStatus))
                         .contains(ConnectionStatus.OPEN);
             });
-
-=======
+        }};
+    }
+
     @Test
     public void testTestConnection() {
         new TestKit(actorSystem) {{
@@ -559,7 +555,6 @@
 
             amqpClientActor.tell(TestConnection.of(connection, DittoHeaders.empty()), getRef());
             expectMsgClass(java.time.Duration.ofSeconds(11), Status.Failure.class);
->>>>>>> 350e776d
         }};
     }
 
