--- conflicted
+++ resolved
@@ -11,11 +11,6 @@
  * SPDX-License-Identifier: EPL-2.0
  */
 package org.eclipse.ditto.services.connectivity;
-<<<<<<< HEAD
-=======
-
-import java.util.Arrays;
->>>>>>> bd72dcce
 
 import org.eclipse.ditto.services.models.policies.commands.sudo.SudoRetrievePolicy;
 import org.eclipse.ditto.services.models.streaming.SudoStreamModifiedEntities;
@@ -58,13 +53,9 @@
                 PurgeNamespace.class,
                 RetrieveResource.class,
                 DeleteSubject.class,
-<<<<<<< HEAD
                 Cleanup.class,
-                RetrieveHealth.class
+                RetrieveHealth.class,
+                PurgeEntities.class
         );
-=======
-                PurgeEntities.class
-        ));
->>>>>>> bd72dcce
     }
 }