--- conflicted
+++ resolved
@@ -1,20 +1,4 @@
 ditto {
-<<<<<<< HEAD
-  mapping-strategy.implementation = "org.eclipse.ditto.services.models.connectivity.ConnectivityMappingStrategy"
-
-  services-utils-config.mongodb.options = {
-    ssl = false
-    ssl = ${?MONGO_DB_SSL_ENABLED}
-    w = 1
-  }
-
-  cluster {
-    become-leader = false
-    instance-index = ${?INSTANCE_INDEX}
-  }
-
-=======
->>>>>>> 1e607c3e
   connectivity {
     http {
       # InetAddress.getLocalHost.getHostAddress is used if empty
@@ -106,110 +90,6 @@
 }
 
 akka {
-<<<<<<< HEAD
-  loggers = ["akka.event.slf4j.Slf4jLogger"]
-  loglevel = "DEBUG"
-  logging-filter = "akka.event.slf4j.Slf4jLoggingFilter"
-
-  # for log messages during the actor system is starting up and shutting down:
-  stdout-loglevel = "INFO"
-
-  log-config-on-start = off
-
-  discovery {
-    # pick the discovery method you'd like to use:
-    method = akka-dns
-    method = ${?DISCOVERY_METHOD}
-
-    kubernetes-api {
-      pod-namespace = "default" // in which namespace cluster is running
-      pod-namespace = ${?K8S_NAMESPACE}
-
-      pod-label-selector = "actorSystemName=ditto-cluster"
-      pod-label-selector = ${?K8S_LABEL_SELECTOR}
-
-      pod-port-name = "akka-mgmt-http" // name of cluster management port
-      pod-port-name = ${?K8S_MANAGEMENT_PORT}
-    }
-  }
-
-  management {
-    cluster.bootstrap {
-      contact-point-discovery {
-        service-name = "ditto-cluster"
-        service-name = ${?CLUSTER_BS_SERVICE_NAME}
-        service-namespace = ${?CLUSTER_BS_SERVICE_NAMESPACE}
-        effective-name = ${?CLUSTER_BS_EFFECTIVE_NAME}
-
-        required-contact-point-nr = ${?CLUSTER_BS_REQUIRED_CONTACTS}
-      }
-    }
-  }
-
-  actor {
-    provider = "akka.cluster.ClusterActorRefProvider"
-    enable-additional-serialization-bindings = on
-
-    # this is only intended for testing.
-    serialize-messages = off
-    serialize-creators = off
-
-    debug {
-      lifecycle = on
-    }
-
-    deployment {
-    }
-
-    default-dispatcher {
-      fork-join-executor {
-        parallelism-min = 4
-        parallelism-factor = 3.0
-        parallelism-max = 32
-        parallelism-max = ${?DEFAULT_DISPATCHER_PARALLELISM_MAX}
-      }
-    }
-
-    serializers {
-      json = "org.eclipse.ditto.services.utils.cluster.JsonifiableSerializer"
-    }
-
-    serialization-bindings {
-      #"java.io.Serializable" = none
-      # Serialize Jsonifiable events with custom JSON serializer:
-      "org.eclipse.ditto.model.base.json.Jsonifiable" = json
-      "org.eclipse.ditto.model.base.exceptions.DittoRuntimeException" = json
-    }
-  }
-
-  extensions = [
-    "akka.cluster.pubsub.DistributedPubSub"
-  ]
-
-  remote {
-    log-remote-lifecycle-events = on
-    netty.tcp {
-      # InetAddress.getLocalHost.getHostAddress is used if empty
-      hostname = ""
-      hostname = ${?TCP_HOSTNAME}
-      port = 2551
-      port = ${?TCP_PORT}
-
-      bind-hostname = ${?BIND_HOSTNAME}
-      bind-port = ${?BIND_TCP_PORT}
-
-      # maximum-frame-size = 128000b # this is the default
-      maximum-frame-size = 10485760b # 10MB - things could get that big
-      # send-buffer-size = 256000b # this is the default
-      send-buffer-size = 20971520b # 20MB
-      # receive-buffer-size = 256000b # this is the default
-      receive-buffer-size = 20971520b # 20MB
-    }
-    watch-failure-detector.threshold = 12 # default 10
-  }
-
-=======
->>>>>>> 1e607c3e
   cluster {
     sharding {
       role = "connectivity"
