/*
 * Copyright (c) 2017 Contributors to the Eclipse Foundation
 *
 * See the NOTICE file(s) distributed with this work for additional
 * information regarding copyright ownership.
 *
 * This program and the accompanying materials are made available under the
 * terms of the Eclipse Public License 2.0 which is available at
 * http://www.eclipse.org/legal/epl-2.0
 *
 * SPDX-License-Identifier: EPL-2.0
 */
package org.eclipse.ditto.services.connectivity.mapping.test;

import static java.util.Collections.emptyList;

<<<<<<< HEAD
=======
import java.util.Collection;
import java.util.Collections;
>>>>>>> efe7be57
import java.util.List;

import javax.annotation.Nonnull;

import org.eclipse.ditto.model.connectivity.MessageMapperConfigurationInvalidException;
import org.eclipse.ditto.protocoladapter.Adaptable;
import org.eclipse.ditto.services.connectivity.mapping.MappingConfig;
import org.eclipse.ditto.services.connectivity.mapping.MessageMapper;
import org.eclipse.ditto.services.connectivity.mapping.MessageMapperConfiguration;
import org.eclipse.ditto.services.connectivity.mapping.PayloadMapper;
import org.eclipse.ditto.services.models.connectivity.ExternalMessage;

@PayloadMapper(alias = "test")
public final class MockMapper implements MessageMapper {

    public static final String OPT_IS_VALID = "Mock";

    MockMapper() {
        super();
    }

    @Override
    public String getId() {
        return "mock";
    }

    @Override
<<<<<<< HEAD
=======
    public Collection<String> getContentTypeBlacklist() {
        return Collections.emptyList();
    }

    @Override
>>>>>>> efe7be57
    public void configure(@Nonnull final MappingConfig mappingConfig,
            @Nonnull final MessageMapperConfiguration configuration) {

        configuration.findProperty(OPT_IS_VALID).map(Boolean::valueOf).filter(Boolean.TRUE::equals).orElseThrow
                (() -> MessageMapperConfigurationInvalidException.newBuilder(OPT_IS_VALID).build());
    }

    @Override
    @Nonnull
    public List<Adaptable> map(@Nonnull final ExternalMessage message) {
        return emptyList();
    }

    @Override
    @Nonnull
    public List<ExternalMessage> map(@Nonnull final Adaptable adaptable) {
        return emptyList();
    }

}<|MERGE_RESOLUTION|>--- conflicted
+++ resolved
@@ -14,11 +14,8 @@
 
 import static java.util.Collections.emptyList;
 
-<<<<<<< HEAD
-=======
 import java.util.Collection;
 import java.util.Collections;
->>>>>>> efe7be57
 import java.util.List;
 
 import javax.annotation.Nonnull;
@@ -46,14 +43,11 @@
     }
 
     @Override
-<<<<<<< HEAD
-=======
     public Collection<String> getContentTypeBlacklist() {
         return Collections.emptyList();
     }
 
     @Override
->>>>>>> efe7be57
     public void configure(@Nonnull final MappingConfig mappingConfig,
             @Nonnull final MessageMapperConfiguration configuration) {
 
