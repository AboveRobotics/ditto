/*
 * Copyright (c) 2017 Bosch Software Innovations GmbH.
 *
 * All rights reserved. This program and the accompanying materials
 * are made available under the terms of the Eclipse Public License v2.0
 * which accompanies this distribution, and is available at
 * https://www.eclipse.org/org/documents/epl-2.0/index.php
 *
 * Contributors:
 *    Bosch Software Innovations GmbH - initial contribution
 */
package org.eclipse.ditto.services.connectivity.mapping;

import java.nio.ByteBuffer;
import java.nio.charset.Charset;
import java.nio.charset.StandardCharsets;
import java.util.Collections;
import java.util.HashMap;
import java.util.LinkedHashMap;
import java.util.Map;
import java.util.Optional;

import org.eclipse.ditto.json.JsonFactory;
import org.eclipse.ditto.model.base.common.DittoConstants;
import org.eclipse.ditto.model.base.exceptions.DittoJsonException;
import org.eclipse.ditto.model.base.headers.DittoHeaders;
import org.eclipse.ditto.model.connectivity.ConnectivityModelFactory;
import org.eclipse.ditto.model.connectivity.ExternalMessage;
import org.eclipse.ditto.model.connectivity.MappingContext;
import org.eclipse.ditto.model.connectivity.MessageMappingFailedException;
import org.eclipse.ditto.protocoladapter.Adaptable;
import org.eclipse.ditto.protocoladapter.JsonifiableAdaptable;
import org.eclipse.ditto.protocoladapter.ProtocolFactory;
import org.eclipse.ditto.protocoladapter.TopicPath;

import com.typesafe.config.Config;

/**
 * A message mapper implementation for the Ditto Protocol.
 * Expects messages to contain a JSON serialized Ditto Protocol message.
 */
public final class DittoMessageMapper implements MessageMapper {

    /**
     * The context representing this mapper
     */
    public static final MappingContext CONTEXT = ConnectivityModelFactory.newMappingContext(
            DittoMessageMapper.class.getCanonicalName(),
            Collections.emptyMap()
    );

    @Override
    public void configure(final Config mappingConfig, final MessageMapperConfiguration configuration) {
        // no op
    }

    @Override
    public Optional<String> getContentType() {
        return Optional.of(DittoConstants.DITTO_PROTOCOL_CONTENT_TYPE);
    }

    @Override
    public Optional<Adaptable> map(final ExternalMessage message) {
        final String payload = extractPayloadAsString(message);
        final JsonifiableAdaptable jsonifiableAdaptable = DittoJsonException.wrapJsonRuntimeException(() ->
                ProtocolFactory.jsonifiableAdaptableFromJson(JsonFactory.newObject(payload))
        );

        final DittoHeaders mergedHeaders = mergeHeaders(message, jsonifiableAdaptable);
        return Optional.of(
                ProtocolFactory.newAdaptableBuilder(jsonifiableAdaptable).withHeaders(mergedHeaders).build());
    }


    @Override
    public Optional<ExternalMessage> map(final Adaptable adaptable) {
        final Map<String, String> headers = new LinkedHashMap<>(adaptable.getHeaders().orElse(DittoHeaders.empty()));

        final String jsonString = ProtocolFactory.wrapAsJsonifiableAdaptable(adaptable).toJsonString();

        final boolean isError = TopicPath.Criterion.ERRORS.equals(adaptable.getTopicPath().getCriterion());
        final boolean isResponse = adaptable.getPayload().getStatus().isPresent();
        return Optional.of(
<<<<<<< HEAD
                ConnectivityModelFactory.newExternalMessageBuilder(headers, adaptable.getTopicPath().getPath())
                .withText(jsonString)
                        .asResponse(adaptable.getPayload().getStatus().isPresent())
                        .withOriginatingAdaptable(adaptable)
=======
                ConnectivityModelFactory.newExternalMessageBuilder(headers)
                        .withText(jsonString)
                        .asResponse(isResponse)
                        .asError(isError)
>>>>>>> 3b469cb9
                .build());
    }

    private static String extractPayloadAsString(final ExternalMessage message) {
        final Optional<String> payload;
        if (message.isTextMessage()) {
            payload = message.getTextPayload();
        } else if (message.isBytesMessage()) {
            final Charset charset = Optional.ofNullable(message.getHeaders()
                    .get(ExternalMessage.CONTENT_TYPE_HEADER))
                    .map(MessageMappers::determineCharset)
                    .orElse(StandardCharsets.UTF_8);
            payload = message.getBytePayload().map(ByteBuffer::array).map(ba -> new String(ba, charset));
        } else {
            payload = Optional.empty();
        }

        return payload.filter(s -> !s.isEmpty()).orElseThrow(() ->
                MessageMappingFailedException.newBuilder(message.findContentType().orElse(""))
                        .description(
                                "As payload was absent or empty, please make sure to send payload in your messages.")
                        .dittoHeaders(DittoHeaders.of((message.getHeaders())))
                        .build());
    }

    /**
     * Merge message headers of message and adaptable. Adaptable headers do override message headers!
     *
     * @param message the message
     * @param adaptable the adaptable
     * @return the merged headers
     */
    private static DittoHeaders mergeHeaders(final ExternalMessage message, final Adaptable adaptable) {
        final Map<String, String> headers = new HashMap<>(message.getHeaders());
        adaptable.getHeaders().ifPresent(headers::putAll);
        return DittoHeaders.of(headers);
    }

}<|MERGE_RESOLUTION|>--- conflicted
+++ resolved
@@ -81,17 +81,11 @@
         final boolean isError = TopicPath.Criterion.ERRORS.equals(adaptable.getTopicPath().getCriterion());
         final boolean isResponse = adaptable.getPayload().getStatus().isPresent();
         return Optional.of(
-<<<<<<< HEAD
-                ConnectivityModelFactory.newExternalMessageBuilder(headers, adaptable.getTopicPath().getPath())
-                .withText(jsonString)
-                        .asResponse(adaptable.getPayload().getStatus().isPresent())
-                        .withOriginatingAdaptable(adaptable)
-=======
                 ConnectivityModelFactory.newExternalMessageBuilder(headers)
                         .withText(jsonString)
                         .asResponse(isResponse)
                         .asError(isError)
->>>>>>> 3b469cb9
+                        .withOriginatingAdaptable(adaptable)
                 .build());
     }
 
