/*
 * Copyright (c) 2019 Contributors to the Eclipse Foundation
 *
 * See the NOTICE file(s) distributed with this work for additional
 * information regarding copyright ownership.
 *
 * This program and the accompanying materials are made available under the
 * terms of the Eclipse Public License 2.0 which is available at
 * http://www.eclipse.org/legal/epl-2.0
 *
 * SPDX-License-Identifier: EPL-2.0
 */
package org.eclipse.ditto.services.connectivity.mapping;

import java.util.Collections;
import java.util.LinkedHashMap;
import java.util.List;
import java.util.Map;
import java.util.Optional;

import javax.annotation.Nullable;

import org.eclipse.ditto.json.JsonCollectors;
import org.eclipse.ditto.json.JsonFactory;
import org.eclipse.ditto.json.JsonFieldDefinition;
import org.eclipse.ditto.json.JsonFieldSelector;
import org.eclipse.ditto.json.JsonKey;
import org.eclipse.ditto.json.JsonObject;
import org.eclipse.ditto.json.JsonObjectBuilder;
import org.eclipse.ditto.json.JsonParseOptions;
import org.eclipse.ditto.json.JsonPointer;
import org.eclipse.ditto.json.JsonValue;
import org.eclipse.ditto.model.base.headers.DittoHeaders;
import org.eclipse.ditto.model.things.Thing;
import org.eclipse.ditto.model.things.ThingId;
import org.eclipse.ditto.protocoladapter.Adaptable;
import org.eclipse.ditto.protocoladapter.JsonifiableAdaptable;
import org.eclipse.ditto.protocoladapter.Payload;
import org.eclipse.ditto.protocoladapter.TopicPath;
import org.eclipse.ditto.services.models.connectivity.ExternalMessage;
import org.eclipse.ditto.services.models.connectivity.ExternalMessageFactory;

/**
 * A message mapper implementation for normalized changes.
 * Create- and modify-events are mapped to nested sparse JSON.
 * All other signals and incoming messages are dropped.
 */
@PayloadMapper(alias = "Normalized")
public final class NormalizedMessageMapper extends AbstractMessageMapper {

    /**
     * Config property to project parts from the mapping result.
     */
    public static final String FIELDS = "fields";

    private static final JsonFieldDefinition<String> THING_ID = Thing.JsonFields.ID;
    private static final JsonFieldDefinition<String> MODIFIED = Thing.JsonFields.MODIFIED;
    private static final JsonFieldDefinition<Long> REVISION = Thing.JsonFields.REVISION;
    private static final JsonFieldDefinition<JsonObject> ABRIDGED_ORIGINAL_MESSAGE =
            JsonFactory.newJsonObjectFieldDefinition("_context");

    @Nullable
    private JsonFieldSelector jsonFieldSelector;

    @Override
<<<<<<< HEAD
    public String getId() {
        return "normalized";
    }

    @Override
=======
>>>>>>> efe7be57
    public void doConfigure(final MappingConfig mappingConfig, final MessageMapperConfiguration configuration) {
        final Optional<String> fields = configuration.findProperty(FIELDS);
        fields.ifPresent(s ->
                jsonFieldSelector =
                        JsonFactory.newFieldSelector(s, JsonParseOptions.newBuilder().withoutUrlDecoding().build()));
    }

    @Override
<<<<<<< HEAD
    public Optional<String> getContentType() {
        // No content type loads this mapper automatically.
        return Optional.empty();
    }

    @Override
=======
>>>>>>> efe7be57
    public List<Adaptable> map(final ExternalMessage message) {
        // All incoming messages are dropped.
        return Collections.emptyList();
    }

    @Override
    public List<ExternalMessage> map(final Adaptable adaptable) {
        final TopicPath topicPath = adaptable.getTopicPath();
        return isCreatedOrModifiedThingEvent(topicPath)
                ? Collections.singletonList(flattenAsThingChange(adaptable))
                : Collections.emptyList();
    }

    private ExternalMessage flattenAsThingChange(final Adaptable adaptable) {
        final TopicPath topicPath = adaptable.getTopicPath();
        final Payload payload = adaptable.getPayload();
        final JsonPointer path = JsonPointer.of(payload.getPath());
        final Optional<JsonValue> payloadValue = payload.getValue();
        final JsonObjectBuilder builder = JsonObject.newBuilder();

        builder.set(THING_ID, ThingId.of(topicPath.getNamespace(), topicPath.getId()).toString());
        if (path.isEmpty() && payloadValue.isPresent()) {
            final JsonValue value = payloadValue.get();
            if (value.isObject()) {
                value.asObject().forEach(builder::set);
            } else {
                // this is impossible; the adaptable should be the protocol message of an event.
                throw new IllegalStateException("Got adaptable with empty path and non-object value: " + adaptable);
            }
        } else {
            payloadValue.ifPresent(jsonValue -> builder.set(path, jsonValue));
        }
        payload.getTimestamp().ifPresent(timestamp -> builder.set(MODIFIED, timestamp.toString()));
        payload.getRevision().ifPresent(revision -> builder.set(REVISION, revision));
        builder.set(ABRIDGED_ORIGINAL_MESSAGE, abridgeMessage(adaptable));

        final JsonObject result = jsonFieldSelector == null
                ? builder.build()
                : builder.build().get(jsonFieldSelector);

        final Map<String, String> headers = getHeaders(adaptable);

        return ExternalMessageFactory.newExternalMessageBuilder(headers)
                .withTopicPath(adaptable.getTopicPath())
                .withText(result.toString())
                .build();
    }

    private Map<String, String> getHeaders(final Adaptable adaptable) {
        return new LinkedHashMap<>(adaptable.getHeaders().orElse(DittoHeaders.empty()));
    }

    private static JsonObject abridgeMessage(final Adaptable adaptable) {
        final Payload payload = adaptable.getPayload();
        final JsonObjectBuilder builder = JsonObject.newBuilder();
        // add fields of an event protocol message excluding "value" and "status"
        builder.set(JsonifiableAdaptable.JsonFields.TOPIC, adaptable.getTopicPath().getPath());
        builder.set(Payload.JsonFields.PATH, payload.getPath().toString());
        payload.getFields().ifPresent(fields -> builder.set(Payload.JsonFields.FIELDS, fields.toString()));
        builder.set(JsonifiableAdaptable.JsonFields.HEADERS,
                dittoHeadersToJson(adaptable.getHeaders().orElse(DittoHeaders.empty())));
        return builder.build();
    }

    private static JsonObject dittoHeadersToJson(final DittoHeaders dittoHeaders) {
        return dittoHeaders.entrySet()
                .stream()
                .map(entry -> JsonFactory.newField(JsonKey.of(entry.getKey()), JsonFactory.newValue(entry.getValue())))
                .collect(JsonCollectors.fieldsToObject());
    }

    private static boolean isCreatedOrModifiedThingEvent(final TopicPath topicPath) {
        final Optional<TopicPath.Action> action = topicPath.getAction();
        if (topicPath.getCriterion() == TopicPath.Criterion.EVENTS &&
                topicPath.getGroup() == TopicPath.Group.THINGS &&
                action.isPresent()) {
            final TopicPath.Action act = action.get();
            return act == TopicPath.Action.CREATED || act == TopicPath.Action.MODIFIED;
        }
        return false;
    }

}<|MERGE_RESOLUTION|>--- conflicted
+++ resolved
@@ -63,14 +63,11 @@
     private JsonFieldSelector jsonFieldSelector;
 
     @Override
-<<<<<<< HEAD
     public String getId() {
         return "normalized";
     }
 
     @Override
-=======
->>>>>>> efe7be57
     public void doConfigure(final MappingConfig mappingConfig, final MessageMapperConfiguration configuration) {
         final Optional<String> fields = configuration.findProperty(FIELDS);
         fields.ifPresent(s ->
@@ -79,15 +76,6 @@
     }
 
     @Override
-<<<<<<< HEAD
-    public Optional<String> getContentType() {
-        // No content type loads this mapper automatically.
-        return Optional.empty();
-    }
-
-    @Override
-=======
->>>>>>> efe7be57
     public List<Adaptable> map(final ExternalMessage message) {
         // All incoming messages are dropped.
         return Collections.emptyList();
