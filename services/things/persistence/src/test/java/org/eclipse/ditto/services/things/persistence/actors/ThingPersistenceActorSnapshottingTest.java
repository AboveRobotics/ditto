--- conflicted
+++ resolved
@@ -12,36 +12,16 @@
  */
 package org.eclipse.ditto.services.things.persistence.actors;
 
-import static org.eclipse.ditto.signals.events.things.assertions.ThingEventAssertions.assertThat;
-import static org.junit.Assert.assertTrue;
-
-import java.time.Duration;
 import java.util.Arrays;
 import java.util.Collections;
-import java.util.HashMap;
-import java.util.List;
-import java.util.Map;
-import java.util.function.BiFunction;
-
-import org.bson.BsonDocument;
+
 import org.eclipse.ditto.json.JsonFactory;
 import org.eclipse.ditto.json.JsonFieldSelector;
-import org.eclipse.ditto.json.JsonObject;
 import org.eclipse.ditto.json.JsonValue;
 import org.eclipse.ditto.model.base.common.HttpStatusCode;
-import org.eclipse.ditto.model.base.headers.DittoHeaders;
 import org.eclipse.ditto.model.things.Thing;
-import org.eclipse.ditto.model.things.ThingLifecycle;
-import org.eclipse.ditto.model.things.ThingRevision;
 import org.eclipse.ditto.model.things.ThingsModelFactory;
-import org.eclipse.ditto.model.things.assertions.DittoThingsAssertions;
-import org.eclipse.ditto.services.things.persistence.serializer.ThingMongoEventAdapter;
-import org.eclipse.ditto.services.things.persistence.testhelper.Assertions;
-import org.eclipse.ditto.services.things.persistence.testhelper.ThingsJournalTestHelper;
-import org.eclipse.ditto.services.things.persistence.testhelper.ThingsSnapshotTestHelper;
-import org.eclipse.ditto.services.utils.persistence.mongo.DittoBsonJson;
 import org.eclipse.ditto.services.utils.test.Retry;
-import org.eclipse.ditto.signals.commands.base.Command;
 import org.eclipse.ditto.signals.commands.things.assertions.ThingCommandAssertions;
 import org.eclipse.ditto.signals.commands.things.exceptions.ThingNotAccessibleException;
 import org.eclipse.ditto.signals.commands.things.modify.CreateThing;
@@ -53,10 +33,6 @@
 import org.eclipse.ditto.signals.commands.things.query.RetrieveThing;
 import org.eclipse.ditto.signals.commands.things.query.RetrieveThingResponse;
 import org.eclipse.ditto.signals.events.base.Event;
-import org.eclipse.ditto.signals.events.things.ThingCreated;
-import org.eclipse.ditto.signals.events.things.ThingDeleted;
-import org.eclipse.ditto.signals.events.things.ThingEvent;
-import org.eclipse.ditto.signals.events.things.ThingModified;
 import org.junit.Rule;
 import org.junit.Test;
 import org.junit.rules.TestWatcher;
@@ -67,44 +43,21 @@
 import com.typesafe.config.ConfigValueFactory;
 
 import akka.actor.ActorRef;
-import akka.actor.ExtendedActorSystem;
 import akka.actor.PoisonPill;
 import akka.testkit.javadsl.TestKit;
 
 /**
  * Unit test for the snapshotting functionality of {@link ThingPersistenceActor}.
  */
-<<<<<<< HEAD
 public final class ThingPersistenceActorSnapshottingTest extends PersistenceActorTestBaseWithSnapshotting {
 
     private static final Logger LOGGER = LoggerFactory.getLogger(ThingPersistenceActorSnapshottingTest.class);
 
-=======
-public final class ThingPersistenceActorSnapshottingTest extends PersistenceActorTestBase {
-
-    private static final int NEVER_TAKE_SNAPSHOT_THRESHOLD = Integer.MAX_VALUE;
-    private static final int PERSISTENCE_ASSERT_WAIT_AT_MOST_MS = 5000;
-    private static final long PERSISTENCE_ASSERT_RETRY_DELAY_MS = 500;
-    private static final String SNAPSHOT_PREFIX = "ditto.things.thing.snapshot.";
-    private static final String SNAPSHOT_DELETE_OLD = SNAPSHOT_PREFIX + "delete-old-snapshot";
-    private static final String EVENTS_DELETE_OLD = SNAPSHOT_PREFIX + "delete-old-events";
-    private static final String SNAPSHOT_THRESHOLD = SNAPSHOT_PREFIX + "threshold";
-    private static final String SNAPSHOT_INTERVAL = SNAPSHOT_PREFIX + "interval";
-    private static final String ACTIVITY_CHECK_PREFIX = "ditto.things.thing.activity-check";
-    private static final String ACTIVITY_CHECK_DELETED_INTERVAL = ACTIVITY_CHECK_PREFIX + "deleted-interval";
 
     private static final JsonFieldSelector FIELD_SELECTOR = JsonFactory.newFieldSelector(Thing.JsonFields.ATTRIBUTES,
             Thing.JsonFields.FEATURES, Thing.JsonFields.ID, Thing.JsonFields.MODIFIED, Thing.JsonFields.REVISION,
             Thing.JsonFields.POLICY_ID, Thing.JsonFields.LIFECYCLE);
 
-    private static final Logger LOGGER = LoggerFactory.getLogger(ThingPersistenceActorSnapshottingTest.class);
-
-    private ThingMongoEventAdapter eventAdapter;
-    private ThingsJournalTestHelper<ThingEvent> journalTestHelper;
-    private ThingsSnapshotTestHelper<Thing> snapshotTestHelper;
-    private Map<Class<? extends Command>, BiFunction<Command, Long, ThingEvent>> commandToEventMapperRegistry;
-
->>>>>>> 7a639d8a
     @Rule
     public final TestWatcher watchman = new TestedMethodLoggingWatcher(LOGGER);
 
@@ -168,82 +121,8 @@
                 assertThingInResponse(reCreateThingResponse.getThingCreated().orElse(null), thing, 3);
 
                 final Event expectedReCreatedEvent = toEvent(createThing, 3);
-<<<<<<< HEAD
                 assertJournal(thingId,
                         Arrays.asList(expectedCreatedEvent, expectedDeletedEvent, expectedReCreatedEvent));
-=======
-                assertJournal(thingId, Arrays.asList(expectedDeletedEvent, expectedReCreatedEvent));
-                assertSnapshots(thingId, Collections.singletonList(expectedDeletedSnapshot));
-
-                // retrieve the re-created thing
-                underTest.tell(retrieveThing, getRef());
-                final RetrieveThingResponse retrieveThingAfterRestartResponse = expectMsgClass(RetrieveThingResponse
-                        .class);
-                assertThingInResponse(retrieveThingAfterRestartResponse.getThing(), thing, 3);
-            }
-        };
-    }
-
-    /**
-     * In case that a deleted thing has been already been snapshotted and another snapshot was triggered by
-     * the activity-check-handler, the latest snapshot was deleted.
-     */
-    @Test
-    public void snapshotOfDeletedThingIsNotDeletedWhenAlreadySnapshot() {
-        final int activityCheckDeletedIntervalSecs = 2;
-        final Config customConfig = testConfig.withValue(ACTIVITY_CHECK_DELETED_INTERVAL,
-                ConfigValueFactory.fromAnyRef(Duration.ofSeconds(activityCheckDeletedIntervalSecs)));
-        setup(customConfig);
-
-        new TestKit(actorSystem) {
-            {
-                final Thing thing = createThingV2WithRandomId();
-                final String thingId = thing.getId().orElseThrow(IllegalStateException::new);
-
-                // use a supervisor actor, otherwise we could reuse the actorSystem in this test because the
-                // thingsPersistenceActor will stop its parent, leading to the actorSystem being terminated
-                final ActorRef underTest = createSupervisorActorFor(thingId);
-                watch(underTest);
-
-                final CreateThing createThing = CreateThing.of(thing, null, dittoHeadersV2);
-                underTest.tell(createThing, getRef());
-
-                final CreateThingResponse createThingResponse = expectMsgClass(CreateThingResponse.class);
-                final Thing thingCreated = createThingResponse.getThingCreated()
-                        .orElseThrow(IllegalStateException::new);
-                assertThingInResponse(thingCreated, thing, 1);
-
-                final Event expectedCreatedEvent = toEvent(createThing, 1);
-                assertJournal(thingId, Collections.singletonList(expectedCreatedEvent));
-                assertSnapshotsEmpty(thingId);
-
-                final DeleteThing deleteThing = DeleteThing.of(thingId, dittoHeadersV2);
-                underTest.tell(deleteThing, getRef());
-                expectMsgEquals(DeleteThingResponse.of(thingId, dittoHeadersV2));
-
-                final Thing expectedDeletedSnapshot = toDeletedThing(thingCreated, 2);
-                assertSnapshots(thingId, Collections.singletonList(expectedDeletedSnapshot));
-                final Event expectedDeletedEvent = toEvent(deleteThing, 2);
-                // created-event has been deleted due to snapshot
-                assertJournal(thingId, Collections.singletonList(expectedDeletedEvent));
-
-                final RetrieveThing retrieveThing = RetrieveThing.getBuilder(thingId, dittoHeadersV2)
-                        .withSelectedFields(FIELD_SELECTOR)
-                        .build();
-                underTest.tell(retrieveThing, getRef());
-
-                // A deleted Thing cannot be retrieved anymore.
-                expectMsgClass(ThingNotAccessibleException.class);
-
-                // re-create the thing
-                underTest.tell(createThing, getRef());
-
-                final CreateThingResponse reCreateThingResponse = expectMsgClass(CreateThingResponse.class);
-                assertThingInResponse(reCreateThingResponse.getThingCreated().orElse(null), thing, 3);
-
-                final Event expectedReCreatedEvent = toEvent(createThing, 3);
-                assertJournal(thingId, Arrays.asList(expectedDeletedEvent, expectedReCreatedEvent));
->>>>>>> 7a639d8a
                 assertSnapshots(thingId, Collections.singletonList(expectedDeletedSnapshot));
 
                 // retrieve the re-created thing
@@ -296,12 +175,7 @@
                 final ModifyThingResponse modifyThingResponse = expectMsgClass(ModifyThingResponse.class);
                 ThingCommandAssertions.assertThat(modifyThingResponse).hasStatus(HttpStatusCode.NO_CONTENT);
 
-<<<<<<< HEAD
                 LOGGER.info("Expecting Event made it to Journal and snapshots contain Thing..");
-=======
-                LOGGER.info(
-                        "Expecting Event made it to Journal, CreateEvent was deleted and snapshots contain Thing ...");
->>>>>>> 7a639d8a
 
                 final Event expectedModifiedEvent = toEvent(modifyThing, 2);
                 assertJournal(thingId, Arrays.asList(expectedCreatedEvent, expectedModifiedEvent));
@@ -344,10 +218,9 @@
         };
     }
 
-<<<<<<< HEAD
     @Test
     public void actorCannotBeStartedWithNegativeSnapshotThreshold() {
-        final Config customConfig = createNewDefaultTestConfig().withValue(ConfigKeys.Thing.SNAPSHOT_THRESHOLD,
+        final Config customConfig = createNewDefaultTestConfig().withValue(SNAPSHOT_THRESHOLD,
                 ConfigValueFactory.fromAnyRef(-1));
         setup(customConfig);
 
@@ -360,483 +233,4 @@
             }
         };
     }
-=======
-    /**
-     * Checks that the old snapshot is not deleted when configuration property
-     * {@link #SNAPSHOT_DELETE_OLD} is {@code false}.
-     */
-    @Test
-    public void oldSnapshotIsNotDeletedWhenSnapshotDeleteOldIsFalse() {
-        final Config customConfig = testConfig
-                .withValue(SNAPSHOT_DELETE_OLD, ConfigValueFactory.fromAnyRef(false))
-                .withValue(SNAPSHOT_THRESHOLD, ConfigValueFactory.fromAnyRef(1));
-        setup(customConfig);
-
-        new TestKit(actorSystem) {
-            {
-                final Thing thing = createThingV2WithRandomId();
-                final String thingId = thing.getId().orElseThrow(IllegalStateException::new);
-
-                final ActorRef underTest = createPersistenceActorFor(thingId, getThingConfig(customConfig));
-
-                final CreateThing createThing = CreateThing.of(thing, null, dittoHeadersV2);
-                underTest.tell(createThing, getRef());
-
-                final CreateThingResponse createThingResponse = expectMsgClass(CreateThingResponse.class);
-                final Thing createdThing = createThingResponse.getThingCreated().orElse(null);
-                assertThingInResponse(createdThing, thing, 1);
-
-                final Event expectedCreatedEvent = toEvent(createThing, 1);
-                assertJournal(thingId, Collections.singletonList(expectedCreatedEvent));
-                assertSnapshots(thingId, Collections.singletonList(createdThing));
-
-                final Thing thingForModify1 = ThingsModelFactory.newThingBuilder(thing)
-                        .setAttribute(JsonFactory.newPointer("/foo"), JsonValue.of("bar1"))
-                        .setRevision(2)
-                        .build();
-                final ModifyThing modifyThing1 = ModifyThing.of(thingId, thingForModify1, null, dittoHeadersV2);
-                underTest.tell(modifyThing1, getRef());
-
-                final ModifyThingResponse modifyThingResponse1 = expectMsgClass(ModifyThingResponse.class);
-                ThingCommandAssertions.assertThat(modifyThingResponse1).hasStatus(HttpStatusCode.NO_CONTENT);
-
-                final Event expectedModifiedEvent1 = toEvent(modifyThing1, 2);
-                assertJournal(thingId, Arrays.asList(expectedCreatedEvent, expectedModifiedEvent1));
-                // no snapshot has been made, because new snapshot (2) - latest snapshot (1) is NOT > threshold (1)
-                assertSnapshots(thingId, Collections.singletonList(createdThing));
-
-                final Thing thingForModify2 = ThingsModelFactory.newThingBuilder(thing).setAttribute(JsonFactory
-                        .newPointer("/foo"), JsonValue.of("bar2")).setRevision(3).build();
-                final ModifyThing modifyThing2 = ModifyThing.of(thingId, thingForModify2, null, dittoHeadersV2);
-                underTest.tell(modifyThing2, getRef());
-
-                final ModifyThingResponse modifyThingResponse2 = expectMsgClass(ModifyThingResponse.class);
-                ThingCommandAssertions.assertThat(modifyThingResponse2).hasStatus(HttpStatusCode.NO_CONTENT);
-
-                final Event expectedModifiedEvent2 = toEvent(modifyThing2, 3);
-                // as expected: because snapshot has been made, old events have been deleted
-                assertJournal(thingId, Collections.singletonList(expectedModifiedEvent2));
-                /* snapshot has been made, because new snapshot (3) - latest snapshot (1) is > threshold (1)
-                   and - as expected - the old snapshot has not been deleted.
-                 */
-                assertSnapshots(thingId, Arrays.asList(createdThing, thingForModify2));
-            }
-        };
-    }
-
-    /**
-     * Checks that old events are not deleted when configuration property {@link #EVENTS_DELETE_OLD} is {@code false}.
-     */
-    @Test
-    public void oldEventsAreNotDeletedWhenEventsDeleteOldIsFalse() {
-        final Config customConfig = testConfig
-                .withValue(EVENTS_DELETE_OLD, ConfigValueFactory.fromAnyRef(false))
-                .withValue(SNAPSHOT_THRESHOLD, ConfigValueFactory.fromAnyRef(1));
-        setup(customConfig);
-
-        new TestKit(actorSystem) {
-            {
-                final Thing thing = createThingV2WithRandomId();
-                final String thingId = thing.getId().orElseThrow(IllegalStateException::new);
-
-                final ActorRef underTest = createPersistenceActorFor(thingId, getThingConfig(customConfig));
-
-                final CreateThing createThing = CreateThing.of(thing, null, dittoHeadersV2);
-                underTest.tell(createThing, getRef());
-
-                final CreateThingResponse createThingResponse = expectMsgClass(CreateThingResponse.class);
-                final Thing createdThing = createThingResponse.getThingCreated().orElse(null);
-                assertThingInResponse(createdThing, thing, 1);
-
-                final Event expectedCreatedEvent = toEvent(createThing, 1);
-                assertJournal(thingId, Collections.singletonList(expectedCreatedEvent));
-                assertSnapshots(thingId, Collections.singletonList(createdThing));
-
-                final Thing thingForModify1 = ThingsModelFactory.newThingBuilder(thing)
-                        .setAttribute(JsonFactory.newPointer("/foo"), JsonValue.of("bar1"))
-                        .setRevision(2)
-                        .build();
-                final ModifyThing modifyThing1 = ModifyThing.of(thingId, thingForModify1, null, dittoHeadersV2);
-                underTest.tell(modifyThing1, getRef());
-
-                final ModifyThingResponse modifyThingResponse1 = expectMsgClass(ModifyThingResponse.class);
-                ThingCommandAssertions.assertThat(modifyThingResponse1).hasStatus(HttpStatusCode.NO_CONTENT);
-
-                final Event expectedModifiedEvent1 = toEvent(modifyThing1, 2);
-                assertJournal(thingId, Arrays.asList(expectedCreatedEvent, expectedModifiedEvent1));
-                // no snapshot has been made, because new snapshot (2) - latest snapshot (1) is NOT > threshold (1)
-                assertSnapshots(thingId, Collections.singletonList(createdThing));
-
-                final Thing thingForModify2 = ThingsModelFactory.newThingBuilder(thing).setAttribute(JsonFactory
-                        .newPointer("/foo"), JsonValue.of("bar2")).setRevision(3).build();
-                final ModifyThing modifyThing2 = ModifyThing.of(thingId, thingForModify2, null, dittoHeadersV2);
-                underTest.tell(modifyThing2, getRef());
-
-                final ModifyThingResponse modifyThingResponse2 = expectMsgClass(ModifyThingResponse.class);
-                ThingCommandAssertions.assertThat(modifyThingResponse2).hasStatus(HttpStatusCode.NO_CONTENT);
-
-                final Event expectedModifiedEvent2 = toEvent(modifyThing2, 3);
-                // as expected: despite snapshot has been made, no events have been deleted
-                assertJournal(thingId, Arrays.asList(expectedCreatedEvent, expectedModifiedEvent1,
-                        expectedModifiedEvent2));
-                /* snapshot has been made, because new snapshot (3) - latest snapshot (1) is > threshold (1)
-                   and - as expected - the old snapshot has been deleted.
-                 */
-                assertSnapshots(thingId, Collections.singletonList(thingForModify2));
-            }
-        };
-    }
-
-    /**
-     * Checks that a snapshot is generated after the snapshot interval has passed, if there were changes to the
-     * document.
-     */
-    @Test
-    public void snapshotIsCreatedAfterSnapshotIntervalHasPassed() {
-        final int snapshotIntervalSecs = 5;
-        final Config customConfig = testConfig
-                .withValue(SNAPSHOT_THRESHOLD, ConfigValueFactory.fromAnyRef(Long.MAX_VALUE))
-                .withValue(SNAPSHOT_INTERVAL, ConfigValueFactory.fromAnyRef(Duration.ofSeconds(snapshotIntervalSecs)));
-        setup(customConfig);
-
-        new TestKit(actorSystem) {
-            {
-                final Thing thing = createThingV2WithRandomId();
-                final String thingId = thing.getId().orElseThrow(IllegalStateException::new);
-
-                final ActorRef underTest = createPersistenceActorFor(thingId, getThingConfig(customConfig));
-
-                final CreateThing createThing = CreateThing.of(thing, null, dittoHeadersV2);
-                underTest.tell(createThing, getRef());
-
-                final CreateThingResponse createThingResponse = expectMsgClass(CreateThingResponse.class);
-                final Thing createdThing = createThingResponse.getThingCreated()
-                        .orElseThrow(IllegalStateException::new);
-                assertThingInResponse(createdThing, thing, 1);
-
-                final Event expectedCreatedEvent = toEvent(createThing, 1);
-                assertJournal(thingId, Collections.singletonList(expectedCreatedEvent));
-                // snapshots are empty, because the snapshot-interval has not yet passed
-                assertSnapshotsEmpty(thingId);
-
-                // wait until snapshot-interval has passed
-                waitSecs(snapshotIntervalSecs);
-                assertJournal(thingId, Collections.singletonList(expectedCreatedEvent));
-                // snapshot has been created
-                assertSnapshots(thingId, Collections.singletonList(createdThing));
-
-                final Thing thingForModify = ThingsModelFactory.newThingBuilder(thing)
-                        .setAttribute(JsonFactory.newPointer("/foo"), JsonValue.of("bar"))
-                        .setRevision(2)
-                        .build();
-                final ModifyThing modifyThing = ModifyThing.of(thingId, thingForModify, null, dittoHeadersV2);
-                underTest.tell(modifyThing, getRef());
-
-                final ModifyThingResponse modifyThingResponse1 = expectMsgClass(ModifyThingResponse.class);
-                ThingCommandAssertions.assertThat(modifyThingResponse1).hasStatus(HttpStatusCode.NO_CONTENT);
-
-                final Event expectedModifiedEvent1 = toEvent(modifyThing, 2);
-                assertJournal(thingId, Arrays.asList(expectedCreatedEvent, expectedModifiedEvent1));
-                // snapshot has not yet been made, because the snapshot-interval has not yet passed
-                assertSnapshots(thingId, Collections.singletonList(createdThing));
-
-                // wait again until snapshot-interval has passed
-                waitSecs(snapshotIntervalSecs);
-                // because snapshot has been created, the "old" created-event has been deleted
-                assertJournal(thingId, Collections.singletonList(expectedModifiedEvent1));
-                // snapshot has been created and old snapshot has been deleted
-                assertSnapshots(thingId, Collections.singletonList(thingForModify));
-            }
-        };
-    }
-
-    @Test
-    public void snapshotsAreNotCreatedTwiceIfSnapshotHasBeenAlreadyBeenCreatedDueToThresholdAndSnapshotIntervalHasPassed() {
-        final int snapshotIntervalMillisecs = 3;
-        final Config customConfig = testConfig.withValue(SNAPSHOT_INTERVAL,
-                ConfigValueFactory.fromAnyRef(Duration.ofSeconds(snapshotIntervalMillisecs)));
-        setup(customConfig);
-
-        new TestKit(actorSystem) {
-            {
-                final Thing thing = createThingV2WithRandomId();
-                final String thingId = thing.getId().orElseThrow(IllegalStateException::new);
-
-                final ActorRef underTest = createPersistenceActorFor(thingId, getThingConfig(customConfig));
-
-                final CreateThing createThing = CreateThing.of(thing, null, dittoHeadersV2);
-                underTest.tell(createThing, getRef());
-
-                final CreateThingResponse createThingResponse = expectMsgClass(CreateThingResponse.class);
-                final Thing createdThing = createThingResponse.getThingCreated()
-                        .orElseThrow(IllegalStateException::new);
-                assertThingInResponse(createdThing, thing, 1);
-
-                final Event expectedCreatedEvent = toEvent(createThing, 1);
-                assertJournal(thingId, Collections.singletonList(expectedCreatedEvent));
-                assertSnapshotsEmpty(thingId);
-
-                final Thing thingForModify = ThingsModelFactory.newThingBuilder(thing)
-                        .setAttribute(JsonFactory.newPointer("/foo"), JsonValue.of("bar"))
-                        .setRevision(2)
-                        .build();
-                final ModifyThing modifyThing = ModifyThing.of(thingId, thingForModify, null, dittoHeadersV2);
-                underTest.tell(modifyThing, getRef());
-
-                final ModifyThingResponse modifyThingResponse1 = expectMsgClass(ModifyThingResponse.class);
-                ThingCommandAssertions.assertThat(modifyThingResponse1).hasStatus(HttpStatusCode.NO_CONTENT);
-
-                final Event expectedModifiedEvent1 = toEvent(modifyThing, 2);
-                assertJournal(thingId, Collections.singletonList(expectedModifiedEvent1));
-                assertSnapshots(thingId, Collections.singletonList(thingForModify));
-
-                // wait until snapshot-interval has passed
-                waitSecs(snapshotIntervalMillisecs);
-                // there must have no snapshot been added
-                assertSnapshots(thingId, Collections.singletonList(thingForModify));
-            }
-        };
-    }
-
-    @Test
-    public void lastSnapshotIsNotDeletedIfProtected() {
-        final Config customConfig = testConfig
-                .withValue(SNAPSHOT_THRESHOLD, ConfigValueFactory.fromAnyRef(NEVER_TAKE_SNAPSHOT_THRESHOLD));
-        setup(customConfig);
-
-        new TestKit(actorSystem) {
-            {
-                final Thing thing = createThingV2WithRandomId();
-                final String thingId = thing.getId().orElseThrow(IllegalStateException::new);
-
-                final ActorRef underTest = createPersistenceActorFor(thingId, getThingConfig(customConfig));
-
-                final CreateThing createThing = CreateThing.of(thing, null, dittoHeadersV2);
-                underTest.tell(createThing, getRef());
-
-                final CreateThingResponse createThingResponse = expectMsgClass(CreateThingResponse.class);
-                final Thing createdThing = createThingResponse.getThingCreated()
-                        .orElseThrow(IllegalStateException::new);
-                assertThingInResponse(createdThing, thing, 1);
-
-                final Event expectedCreatedEvent = toEvent(createThing, 1);
-                assertJournal(thingId, Collections.singletonList(expectedCreatedEvent));
-                assertSnapshotsEmpty(thingId);
-
-                final Thing thingForModify = ThingsModelFactory.newThingBuilder(thing)
-                        .setAttribute(JsonFactory.newPointer("/foo"), JsonValue.of("bar"))
-                        .setRevision(2)
-                        .build();
-                final ModifyThing modifyThing = ModifyThing.of(thingId, thingForModify, null, dittoHeadersV2);
-                underTest.tell(modifyThing, getRef());
-
-                final ModifyThingResponse modifyThingResponse1 = expectMsgClass(ModifyThingResponse.class);
-                ThingCommandAssertions.assertThat(modifyThingResponse1).hasStatus(HttpStatusCode.NO_CONTENT);
-
-                underTest.tell(TagThing.of(thingId, dittoHeadersV2), getRef());
-                final TagThingResponse tagThingResponse = expectMsgClass(TagThingResponse.class);
-                assertThat(tagThingResponse).isEqualTo(TagThingResponse.of(thingId, 2, dittoHeadersV2));
-                assertSnapshots(thingId, Collections.singletonList(thingForModify));
-
-                final Thing thingForModify2 = ThingsModelFactory.newThingBuilder(thing)
-                        .setAttribute(JsonFactory.newPointer("/foo"), JsonValue.of("bar2"))
-                        .setRevision(3)
-                        .build();
-
-                final ModifyThing modifyThing2 = ModifyThing.of(thingId, thingForModify2, null, dittoHeadersV2);
-                underTest.tell(modifyThing2, getRef());
-
-                final ModifyThingResponse modifyThingResponse2 = expectMsgClass(ModifyThingResponse.class);
-                ThingCommandAssertions.assertThat(modifyThingResponse2).hasStatus(HttpStatusCode.NO_CONTENT);
-
-                underTest.tell(TagThing.of(thingId, dittoHeadersV2), getRef());
-                final TagThingResponse tagThingResponse2 = expectMsgClass(TagThingResponse.class);
-                assertThat(tagThingResponse2).isEqualTo(TagThingResponse.of(thingId, 3, dittoHeadersV2));
-
-                assertSnapshots(thingId, Arrays.asList(thingForModify, thingForModify2));
-            }
-        };
-    }
-
-    @Test
-    public void retrieveThingWithSnapshotRevision() {
-        final Config customConfig =
-                testConfig.withValue(SNAPSHOT_THRESHOLD, ConfigValueFactory.fromAnyRef(NEVER_TAKE_SNAPSHOT_THRESHOLD));
-        setup(customConfig);
-
-        new TestKit(actorSystem) {
-            {
-                final Thing thing = createThingV2WithRandomId();
-                final String thingId = thing.getId().orElseThrow(IllegalStateException::new);
-
-                final ActorRef underTest = createPersistenceActorFor(thingId, getThingConfig(customConfig));
-
-                final CreateThing createThing = CreateThing.of(thing, null, dittoHeadersV2);
-                underTest.tell(createThing, getRef());
-
-                final CreateThingResponse createThingResponse = expectMsgClass(CreateThingResponse.class);
-                final Thing createdThing = createThingResponse.getThingCreated()
-                        .orElseThrow(IllegalStateException::new);
-                assertThingInResponse(createdThing, thing, 1);
-
-                final Event expectedCreatedEvent = toEvent(createThing, 1);
-                assertJournal(thingId, Collections.singletonList(expectedCreatedEvent));
-                assertSnapshotsEmpty(thingId);
-
-                final Thing thingForModify = ThingsModelFactory.newThingBuilder(thing)
-                        .setAttribute(JsonFactory.newPointer("/foo"), JsonValue.of("bar"))
-                        .setRevision(2)
-                        .build();
-                final ModifyThing modifyThing = ModifyThing.of(thingId, thingForModify, null, dittoHeadersV2);
-                underTest.tell(modifyThing, getRef());
-
-                final ModifyThingResponse modifyThingResponse1 = expectMsgClass(ModifyThingResponse.class);
-                ThingCommandAssertions.assertThat(modifyThingResponse1).hasStatus(HttpStatusCode.NO_CONTENT);
-
-                underTest.tell(TagThing.of(thingId, dittoHeadersV2), getRef());
-                final TagThingResponse tagThingResponse = expectMsgClass(TagThingResponse.class);
-                assertThat(tagThingResponse).isEqualTo(TagThingResponse.of(thingId, 2, dittoHeadersV2));
-                assertSnapshots(thingId, Collections.singletonList(thingForModify));
-                final long revision = tagThingResponse.getSnapshotRevision();
-
-                final Thing thingForModify2 = ThingsModelFactory.newThingBuilder(thing)
-                        .setAttribute(JsonFactory.newPointer("/foo"), JsonValue.of("bar2"))
-                        .setRevision(3)
-                        .build();
-
-                final ModifyThing modifyThing2 = ModifyThing.of(thingId, thingForModify2, null, dittoHeadersV2);
-                underTest.tell(modifyThing2, getRef());
-
-                final ModifyThingResponse modifyThingResponse2 = expectMsgClass(ModifyThingResponse.class);
-                ThingCommandAssertions.assertThat(modifyThingResponse2).hasStatus(HttpStatusCode.NO_CONTENT);
-
-
-                underTest.tell(TagThing.of(thingId, dittoHeadersV2), getRef());
-                final TagThingResponse tagThingResponse2 = expectMsgClass(TagThingResponse.class);
-                assertThat(tagThingResponse2).isEqualTo(TagThingResponse.of(thingId, 3, dittoHeadersV2));
-                assertSnapshots(thingId, Arrays.asList(thingForModify, thingForModify2));
-
-                final RetrieveThing retrieveThing = RetrieveThing.getBuilder(thingId, dittoHeadersV2).build();
-
-                underTest.tell(retrieveThing, getRef());
-                final RetrieveThingResponse retrieveThingResponse = expectMsgClass(RetrieveThingResponse.class);
-                assertThat(getAttributeValue(retrieveThingResponse, "/foo")).isEqualTo("bar2");
-
-                final RetrieveThing retrieveThingWithSnapshot = RetrieveThing.getBuilder(thingId, dittoHeadersV2)
-                        .withSnapshotRevision(revision)
-                        .build();
-
-                underTest.tell(retrieveThingWithSnapshot, getRef());
-                // set duration higher than the default timeout of 3 seconds, because it is too low for
-                // retrieving the snapshot from the persistence
-                final RetrieveThingResponse retrieveThingWithSnapshotResponse = expectMsgClass(
-                        new FiniteDuration(5, TimeUnit.SECONDS),
-                        RetrieveThingResponse.class);
-                assertThat(getAttributeValue(retrieveThingWithSnapshotResponse, "/foo")).isEqualTo("bar");
-
-            }
-
-            private String getAttributeValue(final RetrieveThingResponse retrieveThingResponse, final String key) {
-                return retrieveThingResponse.getThing().getAttributes().get().getValue(key).get().asString();
-            }
-        };
-    }
-
-    private static void assertThingInSnapshot(final Thing actualThing, final Thing expectedThing) {
-        assertThingInResponse(actualThing, expectedThing, expectedThing.getRevision().map(ThingRevision::toLong)
-                .orElseThrow(IllegalArgumentException::new));
-    }
-
-    private static void assertThingInJournal(final Thing actualThing, final Thing expectedThing) {
-        DittoThingsAssertions.assertThat(actualThing)
-                .hasEqualJson(expectedThing, FIELD_SELECTOR, IS_MODIFIED.negate())
-                .hasNoModified();
-    }
-
-    private static void assertThingInResponse(final Thing actualThing, final Thing expectedThing,
-            final long expectedRevision) {
-
-        final Thing expectedComparisonThing = ThingsModelFactory.newThingBuilder(expectedThing)
-                .setRevision(expectedRevision)
-                .build();
-
-        DittoThingsAssertions.assertThat(actualThing)
-                .hasEqualJson(expectedComparisonThing, FIELD_SELECTOR, IS_MODIFIED.negate())
-                .isModified(); // we cannot check exact timestamp
-    }
-
-    private void assertSnapshotsEmpty(final String thingId) {
-        assertSnapshots(thingId, Collections.emptyList());
-    }
-
-    private void assertJournal(final String thingId, final List<Event> expectedEvents) {
-        retryOnAssertionError(() -> {
-            final List<ThingEvent> actualEvents = journalTestHelper.getAllEvents(thingId);
-
-            Assertions.assertListWithIndexInfo(actualEvents, (actual, expected) -> {
-                assertThat(actual)
-                        .hasType(expected.getType())
-                        .hasRevision(expected.getRevision());
-
-                if (actual instanceof ThingModified) {
-                    assertThingInJournal(((ThingModified) actual).getThing(), ((ThingModified) expected).getThing());
-                } else if (actual instanceof ThingCreated) {
-                    assertThingInJournal(((ThingCreated) actual).getThing(), ((ThingCreated) expected).getThing());
-                } else if (actual instanceof ThingDeleted) {
-                    // no special check
-                    assertTrue(true);
-                } else {
-                    throw new UnsupportedOperationException("No check for: " + actual.getClass());
-                }
-            }).isEqualTo(expectedEvents);
-        });
-    }
-
-    private static Thing toDeletedThing(final Thing thing, final int newRevision) {
-        return thing.toBuilder().setRevision(newRevision).setLifecycle(ThingLifecycle.DELETED).build();
-    }
-
-    private Event toEvent(final Command command, final long revision) {
-        final Class<? extends Command> clazz = command.getClass();
-        final BiFunction<Command, Long, ThingEvent> commandToEventFunction = commandToEventMapperRegistry.get(clazz);
-        if (commandToEventFunction == null) {
-            throw new UnsupportedOperationException("Mapping not yet implemented for type: " + clazz);
-        }
-
-        return commandToEventFunction.apply(command, revision);
-    }
-
-    private void assertSnapshots(final String thingId, final List<Thing> expectedSnapshots) {
-        retryOnAssertionError(() -> {
-            final List<Thing> snapshots = snapshotTestHelper.getAllSnapshotsAscending(thingId);
-            Assertions.assertListWithIndexInfo(snapshots, ThingPersistenceActorSnapshottingTest::assertThingInSnapshot)
-                    .isEqualTo(expectedSnapshots);
-        });
-    }
-
-    private static void retryOnAssertionError(final Runnable r) {
-        Assertions.retryOnAssertionError(r, PERSISTENCE_ASSERT_WAIT_AT_MOST_MS, PERSISTENCE_ASSERT_RETRY_DELAY_MS);
-    }
-
-    private ThingEvent convertJournalEntryToEvent(final BsonDocument dbObject, final long sequenceNumber) {
-        final ThingEvent<?> head = (ThingEvent) eventAdapter.fromJournal(dbObject, null).events().head();
-        return head.setRevision(sequenceNumber);
-    }
-
-    private static Thing convertSnapshotDataToThing(final BsonDocument dbObject, final long sequenceNumber) {
-        final DittoBsonJson dittoBsonJson = DittoBsonJson.getInstance();
-        final JsonObject json = dittoBsonJson.serialize(dbObject).asObject();
-
-        final Thing thing = ThingsModelFactory.newThing(json);
-
-        DittoThingsAssertions.assertThat(thing).hasRevision(ThingRevision.newInstance(sequenceNumber));
-
-        return thing;
-    }
-
-    private static String convertDomainIdToPersistenceId(final String domainId) {
-        return ThingPersistenceActor.PERSISTENCE_ID_PREFIX + domainId;
-    }
-
->>>>>>> 7a639d8a
 }