/*
 * Copyright (c) 2017 Contributors to the Eclipse Foundation
 *
 * See the NOTICE file(s) distributed with this work for additional
 * information regarding copyright ownership.
 *
 * This program and the accompanying materials are made available under the
 * terms of the Eclipse Public License 2.0 which is available at
 * http://www.eclipse.org/legal/epl-2.0
 *
 * SPDX-License-Identifier: EPL-2.0
 */
package org.eclipse.ditto.services.things.persistence.actors;

import java.io.UnsupportedEncodingException;
import java.net.URLDecoder;
import java.nio.charset.StandardCharsets;
import java.time.Duration;
import java.util.ArrayList;
import java.util.Collection;
import java.util.concurrent.ThreadLocalRandom;
import java.util.concurrent.TimeUnit;

import javax.annotation.Nullable;
import javax.annotation.concurrent.NotThreadSafe;

import org.eclipse.ditto.model.base.headers.WithDittoHeaders;
import org.eclipse.ditto.model.things.ThingId;
import org.eclipse.ditto.services.base.actors.ShutdownBehaviour;
import org.eclipse.ditto.services.base.config.supervision.ExponentialBackOffConfig;
import org.eclipse.ditto.services.things.common.config.DittoThingsConfig;
import org.eclipse.ditto.services.things.persistence.strategies.AbstractReceiveStrategy;
import org.eclipse.ditto.services.things.persistence.strategies.ReceiveStrategy;
import org.eclipse.ditto.services.utils.akka.LogUtil;
import org.eclipse.ditto.services.utils.config.DefaultScopedConfig;
import org.eclipse.ditto.services.utils.pubsub.DistributedPub;
import org.eclipse.ditto.signals.commands.things.exceptions.ThingUnavailableException;
import org.eclipse.ditto.signals.events.things.ThingEvent;

import akka.actor.AbstractActor;
import akka.actor.ActorKilledException;
import akka.actor.ActorRef;
import akka.actor.OneForOneStrategy;
import akka.actor.PoisonPill;
import akka.actor.Props;
import akka.actor.SupervisorStrategy;
import akka.actor.Terminated;
import akka.cluster.sharding.ShardRegion;
import akka.event.DiagnosticLoggingAdapter;
import akka.japi.pf.DeciderBuilder;
import scala.concurrent.duration.FiniteDuration;

/**
 * Supervisor for {@link ThingPersistenceActor} which means it will create, start and watch it as child actor.
 * <p>
 * If the child terminates, it will wait for the calculated exponential back off time and restart it afterwards.
 * The child has to send {@link ManualReset} after it started successfully.
 * Between the termination of the child and the restart, this actor answers to all requests with a
 * {@link ThingUnavailableException} as fail fast strategy.
 * </p>
 */
public final class ThingSupervisorActor extends AbstractActor {

    private final DiagnosticLoggingAdapter log = LogUtil.obtain(this);

    private final ThingId thingId;
    private final Props persistenceActorProps;
    private final ExponentialBackOffConfig exponentialBackOffConfig;
    private final ShutdownBehaviour shutdownBehaviour;

    @Nullable private ActorRef child;
    private long restartCount;

    private final SupervisorStrategy supervisorStrategy = new OneForOneStrategy(true, DeciderBuilder
            .match(ActorKilledException.class, e -> {
                log.error(e, "ActorKilledException in ThingsPersistenceActor, stopping actor: {}", e.message());
                return SupervisorStrategy.stop();
            })
            .matchAny(e -> {
                log.error(e, "Passing unhandled error to ThingsRootActor: {}", e.getMessage());
                return SupervisorStrategy.escalate();
            })
            .build());

    @SuppressWarnings("unused")
    private ThingSupervisorActor(final ActorRef pubSubMediator,
<<<<<<< HEAD
            final DistributedPub<ThingEvent> distributedPub,
            final ThingPersistenceActorPropsFactory thingPersistenceActorPropsFactory) {
=======
            final Function<ThingId, Props> thingPersistenceActorPropsFactory) {
>>>>>>> cff8163a

        final DittoThingsConfig thingsConfig = DittoThingsConfig.of(
                DefaultScopedConfig.dittoScoped(getContext().getSystem().settings().config())
        );
        try {
            thingId = ThingId.of(URLDecoder.decode(getSelf().path().name(), StandardCharsets.UTF_8.name()));
        } catch (final UnsupportedEncodingException e) {
            throw new IllegalStateException("Unsupported encoding!", e);
        }
        persistenceActorProps = thingPersistenceActorPropsFactory.props(thingId, distributedPub);
        exponentialBackOffConfig = thingsConfig.getThingConfig().getSupervisorConfig().getExponentialBackOffConfig();

        shutdownBehaviour = ShutdownBehaviour.fromId(thingId, pubSubMediator, getSelf());

        child = null;
        restartCount = 0L;
    }

    /**
     * Props for creating a {@code ThingSupervisorActor}.
     * <p>
     * Exceptions in the child are handled with a supervision strategy that stops the child
     * for {@link ActorKilledException}'s and escalates all others.
     * </p>
     *
     * @param distributedPub distributed-pub access for publishing thing events.
     * @param propsFactory factory for creating Props to be used for creating
     * {@link ThingPersistenceActor}s.
     * @return the {@link Props} to create this actor.
     */
<<<<<<< HEAD
    public static Props props(
            final ActorRef pubSubMediator,
            final DistributedPub<ThingEvent> distributedPub,
            final ThingPersistenceActorPropsFactory propsFactory) {
=======
    public static Props props(final ActorRef pubSubMediator,
            final Function<ThingId, Props> thingPersistenceActorPropsFactory) {
>>>>>>> cff8163a

        return Props.create(ThingSupervisorActor.class, pubSubMediator, distributedPub, propsFactory);
    }

    private Collection<ReceiveStrategy<?>> initReceiveStrategies() {
        final Collection<ReceiveStrategy<?>> result = new ArrayList<>(3);
        result.add(new StartChildStrategy());
        result.add(new ChildTerminatedStrategy());
        result.add(new ManualResetStrategy());

        return result;
    }

    @Override
    public SupervisorStrategy supervisorStrategy() {
        return supervisorStrategy;
    }

    @Override
    public void preStart() throws Exception {
        super.preStart();
        startChild();
    }

    @Override
    public Receive createReceive() {
        final Collection<ReceiveStrategy<?>> receiveStrategies = initReceiveStrategies();
        final StrategyAwareReceiveBuilder strategyAwareReceiveBuilder = new StrategyAwareReceiveBuilder(log);
        strategyAwareReceiveBuilder.matchEach(receiveStrategies);
        strategyAwareReceiveBuilder.matchAny(new MatchAnyStrategy());

        return shutdownBehaviour.createReceive()
                .matchEquals(Control.PASSIVATE, this::passivate)
                .build()
                .orElse(strategyAwareReceiveBuilder.build());
    }

    private void passivate(final Control passivationTrigger) {
        getContext().getParent().tell(new ShardRegion.Passivate(PoisonPill.getInstance()), getSelf());
    }

    private void startChild() {
        if (null == child) {
            log.debug("Starting persistence actor for Thing with ID <{}>.", thingId);
            final ActorRef childRef = getContext().actorOf(persistenceActorProps, "pa");
            child = getContext().watch(childRef);
        }
    }

    /**
     * Message that should be sent to this actor to indicate a working child and reset the exponential back off
     * mechanism.
     */
    static final class ManualReset {

        static final ManualReset INSTANCE = new ManualReset();

        private ManualReset() {
        }
    }

    /**
     * This strategy handles the Termination of the child actor by restarting it after an exponential back off.
     */
    @NotThreadSafe
    private final class ChildTerminatedStrategy extends AbstractReceiveStrategy<Terminated> {

        ChildTerminatedStrategy() {
            super(Terminated.class, log);
        }

        @Override
        public void doApply(final Terminated message) {
            log.warning("Persistence actor for Thing with ID <{}> terminated abnormally.", thingId);
            if (message.getAddressTerminated()) {
                log.error("Persistence actor for Thing with ID <{}> terminated abnormally " +
                        "because it crashed or because of network failure!", thingId);
            }
            child = null;
            final Duration restartDelay = calculateRestartDelay();
            getContext().system()
                    .scheduler()
                    .scheduleOnce(new FiniteDuration(restartDelay.toNanos(), TimeUnit.NANOSECONDS), getSelf(),
                            StartChild.INSTANCE, getContext().dispatcher(), null);
            restartCount += 1;
        }

        private Duration calculateRestartDelay() {
            final Duration maxBackOff = exponentialBackOffConfig.getMax();
            if (restartCount >= 30) { // Duration overflow protection (> 100 years)
                return maxBackOff;
            }
            final Duration minBackOff = exponentialBackOffConfig.getMin();
            final double rnd =
                    1.0 + ThreadLocalRandom.current().nextDouble() * exponentialBackOffConfig.getRandomFactor();
            final double backOff = minBackOff.toNanos() * Math.pow(2, restartCount) * rnd;
            return Duration.ofNanos(Math.min(maxBackOff.toNanos(), (long) backOff));
        }

    }

    /**
     * Message that is sent to the actor by itself to restart the child.
     */
    private static final class StartChild {

        private static final StartChild INSTANCE = new StartChild();

        private StartChild() {
        }
    }

    /**
     * This strategy handles a {@link StartChild} message by starting the child actor immediately.
     */
    @NotThreadSafe
    private final class StartChildStrategy extends AbstractReceiveStrategy<StartChild> {

        StartChildStrategy() {
            super(StartChild.class, log);
        }

        @Override
        public void doApply(final StartChild message) {
            startChild();
        }

    }

    /**
     * This strategy handles a {@link ManualReset} message by resetting the exponential back off restart count.
     */
    @NotThreadSafe
    private final class ManualResetStrategy extends AbstractReceiveStrategy<ManualReset> {

        ManualResetStrategy() {
            super(ManualReset.class, log);
        }

        @Override
        public void doApply(final ManualReset message) {
            restartCount = 0;
        }

    }

    /**
     * This strategy handles all other messages by forwarding all messages to the child if it is active or by replying
     * immediately with a {@link ThingUnavailableException} if the child has terminated (fail fast).
     */
    @NotThreadSafe
    private final class MatchAnyStrategy extends AbstractReceiveStrategy<Object> {

        MatchAnyStrategy() {
            super(Object.class, log);
        }

        @Override
        public void doApply(final Object message) {
            if (null != child) {
                if (child.equals(getSender())) {
                    log.warning("Received unhandled message from child actor '{}': {}", thingId, message);
                    unhandled(message);
                } else {
                    child.forward(message, getContext());
                }
            } else {
                log.warning("Received message during downtime of child actor for Thing with ID <{}>.", thingId);
                final ThingUnavailableException.Builder builder = ThingUnavailableException.newBuilder(thingId);
                if (message instanceof WithDittoHeaders) {
                    builder.dittoHeaders(((WithDittoHeaders) message).getDittoHeaders());
                }
                getSender().tell(builder.build(), getSelf());
            }
        }

    }

    enum Control {
        PASSIVATE
    }

}<|MERGE_RESOLUTION|>--- conflicted
+++ resolved
@@ -84,12 +84,8 @@
 
     @SuppressWarnings("unused")
     private ThingSupervisorActor(final ActorRef pubSubMediator,
-<<<<<<< HEAD
             final DistributedPub<ThingEvent> distributedPub,
             final ThingPersistenceActorPropsFactory thingPersistenceActorPropsFactory) {
-=======
-            final Function<ThingId, Props> thingPersistenceActorPropsFactory) {
->>>>>>> cff8163a
 
         final DittoThingsConfig thingsConfig = DittoThingsConfig.of(
                 DefaultScopedConfig.dittoScoped(getContext().getSystem().settings().config())
@@ -120,15 +116,10 @@
      * {@link ThingPersistenceActor}s.
      * @return the {@link Props} to create this actor.
      */
-<<<<<<< HEAD
     public static Props props(
             final ActorRef pubSubMediator,
             final DistributedPub<ThingEvent> distributedPub,
             final ThingPersistenceActorPropsFactory propsFactory) {
-=======
-    public static Props props(final ActorRef pubSubMediator,
-            final Function<ThingId, Props> thingPersistenceActorPropsFactory) {
->>>>>>> cff8163a
 
         return Props.create(ThingSupervisorActor.class, pubSubMediator, distributedPub, propsFactory);
     }
