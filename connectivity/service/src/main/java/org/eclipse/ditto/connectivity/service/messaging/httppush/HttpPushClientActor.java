/*
 * Copyright (c) 2019 Contributors to the Eclipse Foundation
 *
 * See the NOTICE file(s) distributed with this work for additional
 * information regarding copyright ownership.
 *
 * This program and the accompanying materials are made available under the
 * terms of the Eclipse Public License 2.0 which is available at
 * http://www.eclipse.org/legal/epl-2.0
 *
 * SPDX-License-Identifier: EPL-2.0
 */
package org.eclipse.ditto.connectivity.service.messaging.httppush;

import java.io.InputStream;
import java.net.Socket;
import java.net.SocketException;
import java.nio.charset.StandardCharsets;
import java.util.Base64;
import java.util.Optional;
import java.util.concurrent.CompletableFuture;
import java.util.concurrent.CompletionStage;
import java.util.concurrent.ExecutorService;
import java.util.concurrent.Executors;
import java.util.concurrent.TimeUnit;
import java.util.concurrent.TimeoutException;

import javax.annotation.Nullable;
import javax.net.ssl.SSLSocket;
import javax.net.ssl.SSLSocketFactory;

import org.eclipse.ditto.base.model.headers.DittoHeaders;
import org.eclipse.ditto.base.service.config.http.HttpProxyConfig;
import org.eclipse.ditto.connectivity.model.Connection;
import org.eclipse.ditto.connectivity.model.signals.commands.modify.TestConnection;
import org.eclipse.ditto.connectivity.service.config.HttpPushConfig;
import org.eclipse.ditto.connectivity.service.config.MonitoringLoggerConfig;
import org.eclipse.ditto.connectivity.service.messaging.BaseClientActor;
import org.eclipse.ditto.connectivity.service.messaging.internal.ClientConnected;
import org.eclipse.ditto.connectivity.service.messaging.internal.ClientDisconnected;
import org.eclipse.ditto.connectivity.service.messaging.internal.ssl.SSLContextCreator;
import org.eclipse.ditto.connectivity.service.messaging.monitoring.ConnectionMonitor;
import org.eclipse.ditto.connectivity.service.messaging.monitoring.logs.InfoProviderFactory;

import com.typesafe.config.Config;

import akka.actor.ActorRef;
import akka.actor.Props;
import akka.actor.Status;
import akka.http.javadsl.model.HttpRequest;
import akka.http.javadsl.model.HttpResponse;
import akka.http.javadsl.model.Uri;
import akka.japi.Pair;
import akka.stream.javadsl.Sink;
import akka.stream.javadsl.Source;
import scala.util.Try;

/**
 * Client actor for HTTP-push.
 */
public final class HttpPushClientActor extends BaseClientActor {

    private static final int PROXY_CONNECT_TIMEOUT_SECONDS = 15;

    private final HttpPushFactory factory;
<<<<<<< HEAD
    private final ConnectionLogger clientConnectionLogger;
=======

    @Nullable
    private ActorRef httpPublisherActor;
>>>>>>> 2730896a
    private final HttpPushConfig httpPushConfig;

    @Nullable private ActorRef httpPublisherActor;

    @SuppressWarnings("unused")
    private HttpPushClientActor(final Connection connection, final ActorRef connectionActor,
            final ActorRef proxyActor, final DittoHeaders dittoHeaders, final Config connectivityConfigOverwrites) {
        super(connection, proxyActor, connectionActor, dittoHeaders, connectivityConfigOverwrites);
        httpPushConfig = connectivityConfig().getConnectionConfig().getHttpPushConfig();
        final MonitoringLoggerConfig loggerConfig = connectivityConfig().getMonitoringConfig().logger();
<<<<<<< HEAD
        clientConnectionLogger = ConnectionLogger.getInstance(connection.getId(), loggerConfig);
        factory = HttpPushFactory.of(connection, httpPushConfig, clientConnectionLogger, this::getSshTunnelState);
=======
        factory = HttpPushFactory.of(connection, httpPushConfig, connectionLogger, this::getSshTunnelState);
>>>>>>> 2730896a
    }

    /**
     * Create the {@code Props} object for an {@code HttpPushClientActor}.
     *
     * @param connection the HTTP-push connection.
     * @param proxyActor the actor used to send signals into the ditto cluster.
     * @param connectionActor the connectionPersistenceActor which created this client.
     * @param dittoHeaders headers of the command that caused this actor to be created.
     * @param connectivityConfigOverwrites the overwrites for the connectivity config for the given connection.
     * @return the {@code Props} object.
     */
    public static Props props(final Connection connection, final ActorRef proxyActor,
            final ActorRef connectionActor, final DittoHeaders dittoHeaders, final Config connectivityConfigOverwrites) {
        return Props.create(HttpPushClientActor.class, connection, connectionActor, proxyActor, dittoHeaders,
                connectivityConfigOverwrites);
    }

    @Override
    protected boolean canConnectViaSocket(final Connection connection) {
        if (httpPushConfig.getHttpProxyConfig().isEnabled()) {
            return connectViaProxy(connection.getHostname(), connection.getPort())
                    .handle((status, throwable) -> status instanceof Status.Success)
                    .toCompletableFuture()
                    .join();
        } else {
            return super.canConnectViaSocket(connection);
        }
    }

    @Override
    protected CompletionStage<Status.Status> doTestConnection(final TestConnection testConnectionCommand) {
        final Connection connectionToBeTested = testConnectionCommand.getConnection();
        final Uri uri = Uri.create(connectionToBeTested.getUri());
        final var credentialsTest = testCredentials(connectionToBeTested);
        if (HttpPushValidator.isSecureScheme(uri.getScheme())) {
            return credentialsTest.thenCompose(unused ->
                    testSSL(connectionToBeTested, uri.getHost().address(), uri.port()));
        } else {
            // non-secure HTTP without test request; succeed after TCP connection.
            return credentialsTest.thenCompose(unused ->
                    statusSuccessFuture("TCP connection to '%s:%d' established successfully",
                            uri.getHost().address(), uri.getPort())
            );
        }
    }

    @Override
    protected void allocateResourcesOnConnection(final ClientConnected clientConnected) {
        // nothing to do here; publisher and consumers (no consumers for HTTP) started already.
    }

    @Override
    protected void cleanupResourcesForConnection() {
        // stop publisher actor also on connection failure
        stopChildActor(httpPublisherActor);
    }

    @Override
    protected void doConnectClient(final Connection connection, @Nullable final ActorRef origin) {
        getSelf().tell((ClientConnected) () -> Optional.ofNullable(origin), getSelf());
    }

    @Override
    protected void doDisconnectClient(final Connection connection, @Nullable final ActorRef origin,
            final boolean shutdownAfterDisconnect) {
        getSelf().tell(ClientDisconnected.of(origin, shutdownAfterDisconnect), getSelf());
    }

    @Nullable
    @Override
    protected ActorRef getPublisherActor() {
        return httpPublisherActor;
    }

    @Override
    protected CompletionStage<Status.Status> startPublisherActor() {
        final CompletableFuture<Status.Status> future = new CompletableFuture<>();
        stopChildActor(httpPublisherActor);
<<<<<<< HEAD
        final Props props = HttpPublisherActor.props(connection(), factory, getDefaultClientId(), getProxyActor(),
                connectivityStatusResolver);
=======
        final Props props = HttpPublisherActor.props(connection(), factory, getDefaultClientId(),
                connectivityStatusResolver, connectivityConfig());
>>>>>>> 2730896a
        httpPublisherActor = startChildActorConflictFree(HttpPublisherActor.ACTOR_NAME, props);
        future.complete(DONE);

        return future;
    }

    private CompletionStage<?> testCredentials(final Connection connection) {
        final var actorSystem = getContext().getSystem();
        final var config = connectivityConfig().getConnectionConfig().getHttpPushConfig();
        return Source.single(Pair.<HttpRequest, HttpPushContext>create(HttpRequest.create(), new TestHttpPushContext()))
                .concat(Source.never())
                .via(ClientCredentialsFlowVisitor.eval(actorSystem, config, connection))
                .runWith(Sink.head(), actorSystem);
    }

    private CompletionStage<Status.Status> testSSL(final Connection connection, final String hostWithoutLookup,
            final int port) {
        if (httpPushConfig.getHttpProxyConfig().isEnabled()) {
            // don't do a second proxy check
            return statusSuccessFuture("TLS connection to '%s:%d' via Http proxy established successfully.",
                    hostWithoutLookup, port);
        } else {
            // check without HTTP proxy
            final SSLContextCreator sslContextCreator =
                    SSLContextCreator.fromConnection(connection, DittoHeaders.empty(), clientConnectionLogger);
            final SSLSocketFactory socketFactory = connection.getCredentials()
                    .map(credentials -> credentials.accept(sslContextCreator))
                    .orElse(sslContextCreator.withoutClientCertificate()).getSocketFactory();
            try (final SSLSocket socket = (SSLSocket) socketFactory.createSocket(hostWithoutLookup, port)) {
                socket.startHandshake();
                return statusSuccessFuture("TLS connection to '%s:%d' established successfully.",
                        hostWithoutLookup, socket.getPort());
            } catch (final Exception error) {
                return statusFailureFuture(error);
            }
        }
    }

    private CompletionStage<Status.Status> connectViaProxy(final String hostWithoutLookup, final int port) {
        final HttpProxyConfig httpProxyConfig = this.httpPushConfig.getHttpProxyConfig();
        try (final Socket proxySocket = new Socket(httpProxyConfig.getHostname(), httpProxyConfig.getPort())) {
            String proxyConnect = "CONNECT " + hostWithoutLookup + ":" + port + " HTTP/1.1\n";
            proxyConnect += "Host: " + hostWithoutLookup + ":" + port;

            if (!httpProxyConfig.getUsername().isEmpty()) {
                final String proxyUserPass = httpProxyConfig.getUsername() + ":" + httpProxyConfig.getPassword();
                proxyConnect += "\nProxy-Authorization: Basic " +
                        Base64.getEncoder().encodeToString(proxyUserPass.getBytes());
            }
            proxyConnect += "\n\n";
            proxySocket.getOutputStream().write(proxyConnect.getBytes());

            return checkProxyConnection(hostWithoutLookup, port, proxySocket);
        } catch (final Exception error) {
            return statusFailureFuture(new SocketException("Failed to connect to HTTP proxy: " + error.getMessage()));
        }
    }

    private CompletionStage<Status.Status> checkProxyConnection(final String hostWithoutLookup, final int port,
            final Socket proxySocket) throws InterruptedException, java.util.concurrent.ExecutionException {

        final ExecutorService executor = Executors.newSingleThreadExecutor();
        try {
            return executor.submit(() -> {
                final byte[] tmpBuffer = new byte[512];
                final InputStream socketInput = proxySocket.getInputStream();
                final int len = socketInput.read(tmpBuffer, 0, tmpBuffer.length);
                if (len == 0) {
                    socketInput.close();
                    return statusFailureFuture(new SocketException("Invalid response from proxy"));
                }

                final String proxyResponse = new String(tmpBuffer, 0, len, StandardCharsets.UTF_8);
                if (proxyResponse.startsWith("HTTP/1.1 200")) {
                    socketInput.close();
                    return statusSuccessFuture("Connection to '%s:%d' via HTTP proxy established successfully.",
                            hostWithoutLookup, port);
                } else {
                    logger.info("Could not connect to <{}> via Http Proxy <{}>", hostWithoutLookup + ":" + port,
                            proxySocket.getInetAddress());
                    socketInput.close();
                    return statusFailureFuture(new SocketException("Failed to create Socket via HTTP proxy: " +
                            proxyResponse));
                }
            }).get(PROXY_CONNECT_TIMEOUT_SECONDS, TimeUnit.SECONDS);
        } catch (final TimeoutException timedOut) {
            return statusFailureFuture(
                    new SocketException("Failed to create Socket via HTTP proxy within timeout"));
        } finally {
            executor.shutdown();
        }
    }

    private static CompletionStage<Status.Status> statusSuccessFuture(final String template, final Object... args) {
        return CompletableFuture.completedFuture(new Status.Success(String.format(template, args)));
    }

    private static CompletionStage<Status.Status> statusFailureFuture(final Throwable error) {
        return CompletableFuture.completedFuture(new Status.Failure(error));
    }

    private static class TestHttpPushContext implements HttpPushContext {

        @Override
        public ConnectionMonitor.InfoProvider getInfoProvider() {
            return InfoProviderFactory.empty();
        }

        @Override
        public void onResponse(final Try<HttpResponse> response) {
            // no-op
        }
    }

}<|MERGE_RESOLUTION|>--- conflicted
+++ resolved
@@ -63,13 +63,6 @@
     private static final int PROXY_CONNECT_TIMEOUT_SECONDS = 15;
 
     private final HttpPushFactory factory;
-<<<<<<< HEAD
-    private final ConnectionLogger clientConnectionLogger;
-=======
-
-    @Nullable
-    private ActorRef httpPublisherActor;
->>>>>>> 2730896a
     private final HttpPushConfig httpPushConfig;
 
     @Nullable private ActorRef httpPublisherActor;
@@ -80,12 +73,7 @@
         super(connection, proxyActor, connectionActor, dittoHeaders, connectivityConfigOverwrites);
         httpPushConfig = connectivityConfig().getConnectionConfig().getHttpPushConfig();
         final MonitoringLoggerConfig loggerConfig = connectivityConfig().getMonitoringConfig().logger();
-<<<<<<< HEAD
-        clientConnectionLogger = ConnectionLogger.getInstance(connection.getId(), loggerConfig);
-        factory = HttpPushFactory.of(connection, httpPushConfig, clientConnectionLogger, this::getSshTunnelState);
-=======
         factory = HttpPushFactory.of(connection, httpPushConfig, connectionLogger, this::getSshTunnelState);
->>>>>>> 2730896a
     }
 
     /**
@@ -165,13 +153,8 @@
     protected CompletionStage<Status.Status> startPublisherActor() {
         final CompletableFuture<Status.Status> future = new CompletableFuture<>();
         stopChildActor(httpPublisherActor);
-<<<<<<< HEAD
         final Props props = HttpPublisherActor.props(connection(), factory, getDefaultClientId(), getProxyActor(),
-                connectivityStatusResolver);
-=======
-        final Props props = HttpPublisherActor.props(connection(), factory, getDefaultClientId(),
                 connectivityStatusResolver, connectivityConfig());
->>>>>>> 2730896a
         httpPublisherActor = startChildActorConflictFree(HttpPublisherActor.ACTOR_NAME, props);
         future.complete(DONE);
 
@@ -196,7 +179,7 @@
         } else {
             // check without HTTP proxy
             final SSLContextCreator sslContextCreator =
-                    SSLContextCreator.fromConnection(connection, DittoHeaders.empty(), clientConnectionLogger);
+                    SSLContextCreator.fromConnection(connection, DittoHeaders.empty(), connectionLogger);
             final SSLSocketFactory socketFactory = connection.getCredentials()
                     .map(credentials -> credentials.accept(sslContextCreator))
                     .orElse(sslContextCreator.withoutClientCertificate()).getSocketFactory();
