--- conflicted
+++ resolved
@@ -36,12 +36,7 @@
      * @param dittoHeaders Ditto headers of the command that caused the client actors to be created.
      * @return the actor props
      */
-<<<<<<< HEAD
     Props getActorPropsForType(Connection connection, ActorRef proxyActor, ActorRef connectionActor,
-            ActorSystem actorSystem, final DittoHeaders dittoHeaders, final Config connectivityConfigOverwrites);
-=======
-    Props getActorPropsForType(Connection connection, @Nullable ActorRef proxyActor, ActorRef connectionActor,
             ActorSystem actorSystem, DittoHeaders dittoHeaders, Config connectivityConfigOverwrites);
->>>>>>> 2730896a
 
 }