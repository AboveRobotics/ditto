/*
 * Copyright (c) 2019 Contributors to the Eclipse Foundation
 *
 * See the NOTICE file(s) distributed with this work for additional
 * information regarding copyright ownership.
 *
 * This program and the accompanying materials are made available under the
 * terms of the Eclipse Public License 2.0 which is available at
 * http://www.eclipse.org/legal/epl-2.0
 *
 * SPDX-License-Identifier: EPL-2.0
 */
package org.eclipse.ditto.connectivity.service.messaging.httppush;

import java.nio.ByteBuffer;
import java.nio.charset.Charset;
import java.nio.charset.StandardCharsets;
import java.text.MessageFormat;
import java.time.Duration;
import java.util.ArrayList;
import java.util.Arrays;
import java.util.Base64;
import java.util.Collection;
import java.util.List;
import java.util.Map;
import java.util.Objects;
import java.util.Optional;
import java.util.concurrent.CompletableFuture;
import java.util.concurrent.CompletionStage;
import java.util.function.BiConsumer;
import java.util.function.BiFunction;
<<<<<<< HEAD
import java.util.function.Consumer;
import java.util.stream.Collectors;
import java.util.stream.Stream;
=======
>>>>>>> 9d77b688

import javax.annotation.Nullable;

import org.eclipse.ditto.base.model.acks.DittoAcknowledgementLabel;
import org.eclipse.ditto.base.model.common.HttpStatus;
import org.eclipse.ditto.base.model.common.HttpStatusCodeOutOfRangeException;
import org.eclipse.ditto.base.model.entity.id.EntityId;
import org.eclipse.ditto.base.model.entity.id.WithEntityId;
import org.eclipse.ditto.base.model.headers.DittoHeaders;
import org.eclipse.ditto.base.model.headers.DittoHeadersBuilder;
import org.eclipse.ditto.base.model.signals.Signal;
import org.eclipse.ditto.base.model.signals.acks.Acknowledgement;
import org.eclipse.ditto.base.model.signals.commands.CommandResponse;
import org.eclipse.ditto.connectivity.api.ExternalMessage;
import org.eclipse.ditto.connectivity.model.Connection;
import org.eclipse.ditto.connectivity.model.GenericTarget;
import org.eclipse.ditto.connectivity.model.MessageSendingFailedException;
import org.eclipse.ditto.connectivity.model.Target;
import org.eclipse.ditto.connectivity.service.config.ConnectivityConfig;
import org.eclipse.ditto.connectivity.service.config.HttpPushConfig;
import org.eclipse.ditto.connectivity.service.messaging.BasePublisherActor;
import org.eclipse.ditto.connectivity.service.messaging.ConnectivityStatusResolver;
import org.eclipse.ditto.connectivity.service.messaging.SendResult;
import org.eclipse.ditto.connectivity.service.messaging.internal.ConnectionFailure;
import org.eclipse.ditto.connectivity.service.messaging.monitoring.ConnectionMonitor;
import org.eclipse.ditto.connectivity.service.messaging.monitoring.logs.InfoProviderFactory;
import org.eclipse.ditto.connectivity.service.messaging.signing.NoOpSigning;
import org.eclipse.ditto.internal.utils.akka.logging.ThreadSafeDittoLoggingAdapter;
import org.eclipse.ditto.internal.utils.metrics.DittoMetrics;
import org.eclipse.ditto.internal.utils.metrics.instruments.timer.PreparedTimer;
import org.eclipse.ditto.json.JsonFactory;
import org.eclipse.ditto.json.JsonObject;
import org.eclipse.ditto.json.JsonValue;
import org.eclipse.ditto.messages.model.Message;
import org.eclipse.ditto.messages.model.MessageHeadersBuilder;
import org.eclipse.ditto.messages.model.signals.commands.MessageCommand;
import org.eclipse.ditto.messages.model.signals.commands.MessageCommandResponse;
import org.eclipse.ditto.messages.model.signals.commands.SendClaimMessage;
import org.eclipse.ditto.messages.model.signals.commands.SendClaimMessageResponse;
import org.eclipse.ditto.messages.model.signals.commands.SendFeatureMessage;
import org.eclipse.ditto.messages.model.signals.commands.SendFeatureMessageResponse;
import org.eclipse.ditto.messages.model.signals.commands.SendThingMessage;
import org.eclipse.ditto.messages.model.signals.commands.SendThingMessageResponse;
import org.eclipse.ditto.protocol.JsonifiableAdaptable;
import org.eclipse.ditto.protocol.ProtocolFactory;
import org.eclipse.ditto.protocol.adapter.DittoProtocolAdapter;
import org.eclipse.ditto.things.model.ThingId;

import akka.Done;
import akka.NotUsed;
import akka.actor.ActorRef;
import akka.actor.Props;
import akka.http.javadsl.model.HttpCharset;
import akka.http.javadsl.model.HttpEntities;
import akka.http.javadsl.model.HttpEntity;
import akka.http.javadsl.model.HttpHeader;
import akka.http.javadsl.model.HttpMethod;
import akka.http.javadsl.model.HttpMethods;
import akka.http.javadsl.model.HttpRequest;
import akka.http.javadsl.model.HttpResponse;
import akka.http.javadsl.model.Uri;
import akka.http.javadsl.model.headers.ContentType;
import akka.japi.Pair;
import akka.japi.pf.ReceiveBuilder;
import akka.stream.Attributes;
import akka.stream.KillSwitch;
import akka.stream.KillSwitches;
import akka.stream.Materializer;
import akka.stream.OverflowStrategy;
import akka.stream.QueueOfferResult;
import akka.stream.UniqueKillSwitch;
import akka.stream.javadsl.Flow;
import akka.stream.javadsl.Keep;
import akka.stream.javadsl.Sink;
import akka.stream.javadsl.Source;
import akka.stream.javadsl.SourceQueue;
import akka.stream.javadsl.SourceQueueWithComplete;
import scala.util.Try;

/**
 * Actor responsible for publishing messages to an HTTP endpoint.
 */
final class HttpPublisherActor extends BasePublisherActor<HttpPublishTarget> {

    /**
     * The name of this Actor in the ActorSystem.
     */
    static final String ACTOR_NAME = "httpPublisherActor";

    private static final long READ_BODY_TIMEOUT_MS = 10000L;

    private static final DittoProtocolAdapter DITTO_PROTOCOL_ADAPTER = DittoProtocolAdapter.newInstance();
    private static final String LIVE_RESPONSE_NOT_OF_EXPECTED_TYPE =
            "Live response of type <%s> is not of expected type <%s>.";
    private static final String TOO_MANY_IN_FLIGHT_MESSAGE_DESCRIPTION = "This can have the following reasons:\n" +
            "a) The HTTP endpoint does not consume the messages fast enough.\n" +
            "b) The client count and/or the parallelism of this connection is not configured high enough.";

    static final String OMIT_REQUEST_BODY_CONFIG_KEY = "omitRequestBody";

    private final HttpPushFactory factory;

    private final Materializer materializer;
    private final SourceQueue<Pair<HttpRequest, HttpPushContext>> sourceQueue;
    private final KillSwitch killSwitch;
    private final HttpRequestSigning httpRequestSigning;
    private final List<HttpMethod> omitBodyForMethods;

    @SuppressWarnings("unused")
    private HttpPublisherActor(final Connection connection,
            final HttpPushFactory factory,
            final String clientId,
            final ConnectivityStatusResolver connectivityStatusResolver,
            final ConnectivityConfig connectivityConfig) {
        super(connection, clientId, connectivityStatusResolver, connectivityConfig);
        this.factory = factory;
        materializer = Materializer.createMaterializer(this::getContext);
        final HttpPushConfig config = connectionConfig.getHttpPushConfig();
        final Pair<Pair<SourceQueueWithComplete<Pair<HttpRequest, HttpPushContext>>, UniqueKillSwitch>,
                CompletionStage<Done>> materialized =
                Source.<Pair<HttpRequest, HttpPushContext>>queue(config.getMaxQueueSize(), OverflowStrategy.dropNew())
                        .viaMat(buildHttpRequestFlow(config), Keep.left())
                        .viaMat(KillSwitches.single(), Keep.both())
                        .toMat(Sink.foreach(HttpPublisherActor::processResponse), Keep.both())
                        .run(materializer);
        sourceQueue = materialized.first().first();
        killSwitch = materialized.first().second();

        // Inform self of stream termination.
        // If self is alive, the error should be escalated.
        materialized.second()
                .whenComplete((done, error) -> getSelf().tell(toConnectionFailure(done, error), ActorRef.noSender()));

        httpRequestSigning = connection.getCredentials()
                .map(credentials -> credentials.accept(HttpRequestSigningExtension.get(getContext().getSystem())))
                .orElse(NoOpSigning.INSTANCE);

        omitBodyForMethods = parseOmitBodyMethods(connection, config);
    }

    /**
     * Creates Akka configuration object for this actor.
     *
     * @param connection the connection.
     * @param factory the http push factory to use.
     * @param clientId the client ID.
     * @param connectivityStatusResolver connectivity status resolver to resolve occurred exceptions to a connectivity
     * status.
     * @param connectivityConfig the config of the connectivity service with potential overwrites.
     * @return the Akka configuration Props object.
     */
    static Props props(final Connection connection, final HttpPushFactory factory, final String clientId,
            final ConnectivityStatusResolver connectivityStatusResolver, final ConnectivityConfig connectivityConfig) {
        return Props.create(HttpPublisherActor.class, connection, factory, clientId, connectivityStatusResolver,
                connectivityConfig);
    }

    private Flow<Pair<HttpRequest, HttpPushContext>, Pair<Try<HttpResponse>, HttpPushContext>, ?>
    buildHttpRequestFlow(final HttpPushConfig config) {

        final Duration requestTimeout = config.getRequestTimeout();

        final PreparedTimer timer = DittoMetrics.timer("http_publish_request_time")
                // Set maximum duration higher than request timeout to avoid race conditions
                .maximumDuration(requestTimeout.plus(Duration.ofSeconds(5)))
                .tag("id", connection.getId().toString());

        final BiConsumer<Duration, ConnectionMonitor.InfoProvider> logRequestTimes =
                (duration, infoProvider) -> connectionLogger.success(infoProvider,
                        "HTTP request took <{0}> ms.", duration.toMillis());


        final Flow<Pair<HttpRequest, HttpPushContext>, Pair<HttpRequest, HttpPushContext>, NotUsed> oauthFlow =
                ClientCredentialsFlowVisitor.eval(getContext().getSystem(), config, connection);

        final Flow<Pair<HttpRequest, HttpPushContext>, Pair<HttpRequest, HttpPushContext>, NotUsed> requestSigningFlow =
                Flow.<Pair<HttpRequest, HttpPushContext>>create()
                        .flatMapConcat(pair -> httpRequestSigning.sign(pair.first())
                                .map(signedRequest -> {
                                    logger.debug("SignedRequest <{}>", signedRequest);
                                    return Pair.create(signedRequest, pair.second());
                                }));

        final var httpPushFlow =
                factory.createFlow(getContext().getSystem(), logger, requestTimeout, timer, logRequestTimes);

        return oauthFlow.via(requestSigningFlow).via(httpPushFlow);
    }

    @Override
    public void postStop() throws Exception {
        killSwitch.shutdown();
        super.postStop();
    }

    @Override
    protected void preEnhancement(final ReceiveBuilder receiveBuilder) {
        // noop
    }

    @Override
    protected void postEnhancement(final ReceiveBuilder receiveBuilder) {
        receiveBuilder.match(ConnectionFailure.class, failure -> getContext().getParent().tell(failure, getSelf()));
    }

    @Override
    protected HttpPublishTarget toPublishTarget(final GenericTarget target) {
        return HttpPublishTarget.of(target.getAddress());
    }

    @Override
    protected CompletionStage<SendResult> publishMessage(final Signal<?> signal,
            @Nullable final Target autoAckTarget,
            final HttpPublishTarget publishTarget,
            final ExternalMessage message,
            final int maxTotalMessageSize,
            final int ackSizeQuota) {

        final CompletableFuture<SendResult> resultFuture = new CompletableFuture<>();
        final HttpRequest request = createRequest(publishTarget, message);
        final HttpPushContext context = newContext(signal, autoAckTarget, request, message, maxTotalMessageSize,
                ackSizeQuota, resultFuture);
        sourceQueue.offer(Pair.create(request, context))
                .handle(handleQueueOfferResult(message, resultFuture));
        return resultFuture;
    }

    private HttpRequest createRequest(final HttpPublishTarget publishTarget, final ExternalMessage message) {
        final Pair<Iterable<HttpHeader>, ContentType> headersPair = getHttpHeadersPair(message);
        final HttpRequest requestWithoutEntity = newRequestWithoutEntity(publishTarget, headersPair.first(), message);
        final ContentType contentTypeHeader = headersPair.second();

        if (omitBodyForMethods.contains(publishTarget.getMethod())) {
            return requestWithoutEntity;
        } else {
            if (contentTypeHeader != null) {
                final HttpEntity.Strict httpEntity =
                        HttpEntities.create(contentTypeHeader.contentType(), getPayloadAsBytes(message));
                return requestWithoutEntity.withEntity(httpEntity);
            } else if (message.isTextMessage()) {
                return requestWithoutEntity.withEntity(getTextPayload(message));
            } else {
                return requestWithoutEntity.withEntity(getBytePayload(message));
            }
        }

    }

    private HttpRequest newRequestWithoutEntity(final HttpPublishTarget publishTarget,
            final Iterable<HttpHeader> headers, final ExternalMessage message) {
        final HttpRequest request = factory.newRequest(publishTarget).addHeaders(headers);
        final String httpPath = message.getHeaders().get(ReservedHeaders.HTTP_PATH.name);
        final String httpQuery = message.getHeaders().get(ReservedHeaders.HTTP_QUERY.name);
        return request.withUri(setPathAndQuery(request.getUri(), httpPath, httpQuery));
    }

    private static Uri setPathAndQuery(final Uri uri, @Nullable final String path, @Nullable final String query) {
        final String slash = "/";
        var newUri = uri;
        if (path != null) {
            newUri = path.startsWith(slash) ? newUri.path(path) : newUri.path(slash + path);
        }
        if (query != null) {
            newUri = newUri.rawQueryString(query);
        }
        return newUri;
    }

    private static Pair<Iterable<HttpHeader>, ContentType> getHttpHeadersPair(final ExternalMessage message) {
        final Collection<HttpHeader> headers = new ArrayList<>(message.getHeaders().size());
        ContentType contentType = null;
        for (final Map.Entry<String, String> entry : message.getHeaders().entrySet()) {
            if (!ReservedHeaders.contains(entry.getKey())) {
                final HttpHeader httpHeader = HttpHeader.parse(entry.getKey(), entry.getValue());
                if (httpHeader instanceof ContentType) {
                    contentType = (ContentType) httpHeader;
                } else {
                    headers.add(httpHeader);
                }
            }
        }
        return Pair.create(headers, contentType);
    }

    // Async callback. Must be thread-safe.
    private BiFunction<QueueOfferResult, Throwable, Void> handleQueueOfferResult(final ExternalMessage message,
            final CompletableFuture<?> resultFuture) {

        return (queueOfferResult, error) -> {
            if (error != null) {
                final String errorDescription = "Source queue failure";
                logger.error(error, errorDescription);
                resultFuture.completeExceptionally(error);
                escalate(error, errorDescription);
            } else if (Objects.equals(queueOfferResult, QueueOfferResult.dropped())) {
                resultFuture.completeExceptionally(MessageSendingFailedException.newBuilder()
                        .message("Outgoing HTTP request aborted: There are too many in-flight requests.")
                        .description(TOO_MANY_IN_FLIGHT_MESSAGE_DESCRIPTION)
                        .dittoHeaders(message.getInternalHeaders())
                        .build());
            }
            return null;
        };
    }

    // Async callback. Must be thread-safe.
    private static void processResponse(final Pair<Try<HttpResponse>, HttpPushContext> responseWithContext) {
        responseWithContext.second().onResponse(responseWithContext.first());
    }

    private HttpPushContext newContext(final Signal<?> signal,
            @Nullable final Target autoAckTarget,
            final HttpRequest request,
            final ExternalMessage message,
            final int maxTotalMessageSize,
            final int ackSizeQuota,
            final CompletableFuture<SendResult> resultFuture) {

        return new HttpPushContext() {
            @Override
            public void onResponse(final Try<HttpResponse> tryResponse) {
                final Uri requestUri = stripUserInfo(request.getUri());

                final ThreadSafeDittoLoggingAdapter l = logger.withCorrelationId(message.getInternalHeaders());

                if (tryResponse.isFailure()) {
                    final Throwable error = tryResponse.toEither().left().get();
                    final String errorDescription = MessageFormat.format("Failed to send HTTP request to <{0}>.",
                            requestUri);
                    l.info("Failed to send message due to <{}: {}>", error.getClass().getSimpleName(),
                            error.getMessage());
                    l.debug("Failed to send message <{}> due to <{}: {}>", message, error.getClass().getSimpleName(),
                            error.getMessage());
                    resultFuture.completeExceptionally(error);
                    escalate(error, errorDescription);
                } else {
                    final HttpResponse response = tryResponse.toEither().right().get();
                    l.info("Got response status <{}>", response.status());
                    l.debug("Sent message <{}>. Got response <{} {}>", message, response.status(), response.getHeaders());

                    toCommandResponseOrAcknowledgement(signal, autoAckTarget, response, maxTotalMessageSize, ackSizeQuota)
                            .thenAccept(resultFuture::complete)
                            .exceptionally(e -> {
                                resultFuture.completeExceptionally(e);
                                return null;
                            });
                }
            }

            @Override
            public ConnectionMonitor.InfoProvider getInfoProvider() {
                return InfoProviderFactory.forExternalMessage(message);
            }
        };
    }

    private CompletionStage<SendResult> toCommandResponseOrAcknowledgement(final Signal<?> signal,
            @Nullable final Target autoAckTarget,
            final HttpResponse response,
            final int maxTotalMessageSize,
            final int ackSizeQuota) {

        final var autoAckLabel = getAcknowledgementLabel(autoAckTarget);

        final var statusCode = response.status().intValue();
        final HttpStatus httpStatus;
        try {
            httpStatus = HttpStatus.getInstance(statusCode);
        } catch (final HttpStatusCodeOutOfRangeException e) {
            response.discardEntityBytes(materializer);
            final var error = MessageSendingFailedException.newBuilder()
                    .message(String.format("Remote server delivered unknown HTTP status code <%d>!", statusCode))
                    .cause(e)
                    .build();
            return CompletableFuture.failedFuture(error);
        }

        final boolean isMessageCommand = signal instanceof MessageCommand;
        final int maxResponseSize = isMessageCommand ? maxTotalMessageSize : ackSizeQuota;
        return getResponseBody(response, maxResponseSize, materializer).thenApply(body -> {
            @Nullable final CommandResponse<?> result;
            final DittoHeaders dittoHeaders = setDittoHeaders(signal.getDittoHeaders(), response);
            final Optional<EntityId> entityIdOptional = WithEntityId.getEntityIdOfType(EntityId.class, signal);
            if (autoAckLabel.isPresent() && entityIdOptional.isPresent()) {
                final EntityId entityId = entityIdOptional.get();

                if (DittoAcknowledgementLabel.LIVE_RESPONSE.equals(autoAckLabel.get())) {
                    // Live-Response is declared as issued ack => parse live response from response
                    if (isMessageCommand) {
                        result =
                                toMessageCommandResponse((MessageCommand<?, ?>) signal, dittoHeaders, body, httpStatus);
                    } else {
                        result = null;
                    }
                } else {
                    // There is an issued ack declared but its not live-response => handle response as acknowledgement.
                    result = Acknowledgement.of(autoAckLabel.get(), entityId, httpStatus, dittoHeaders, body);
                }

            } else {
                // No Acks declared as issued acks => Handle response either as live response or as acknowledgement
                // or as fallback build a response for local diagnostics.
                final boolean isDittoProtocolMessage = dittoHeaders.getDittoContentType()
                        .filter(org.eclipse.ditto.base.model.headers.contenttype.ContentType::isDittoProtocol)
                        .isPresent();
                if (isDittoProtocolMessage && body.isObject()) {
                    final CommandResponse<?> parsedResponse = toCommandResponse(body.asObject());
                    if (parsedResponse instanceof Acknowledgement) {
                        result = parsedResponse;
                    } else if (parsedResponse instanceof MessageCommandResponse) {
                        result = parsedResponse;
                    } else {
                        result = null;
                    }
                } else {
                    result = null;
                }
            }

            if (result instanceof MessageCommandResponse && isMessageCommand) {
                // Do only return command response for live commands with a correct response.
                validateLiveResponse(result, (MessageCommand<?, ?>) signal);
            }
            if (result == null) {
                connectionLogger.success(InfoProviderFactory.forSignal(signal),
                        "No CommandResponse created from HTTP response with status <{0}> and body <{1}>.",
                        response.status(), body);
            } else {
                connectionLogger.success(InfoProviderFactory.forSignal(result),
                        "CommandResponse <{0}> created from HTTP response with Status <{1}> and body <{2}>.",
                        result, response.status(), body);
            }
            final MessageSendingFailedException sendFailure;
            if (!httpStatus.isSuccess()) {
                final String message =
                        String.format("Got non success status code: <%s> and body: <%s>", httpStatus.getCode(), body);
                sendFailure = MessageSendingFailedException.newBuilder()
                        .message(message)
                        .dittoHeaders(dittoHeaders)
                        .build();
            } else {
                sendFailure = null;
            }
            return new SendResult(result, sendFailure, dittoHeaders);
        });
    }

    private void validateLiveResponse(final CommandResponse<?> commandResponse,
            final MessageCommand<?, ?> messageCommand) {

        final ThingId messageThingId = messageCommand.getEntityId();
        if (!(commandResponse instanceof WithEntityId)) {
            final String message = String.format(
                    "Live response does not target the correct thing. Expected thing ID <%s>, but no ID found",
                    messageThingId);
            handleInvalidResponse(message, commandResponse);
            return;
        }
        final EntityId responseThingId = ((WithEntityId) commandResponse).getEntityId();

        if (!responseThingId.equals(messageThingId)) {
            final String message = String.format(
                    "Live response does not target the correct thing. Expected thing ID <%s>, but was <%s>.",
                    messageThingId, responseThingId);
            handleInvalidResponse(message, commandResponse);
        }

        final String messageCorrelationId = messageCommand.getDittoHeaders().getCorrelationId().orElse(null);
        final String responseCorrelationId = commandResponse.getDittoHeaders().getCorrelationId().orElse(null);
        if (!Objects.equals(messageCorrelationId, responseCorrelationId)) {
            final String message = String.format(
                    "Correlation ID of response <%s> does not match correlation ID of message command <%s>. ",
                    responseCorrelationId, messageCorrelationId
            );
            handleInvalidResponse(message, commandResponse);
        }

        switch (messageCommand.getType()) {
            case SendClaimMessage.TYPE:
                if (!SendClaimMessageResponse.TYPE.equalsIgnoreCase(commandResponse.getType())) {
                    final String message = String.format(LIVE_RESPONSE_NOT_OF_EXPECTED_TYPE, commandResponse.getType(),
                            SendClaimMessageResponse.TYPE);
                    handleInvalidResponse(message, commandResponse);
                }
                break;
            case SendThingMessage.TYPE:
                if (!SendThingMessageResponse.TYPE.equalsIgnoreCase(commandResponse.getType())) {
                    final String message = String.format(LIVE_RESPONSE_NOT_OF_EXPECTED_TYPE, commandResponse.getType(),
                            SendThingMessageResponse.TYPE);
                    handleInvalidResponse(message, commandResponse);
                }
                break;
            case SendFeatureMessage.TYPE:
                if (!SendFeatureMessageResponse.TYPE.equalsIgnoreCase(commandResponse.getType())) {
                    final String message = String.format(LIVE_RESPONSE_NOT_OF_EXPECTED_TYPE, commandResponse.getType(),
                            SendFeatureMessageResponse.TYPE);
                    handleInvalidResponse(message, commandResponse);
                    return;
                }
                final String messageFeatureId = ((SendFeatureMessage<?>) messageCommand).getFeatureId();
                final String responseFeatureId = ((SendFeatureMessageResponse<?>) commandResponse).getFeatureId();
                if (!messageFeatureId.equalsIgnoreCase(responseFeatureId)) {
                    final String message = String.format("Live response does not target the correct feature. " +
                                    "Expected feature ID <%s>, but was <%s>.",
                            messageThingId, responseThingId);
                    handleInvalidResponse(message, commandResponse);
                }
                break;
            default:
                handleInvalidResponse("Initial message command type <{}> is unknown.", commandResponse);
        }
    }

    private void handleInvalidResponse(final String message, final CommandResponse<?> commandResponse) {
        final var exception = MessageSendingFailedException.newBuilder()
                .httpStatus(HttpStatus.BAD_REQUEST)
                .description(message)
                .build();
        connectionLogger.failure(commandResponse, exception);
        throw exception;
    }

    @Nullable
    private MessageCommandResponse<?, ?> toMessageCommandResponse(final MessageCommand<?, ?> messageCommand,
            final DittoHeaders dittoHeaders,
            final JsonValue jsonValue,
            final HttpStatus status) {

        final boolean isDittoProtocolMessage = dittoHeaders.getDittoContentType()
                .filter(org.eclipse.ditto.base.model.headers.contenttype.ContentType::isDittoProtocol)
                .isPresent();
        if (isDittoProtocolMessage && jsonValue.isObject()) {
            final CommandResponse<?> commandResponse = toCommandResponse(jsonValue.asObject());
            if (commandResponse == null) {
                return null;
            } else if (commandResponse instanceof MessageCommandResponse) {
                return (MessageCommandResponse<?, ?>) commandResponse;
            } else {
                connectionLogger.failure("Expected <{0}> to be of type <{1}> but was of type <{2}>",
                        commandResponse, MessageCommandResponse.class.getSimpleName(),
                        commandResponse.getClass().getSimpleName());
                return null;
            }
        } else {
            final var commandMessage = messageCommand.getMessage();
            final var messageHeaders = MessageHeadersBuilder.of(commandMessage.getHeaders())
                    .httpStatus(status)
                    .putHeaders(dittoHeaders)
                    .build();
            final var message = Message.newBuilder(messageHeaders)
                    .payload(jsonValue)
                    .build();

            switch (messageCommand.getType()) {
                case SendClaimMessage.TYPE:
                    return SendClaimMessageResponse.of(messageCommand.getEntityId(), message, status,
                            dittoHeaders);
                case SendThingMessage.TYPE:
                    return SendThingMessageResponse.of(messageCommand.getEntityId(), message, status,
                            dittoHeaders);
                case SendFeatureMessage.TYPE:
                    final SendFeatureMessage<?> sendFeatureMessage = (SendFeatureMessage<?>) messageCommand;
                    return SendFeatureMessageResponse.of(messageCommand.getEntityId(),
                            sendFeatureMessage.getFeatureId(), message, status, dittoHeaders);
                default:
                    connectionLogger.failure(InfoProviderFactory.forSignal(messageCommand),
                            "Initial message command type <{0}> is unknown.", messageCommand.getType());
                    return null;
            }
        }
    }

    @Nullable
    private CommandResponse<?> toCommandResponse(final JsonObject jsonObject) {
        final JsonifiableAdaptable jsonifiableAdaptable = ProtocolFactory.jsonifiableAdaptableFromJson(jsonObject);
        final Signal<?> signal = DITTO_PROTOCOL_ADAPTER.fromAdaptable(jsonifiableAdaptable);
        if (signal instanceof CommandResponse) {
            return (CommandResponse<?>) signal;
        } else {
            connectionLogger.exception(InfoProviderFactory.forHeaders(jsonifiableAdaptable.getDittoHeaders()),
                    "Expected <{}> to be of type <{}> but was of type <{}>.", jsonObject,
                    CommandResponse.class.getSimpleName(), signal.getClass().getSimpleName());
            return null;
        }

    }

    private ConnectionFailure toConnectionFailure(@Nullable final Done done, @Nullable final Throwable error) {
        return ConnectionFailure.of(getSelf(), error, "HttpPublisherActor stream terminated");
    }

    private static DittoHeaders setDittoHeaders(final DittoHeaders dittoHeaders, final HttpResponse response) {
        // Special handling of content-type because it needs to be extracted from the entity instead of the headers.
        final DittoHeadersBuilder<?, ?> dittoHeadersBuilder =
                dittoHeaders.toBuilder().contentType(response.entity().getContentType().toString());

        response.getHeaders().forEach(header -> dittoHeadersBuilder.putHeader(header.name(), header.value()));

        return dittoHeadersBuilder.build();
    }

    private List<HttpMethod> parseOmitBodyMethods(final Connection connection,
            final HttpPushConfig httpPushConfig) {
        return Optional.of(connection.getSpecificConfig())
                .map(specificConfig -> specificConfig.get(OMIT_REQUEST_BODY_CONFIG_KEY))
                .map(methods -> {
                    if (methods.isEmpty()) {
                        return Stream.<String>empty();
                    } else {
                        return Arrays.stream(methods.split(","));
                    }
                })
                .map(s -> s.flatMap(m -> HttpMethods.lookup(m).stream()).collect(Collectors.toList()))
                .orElse(httpPushConfig.getOmitRequestBodyMethods()
                        .stream().flatMap(m -> HttpMethods.lookup(m).stream()).collect(Collectors.toList()));
    }

    private static byte[] getPayloadAsBytes(final ExternalMessage message) {
        return message.isTextMessage()
                ? getTextPayload(message).getBytes()
                : getBytePayload(message);
    }

    private static String getTextPayload(final ExternalMessage message) {
        return message.getTextPayload().orElse("");
    }

    private static byte[] getBytePayload(final ExternalMessage message) {
        return message.getBytePayload().map(ByteBuffer::array).orElse(new byte[0]);
    }

    private static CompletionStage<JsonValue> getResponseBody(final HttpResponse response, final int maxBytes,
            final Materializer materializer) {

        return response.entity()
                .withSizeLimit(maxBytes)
                .toStrict(READ_BODY_TIMEOUT_MS, materializer)
                .thenApply(strictEntity -> {
                    final akka.http.javadsl.model.ContentType contentType = strictEntity.getContentType();
                    final Charset charset = contentType.getCharsetOption()
                            .map(HttpCharset::nioCharset)
                            .orElse(StandardCharsets.UTF_8);
                    final byte[] bytes = strictEntity.getData().toArray();
                    final org.eclipse.ditto.base.model.headers.contenttype.ContentType dittoContentType =
                            org.eclipse.ditto.base.model.headers.contenttype.ContentType.of(contentType.toString());
                    if (dittoContentType.isJson()) {
                        final String bodyString = new String(bytes, charset);
                        try {
                            return JsonFactory.readFrom(bodyString);
                        } catch (final Exception e) {
                            return JsonValue.of(bodyString);
                        }
                    } else if (dittoContentType.isBinary()) {
                        final String base64bytes = Base64.getEncoder().encodeToString(bytes);
                        return JsonFactory.newValue(base64bytes);
                    } else {
                        // add text payload as JSON string
                        return JsonFactory.newValue(new String(bytes, charset));
                    }
                });
    }

    private static Uri stripUserInfo(final Uri requestUri) {
        return requestUri.userInfo("");
    }

    private enum ReservedHeaders {

        HTTP_QUERY("http.query"),

        HTTP_PATH("http.path");

        private final String name;

        ReservedHeaders(final String name) {
            this.name = name;
        }

        private boolean matches(final String headerName) {
            return name.equalsIgnoreCase(headerName);
        }

        private static boolean contains(final String header) {
            return Arrays.stream(values()).anyMatch(reservedHeader -> reservedHeader.matches(header));
        }
    }
}
<|MERGE_RESOLUTION|>--- conflicted
+++ resolved
@@ -29,12 +29,8 @@
 import java.util.concurrent.CompletionStage;
 import java.util.function.BiConsumer;
 import java.util.function.BiFunction;
-<<<<<<< HEAD
-import java.util.function.Consumer;
 import java.util.stream.Collectors;
 import java.util.stream.Stream;
-=======
->>>>>>> 9d77b688
 
 import javax.annotation.Nullable;
 
@@ -99,7 +95,6 @@
 import akka.http.javadsl.model.headers.ContentType;
 import akka.japi.Pair;
 import akka.japi.pf.ReceiveBuilder;
-import akka.stream.Attributes;
 import akka.stream.KillSwitch;
 import akka.stream.KillSwitches;
 import akka.stream.Materializer;
@@ -373,9 +368,11 @@
                 } else {
                     final HttpResponse response = tryResponse.toEither().right().get();
                     l.info("Got response status <{}>", response.status());
-                    l.debug("Sent message <{}>. Got response <{} {}>", message, response.status(), response.getHeaders());
-
-                    toCommandResponseOrAcknowledgement(signal, autoAckTarget, response, maxTotalMessageSize, ackSizeQuota)
+                    l.debug("Sent message <{}>. Got response <{} {}>", message, response.status(),
+                            response.getHeaders());
+
+                    toCommandResponseOrAcknowledgement(signal, autoAckTarget, response, maxTotalMessageSize,
+                            ackSizeQuota)
                             .thenAccept(resultFuture::complete)
                             .exceptionally(e -> {
                                 resultFuture.completeExceptionally(e);
