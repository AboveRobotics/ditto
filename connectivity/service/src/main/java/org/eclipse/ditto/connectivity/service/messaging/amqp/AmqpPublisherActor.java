--- conflicted
+++ resolved
@@ -125,15 +125,9 @@
         final Amqp10Config config = connectionConfig.getAmqp10Config();
         final Materializer materializer = Materializer.createMaterializer(this::getContext);
         final Pair<SourceQueueWithComplete<Pair<ExternalMessage, AmqpMessageContext>>, UniqueKillSwitch> materialized =
-<<<<<<< HEAD
-                Source.<Pair<ExternalMessage, AmqpMessageContext>>queue(config.getMaxQueueSize(),
+                Source.<Pair<ExternalMessage, AmqpMessageContext>>queue(config.getPublisherConfig().getMaxQueueSize(),
                                 OverflowStrategy.dropNew())
-                        .mapAsync(config.getPublisherParallelism(), msg -> triggerPublishAsync(msg, jmsDispatcher))
-=======
-                Source.<Pair<ExternalMessage, AmqpMessageContext>>queue(config.getPublisherConfig().getMaxQueueSize(),
-                        OverflowStrategy.dropNew())
                         .mapAsync(config.getPublisherConfig().getParallelism(), msg -> triggerPublishAsync(msg, jmsDispatcher))
->>>>>>> 2ee79f0b
                         .recover(new PFBuilder<Throwable, Object>()
                                 // the "Done" instance is not used, this just means to not fail the stream for any Throwables
                                 .matchAny(x -> Done.getInstance())
