/*
 * Copyright (c) 2017 Contributors to the Eclipse Foundation
 *
 * See the NOTICE file(s) distributed with this work for additional
 * information regarding copyright ownership.
 *
 * This program and the accompanying materials are made available under the
 * terms of the Eclipse Public License 2.0 which is available at
 * http://www.eclipse.org/legal/epl-2.0
 *
 * SPDX-License-Identifier: EPL-2.0
 */
package org.eclipse.ditto.connectivity.service.messaging;

import static org.eclipse.ditto.base.model.common.ConditionChecker.checkArgument;
import static org.eclipse.ditto.base.model.common.ConditionChecker.checkNotNull;
import static org.eclipse.ditto.connectivity.api.BaseClientState.CONNECTED;
import static org.eclipse.ditto.connectivity.api.BaseClientState.CONNECTING;
import static org.eclipse.ditto.connectivity.api.BaseClientState.DISCONNECTED;
import static org.eclipse.ditto.connectivity.api.BaseClientState.DISCONNECTING;
import static org.eclipse.ditto.connectivity.api.BaseClientState.INITIALIZED;
import static org.eclipse.ditto.connectivity.api.BaseClientState.TESTING;
import static org.eclipse.ditto.connectivity.api.BaseClientState.UNKNOWN;

import java.io.IOException;
import java.net.InetSocketAddress;
import java.net.Socket;
import java.net.URI;
import java.net.URLEncoder;
import java.nio.charset.StandardCharsets;
import java.text.MessageFormat;
import java.time.Duration;
import java.time.Instant;
import java.util.Collection;
import java.util.List;
import java.util.Objects;
import java.util.Optional;
import java.util.Set;
import java.util.UUID;
import java.util.concurrent.CompletableFuture;
import java.util.concurrent.CompletionStage;
import java.util.function.Consumer;
import java.util.function.Predicate;
import java.util.regex.Pattern;
import java.util.stream.Collectors;
import java.util.stream.Stream;
import java.util.stream.StreamSupport;

import javax.annotation.Nullable;

import org.eclipse.ditto.base.model.acks.AcknowledgementLabel;
import org.eclipse.ditto.base.model.acks.FatalPubSubException;
import org.eclipse.ditto.base.model.acks.PubSubTerminatedException;
import org.eclipse.ditto.base.model.auth.AuthorizationContext;
import org.eclipse.ditto.base.model.entity.id.EntityId;
import org.eclipse.ditto.base.model.entity.id.WithEntityId;
import org.eclipse.ditto.base.model.exceptions.DittoRuntimeException;
import org.eclipse.ditto.base.model.headers.DittoHeaders;
import org.eclipse.ditto.base.model.headers.WithDittoHeaders;
import org.eclipse.ditto.base.model.signals.Signal;
import org.eclipse.ditto.base.model.signals.WithType;
import org.eclipse.ditto.connectivity.api.BaseClientState;
import org.eclipse.ditto.connectivity.api.InboundSignal;
import org.eclipse.ditto.connectivity.api.OutboundSignal;
import org.eclipse.ditto.connectivity.api.messaging.monitoring.logs.LogEntryFactory;
import org.eclipse.ditto.connectivity.model.Connection;
import org.eclipse.ditto.connectivity.model.ConnectionId;
import org.eclipse.ditto.connectivity.model.ConnectivityModelFactory;
import org.eclipse.ditto.connectivity.model.ConnectivityStatus;
import org.eclipse.ditto.connectivity.model.FilteredTopic;
import org.eclipse.ditto.connectivity.model.MetricDirection;
import org.eclipse.ditto.connectivity.model.MetricType;
import org.eclipse.ditto.connectivity.model.ResourceStatus;
import org.eclipse.ditto.connectivity.model.Source;
import org.eclipse.ditto.connectivity.model.SshTunnel;
import org.eclipse.ditto.connectivity.model.Target;
import org.eclipse.ditto.connectivity.model.Topic;
import org.eclipse.ditto.connectivity.model.signals.announcements.ConnectionClosedAnnouncement;
import org.eclipse.ditto.connectivity.model.signals.announcements.ConnectionOpenedAnnouncement;
import org.eclipse.ditto.connectivity.model.signals.commands.ConnectivityCommand;
import org.eclipse.ditto.connectivity.model.signals.commands.exceptions.ConnectionFailedException;
import org.eclipse.ditto.connectivity.model.signals.commands.exceptions.ConnectionSignalIllegalException;
import org.eclipse.ditto.connectivity.model.signals.commands.modify.CheckConnectionLogsActive;
import org.eclipse.ditto.connectivity.model.signals.commands.modify.CloseConnection;
import org.eclipse.ditto.connectivity.model.signals.commands.modify.CreateConnection;
import org.eclipse.ditto.connectivity.model.signals.commands.modify.EnableConnectionLogs;
import org.eclipse.ditto.connectivity.model.signals.commands.modify.LoggingExpired;
import org.eclipse.ditto.connectivity.model.signals.commands.modify.OpenConnection;
import org.eclipse.ditto.connectivity.model.signals.commands.modify.ResetConnectionLogs;
import org.eclipse.ditto.connectivity.model.signals.commands.modify.ResetConnectionMetrics;
import org.eclipse.ditto.connectivity.model.signals.commands.modify.TestConnection;
import org.eclipse.ditto.connectivity.model.signals.commands.query.RetrieveConnectionLogs;
import org.eclipse.ditto.connectivity.model.signals.commands.query.RetrieveConnectionLogsResponse;
import org.eclipse.ditto.connectivity.model.signals.commands.query.RetrieveConnectionMetrics;
import org.eclipse.ditto.connectivity.model.signals.commands.query.RetrieveConnectionMetricsResponse;
import org.eclipse.ditto.connectivity.model.signals.commands.query.RetrieveConnectionStatus;
import org.eclipse.ditto.connectivity.service.config.ClientConfig;
import org.eclipse.ditto.connectivity.service.config.ConnectionThrottlingConfig;
import org.eclipse.ditto.connectivity.service.config.ConnectivityConfig;
import org.eclipse.ditto.connectivity.service.messaging.internal.ClientConnected;
import org.eclipse.ditto.connectivity.service.messaging.internal.ClientDisconnected;
import org.eclipse.ditto.connectivity.service.messaging.internal.ConnectionFailure;
import org.eclipse.ditto.connectivity.service.messaging.internal.RetrieveAddressStatus;
import org.eclipse.ditto.connectivity.service.messaging.monitoring.logs.ConnectionLogger;
import org.eclipse.ditto.connectivity.service.messaging.monitoring.logs.ConnectionLoggerRegistry;
import org.eclipse.ditto.connectivity.service.messaging.monitoring.logs.InfoProviderFactory;
import org.eclipse.ditto.connectivity.service.messaging.monitoring.metrics.ConnectivityCounterRegistry;
import org.eclipse.ditto.connectivity.service.messaging.monitoring.metrics.ThrottledLoggerMetricsAlert;
import org.eclipse.ditto.connectivity.service.messaging.persistence.ConnectionPersistenceActor;
import org.eclipse.ditto.connectivity.service.messaging.tunnel.SshTunnelActor;
import org.eclipse.ditto.connectivity.service.messaging.tunnel.SshTunnelState;
import org.eclipse.ditto.connectivity.service.messaging.validation.ConnectionValidator;
import org.eclipse.ditto.connectivity.service.util.ConnectivityMdcEntryKey;
import org.eclipse.ditto.internal.models.signal.correlation.MatchingValidationResult;
import org.eclipse.ditto.internal.utils.akka.logging.DittoLoggerFactory;
import org.eclipse.ditto.internal.utils.akka.logging.ThreadSafeDittoLoggingAdapter;
import org.eclipse.ditto.internal.utils.config.InstanceIdentifierSupplier;
import org.eclipse.ditto.internal.utils.metrics.DittoMetrics;
import org.eclipse.ditto.internal.utils.metrics.instruments.gauge.Gauge;
import org.eclipse.ditto.internal.utils.protocol.ProtocolAdapterProvider;
import org.eclipse.ditto.internal.utils.pubsub.DittoProtocolSub;
import org.eclipse.ditto.internal.utils.pubsub.StreamingType;
import org.eclipse.ditto.internal.utils.search.SubscriptionManager;
import org.eclipse.ditto.protocol.adapter.ProtocolAdapter;
import org.eclipse.ditto.thingsearch.model.signals.commands.ThingSearchCommand;
import org.eclipse.ditto.thingsearch.model.signals.commands.WithSubscriptionId;

import com.typesafe.config.Config;

import akka.Done;
import akka.NotUsed;
import akka.actor.AbstractFSMWithStash;
import akka.actor.ActorRef;
import akka.actor.ActorSelection;
import akka.actor.ActorSystem;
import akka.actor.CoordinatedShutdown;
import akka.actor.FSM;
import akka.actor.OneForOneStrategy;
import akka.actor.Props;
import akka.actor.Status;
import akka.actor.SupervisorStrategy;
import akka.actor.Terminated;
import akka.cluster.pubsub.DistributedPubSub;
import akka.dispatch.MessageDispatcher;
import akka.http.javadsl.ConnectionContext;
import akka.japi.Pair;
import akka.japi.pf.DeciderBuilder;
import akka.japi.pf.FSMStateFunctionBuilder;
import akka.pattern.Patterns;
import akka.stream.Materializer;
import akka.stream.javadsl.Sink;

/**
 * Base class for ClientActors which implement the connection handling for various connectivity protocols.
 * <p>
 * The actor expects to receive a {@link CreateConnection} command after it was started. If this command is not received
 * within timeout (can be the case when this actor is remotely deployed after the command was sent) the actor requests
 * the required information from ConnectionActor.
 * </p>
 */
public abstract class BaseClientActor extends AbstractFSMWithStash<BaseClientState, BaseClientData> {

    /**
     * Common logger for all sub-classes of BaseClientActor as its MDC already contains the connection ID.
     */
    protected final ThreadSafeDittoLoggingAdapter logger;
    protected static final Status.Success DONE = new Status.Success(Done.getInstance());

    protected ConnectionContext connectionContext;
    protected final ConnectionLogger connectionLogger;
    protected final ConnectivityStatusResolver connectivityStatusResolver;

    /**
     * The name of the dispatcher that will be used for async mapping.
     */
    private static final String MESSAGE_MAPPING_PROCESSOR_DISPATCHER = "message-mapping-processor-dispatcher";
    private static final Pattern EXCLUDED_ADDRESS_REPORTING_CHILD_NAME_PATTERN = Pattern.compile(
            OutboundMappingProcessorActor.ACTOR_NAME + "|" + OutboundDispatchingActor.ACTOR_NAME + "|" +
                    "StreamSupervisor-.*|subscriptionManager");
    private static final String DITTO_STATE_TIMEOUT_TIMER = "dittoStateTimeout";
    private static final int SOCKET_CHECK_TIMEOUT_MS = 2000;
    private static final String CLOSED_BECAUSE_OF_UNKNOWN_FAILURE_MISCONFIGURATION_STATUS_IN_CLIENT =
            "Closed because of unknown/failure/misconfiguration status in client.";

    private final Connection connection;
    private final ConnectivityConfig connectivityConfig;
    private final ActorRef connectionActor;
    private final ActorSelection proxyActorSelection;
    private final Gauge clientGauge;
    private final Gauge clientConnectingGauge;
    private final ReconnectTimeoutStrategy reconnectTimeoutStrategy;
    private final SupervisorStrategy supervisorStrategy;
    private final ClientActorRefs clientActorRefs;
    private final Duration clientActorRefsNotificationDelay;
    private final DittoProtocolSub dittoProtocolSub;
    private final int subscriptionIdPrefixLength;
    private final String actorUUID;
    private final ProtocolAdapter protocolAdapter;
    private final ConnectivityCounterRegistry connectionCounterRegistry;
    private final ConnectionLoggerRegistry connectionLoggerRegistry;
    private final boolean dryRun;
    private final ActorRef proxyActor;

    // counter for all child actors ever started to disambiguate between them
    private int childActorCount = 0;

    private Sink<Object, NotUsed> inboundMappingSink;
    private ActorRef outboundDispatchingActor;
    private ActorRef subscriptionManager;
    private ActorRef tunnelActor;

    protected BaseClientActor(final Connection connection,
            final ActorRef proxyActor,
            final ActorRef connectionActor,
            final DittoHeaders dittoHeaders,
            final Config connectivityConfigOverwrites) {

        this.connection = checkNotNull(connection, "connection");
        final ActorSystem system = getContext().getSystem();
        final Config config = system.settings().config();
        final Config withOverwrites = connectivityConfigOverwrites.withFallback(config);
        this.connectivityConfig = ConnectivityConfig.of(withOverwrites);
        this.connectionActor = connectionActor;
        this.proxyActor = proxyActor;

        // this is retrieve via the extension for each baseClientActor in order to not pass it as constructor arg
        //  as all constructor arguments need to be serializable as the BaseClientActor is started behind a cluster
        //  router
        dittoProtocolSub = DittoProtocolSub.get(system);
        actorUUID = UUID.randomUUID().toString();

        final var connectionId = connection.getId();
        logger = DittoLoggerFactory.getThreadSafeDittoLoggingAdapter(this)
                .withMdcEntry(ConnectivityMdcEntryKey.CONNECTION_ID, connection.getId());
        // log the default client ID for tracing
        logger.info("Using default client ID <{}>", getDefaultClientId());

        proxyActorSelection = getLocalActorOfSamePath(proxyActor);

        final UserIndicatedErrors userIndicatedErrors = UserIndicatedErrors.of(config);
        connectivityStatusResolver = ConnectivityStatusResolver.of(userIndicatedErrors);

        final ClientConfig clientConfig = connectivityConfig().getClientConfig();
        final var protocolAdapterProvider =
                ProtocolAdapterProvider.load(connectivityConfig().getProtocolConfig(), system);
        protocolAdapter = protocolAdapterProvider.getProtocolAdapter(null);
        final var monitoringConfig = connectivityConfig().getMonitoringConfig();
        connectionCounterRegistry = ConnectivityCounterRegistry.newInstance(connectivityConfig);
        connectionLoggerRegistry = ConnectionLoggerRegistry.fromConfig(monitoringConfig.logger());
        connectionLoggerRegistry.initForConnection(connection);
        connectionLogger = connectionLoggerRegistry.forConnection(connection.getId());
        connectionCounterRegistry.registerAlertFactory(MetricType.THROTTLED, MetricDirection.INBOUND,
                ThrottledLoggerMetricsAlert.getFactory(
                        address -> connectionLoggerRegistry.forInboundThrottled(connection, address)));
        connectionCounterRegistry.initForConnection(connection);
        clientGauge = DittoMetrics.gauge("connection_client")
                .tag("id", connectionId.toString())
                .tag("type", connection.getConnectionType().getName());
        clientConnectingGauge = DittoMetrics.gauge("connecting_client")
                .tag("id", connectionId.toString())
                .tag("type", connection.getConnectionType().getName());

        reconnectTimeoutStrategy = DuplicationReconnectTimeoutStrategy.fromConfig(clientConfig);
        supervisorStrategy = createSupervisorStrategy(getSelf());
        clientActorRefs = ClientActorRefs.empty();
        clientActorRefsNotificationDelay = randomize(clientConfig.getClientActorRefsNotificationDelay());
        subscriptionIdPrefixLength =
                ConnectionPersistenceActor.getSubscriptionPrefixLength(connection.getClientCount());

        // Send init message to allow for unsafe initialization of subclasses.
        dryRun = dittoHeaders.isDryRun();
    }

    @Override
    public SupervisorStrategy supervisorStrategy() {
        return supervisorStrategy;
    }

    @Override
    public void preStart() throws Exception {
        super.preStart();

        // stable states
        when(UNKNOWN, inUnknownState());
        when(INITIALIZED, inInitializedState());
        when(CONNECTED, inConnectedState());
        when(DISCONNECTED, inDisconnectedState());

        // volatile states
        //
        // DO NOT use state timeout:
        // FSM state timeout gets reset by any message, AND cannot be longer than 5 minutes (Akka v2.5.23).
        when(DISCONNECTING, inDisconnectingState());
        when(CONNECTING, inConnectingState());
        when(TESTING, inTestingState());

        // start with UNKNOWN state but send self OpenConnection because client actors are never created closed
        final var startingData = BaseClientData.BaseClientDataBuilder.from(connection.getId(),
                        connection,
                        ConnectivityStatus.UNKNOWN,
                        ConnectivityStatus.OPEN,
                        "initialized",
                        Instant.now())
                .build();
        startWith(UNKNOWN, startingData);

        onTransition(this::onTransition);

        whenUnhandled(inAnyState().anyEvent(this::onUnknownEvent));

        initialize();

        // inform connection actor of my presence if there are other client actors
        if (connection.getClientCount() > 1 && !dryRun) {
            connectionActor.tell(getSelf(), getSelf());
            startTimerWithFixedDelay(Control.REFRESH_CLIENT_ACTOR_REFS.name(),
                    Control.REFRESH_CLIENT_ACTOR_REFS,
                    clientActorRefsNotificationDelay);
        }
        clientActorRefs.add(getSelf());

        closeConnectionBeforeTerminatingCluster();

        init();
    }

    protected ConnectivityConfig connectivityConfig() {
        return connectivityConfig;
    }

    /**
     * Initialize child actors.
     */
    protected void init() {
        final var actorPair = startOutboundActors(protocolAdapter);
        outboundDispatchingActor = actorPair.first();

        final var inboundDispatchingSink = getInboundDispatchingSink(actorPair.second());
        inboundMappingSink = getInboundMappingSink(protocolAdapter, inboundDispatchingSink);
        subscriptionManager = startSubscriptionManager(proxyActorSelection, connectivityConfig().getClientConfig());

        if (connection.getSshTunnel().map(SshTunnel::isEnabled).orElse(false)) {
            tunnelActor = startChildActor(SshTunnelActor.ACTOR_NAME, SshTunnelActor.props(connection,
                    connectivityStatusResolver, connectionLogger));
        } else {
            tunnelActor = null;
        }
        getSelf().tell(Control.INIT_COMPLETE, ActorRef.noSender());
    }

    private void closeConnectionBeforeTerminatingCluster() {
        if (shouldAnyTargetSendConnectionAnnouncements()) {
            // only add clients of connections to Coordinated shutdown having connection announcements configured
            CoordinatedShutdown.get(getContext().getSystem())
                    .addActorTerminationTask(
                            CoordinatedShutdown.PhaseBeforeServiceUnbind(),
                            "closeConnectionAndShutdown",
                            getSelf(),
                            Optional.of(CloseConnectionAndShutdown.INSTANCE));
        }
    }

    private boolean shouldAnyTargetSendConnectionAnnouncements() {
        return connection().getTargets().stream()
                .anyMatch(target -> target.getTopics().stream()
                        .map(FilteredTopic::getTopic)
                        .anyMatch(Topic.CONNECTION_ANNOUNCEMENTS::equals));
    }

    @Override
    public void postStop() {
        clientGauge.reset();
        clientConnectingGauge.reset();
        stopChildActor(tunnelActor);
        logger.debug("Stopped client with id - <{}>", getDefaultClientId());
        try {
            connectionLogger.close();
        } catch (final IOException e) {
            logger.warning("Exception during closing connection logger <{}>: {}", e.getClass().getSimpleName(),
                    e.getMessage());
        }
        try {
            super.postStop();
        } catch (final Exception e) {
            logger.error(e, "An error occurred post stop.");
        }
    }

    /**
     * Compute the client ID for this actor. The format of the client ID is prefix-uuid, where the uuid is unique to
     * each incarnation of this actor.
     *
     * @param prefix the prefix.
     * @return the client ID.
     */
    protected String getClientId(final CharSequence prefix) {
        if (connection.getClientCount() == 1) {
            return prefix.toString();
        } else {
            return prefix + "_" + actorUUID;
        }
    }

    /**
     * Get the default client ID, which identifies this actor regardless of configuration.
     *
     * @return the default client ID.
     */
    protected String getDefaultClientId() {
        return getClientId(connection.getId());
    }

    /**
     * Get the proxyActor reference.
     *
     * @return the proxyActor ref.
     */
    protected ActorRef getProxyActor() {
        return proxyActor;
    }

    private FSM.State<BaseClientState, BaseClientData> completeInitialization() {

        final State<BaseClientState, BaseClientData> state = goTo(INITIALIZED);

        // Always open connection right away when desired---this actor may be deployed onto other instances and
        // will not be directly controlled by the connection persistence actor.
        if (connection.getConnectionStatus() == ConnectivityStatus.OPEN) {
            getSelf().tell(OpenConnection.of(connection.getId(), DittoHeaders.empty()), getSelf());
        }

        unstashAll();

        return state;
    }

    /**
     * Handles {@link TestConnection} commands by returning a CompletionState of {@link akka.actor.Status.Status Status}
     * which may be {@link akka.actor.Status.Success Success} or {@link akka.actor.Status.Failure Failure}.
     *
     * @param testConnectionCommand the Connection to test
     * @return the CompletionStage with the test result
     */
    protected abstract CompletionStage<Status.Status> doTestConnection(TestConnection testConnectionCommand);

    /**
     * Subclasses should allocate resources (publishers and consumers) in the implementation. This method is called once
     * this {@code Client} connected successfully.
     *
     * @param clientConnected the ClientConnected message which may be subclassed and thus adding more information
     */
    protected void allocateResourcesOnConnection(final ClientConnected clientConnected) {
        // do nothing by default
    }

    /**
     * Clean up everything spawned in {@code allocateResourcesOnConnection}. It should be idempotent.
     */
    protected abstract void cleanupResourcesForConnection();

    /**
     * Invoked when this {@code Client} should connect.
     *
     * @param connection the Connection to use for connecting.
     * @param origin the ActorRef which caused the ConnectClient command.
     */
    protected abstract void doConnectClient(Connection connection, @Nullable ActorRef origin);

    /**
     * Invoked when this {@code Client} should disconnect.
     *
     * @param connection the Connection to use for disconnecting.
     * @param origin the ActorRef which caused the DisconnectClient command.
     * @param shutdownAfterDisconnect whether the base client actor should terminate itself after disconnection.
     */
    protected abstract void doDisconnectClient(Connection connection, @Nullable ActorRef origin,
            final boolean shutdownAfterDisconnect);

    /**
     * Release any temporary resources allocated during a connection operation when the operation times out. Do nothing
     * by default.
     *
     * @param state current state of the client actor.
     */
    protected void cleanupFurtherResourcesOnConnectionTimeout(final BaseClientState state) {
        // do nothing by default
    }

    /**
     * Creates the handler for messages common to all states.
     * <p>
     * Overwrite and extend by additional matchers.
     * </p>
     *
     * @return an FSM function builder
     */
    protected FSMStateFunctionBuilder<BaseClientState, BaseClientData> inAnyState() {
        return matchEvent(RetrieveConnectionMetrics.class, (command, data) -> retrieveConnectionMetrics(command))
                .event(ThingSearchCommand.class, this::forwardThingSearchCommand)
                .event(RetrieveConnectionStatus.class, this::retrieveConnectionStatus)
                .event(ResetConnectionMetrics.class, this::resetConnectionMetrics)
                .event(EnableConnectionLogs.class, (command, data) -> enableConnectionLogs(command))
                .event(RetrieveConnectionLogs.class, (command, data) -> retrieveConnectionLogs(command))
                .event(ResetConnectionLogs.class, this::resetConnectionLogs)
                .event(CheckConnectionLogsActive.class, (command, data) -> checkLoggingActive(command))
                .event(InboundSignal.class, this::handleInboundSignal)
                .event(PublishMappedMessage.class, this::publishMappedMessage)
                .event(ConnectivityCommand.class, this::onUnknownEvent) // relevant connectivity commands were handled
                .event(Signal.class, this::handleSignal)
                .event(ActorRef.class, this::onOtherClientActorStartup)
                .event(Terminated.class, this::otherClientActorTerminated)
                .eventEquals(Control.REFRESH_CLIENT_ACTOR_REFS, this::refreshClientActorRefs)
                .event(FatalPubSubException.class, this::failConnectionDueToPubSubException);
    }

    /**
     * @return the inbound mapping sink defined by {@link InboundMappingSink}.
     */
    protected final Sink<Object, NotUsed> getInboundMappingSink() {
        return inboundMappingSink;
    }

    /**
     * Escapes the passed actorName in a actorName valid way. Actor name should be a valid URL with ASCII letters, see
     * also {@code akka.actor.ActorPath#isValidPathElement}, therefore we encode the name as an ASCII URL.
     *
     * @param name the actorName to escape.
     * @return the escaped name.
     */
    protected static String escapeActorName(final String name) {
        return URLEncoder.encode(name, StandardCharsets.US_ASCII);
    }

    private FSM.State<BaseClientState, BaseClientData> onOtherClientActorStartup(final ActorRef otherClientActor,
            final BaseClientData data) {
        clientActorRefs.add(otherClientActor);
        getContext().watch(otherClientActor);
        return stay();
    }

    private FSM.State<BaseClientState, BaseClientData> otherClientActorTerminated(final Terminated terminated,
            final BaseClientData data) {
        clientActorRefs.remove(terminated.getActor());
        return stay();
    }

    private FSM.State<BaseClientState, BaseClientData> refreshClientActorRefs(final Control refreshClientActorRefs,
            final BaseClientData data) {
        connectionActor.tell(getSelf(), getSelf());
        return stay();
    }

    private FSM.State<BaseClientState, BaseClientData> failConnectionDueToPubSubException(
            final FatalPubSubException exception,
            final BaseClientData data) {

        final boolean isPubSubTerminated = exception instanceof PubSubTerminatedException;
        if (isPubSubTerminated && stateName() != CONNECTED) {
            // Do not fail connection on abnormal termination of any pubsub actor while not in connected state.
            // Each surviving pubsub actor will send an error. It suffices to react to the first error.
            logger.error(exception.asDittoRuntimeException(), "BugAlert Bug found in Ditto pubsub");
        } else {
            final String description = "The connection experienced a transient failure in the distributed " +
                    "publish/subscribe infrastructure. Failing the connection to try again later.";
            getSelf().tell(
                    // not setting "cause" to put the description literally in the error log
                    ConnectionFailure.internal(null, exception.asDittoRuntimeException(), description),
                    getSelf());
        }
        return stay();
    }

    /**
     * Starts a child actor.
     *
     * @param name the Actor's name
     * @param props the Props
     * @return the created ActorRef
     */
    private ActorRef startChildActor(final String name, final Props props) {
        logger.debug("Starting child actor <{}>.", name);
        final String nameEscaped = escapeActorName(name);
        return getContext().actorOf(props, nameEscaped);
    }

    /**
     * Start a child actor whose name is guaranteed to be different from all other child actors started by this method.
     *
     * @param prefix prefix of the child actor name.
     * @param props props of the child actor.
     * @return the created ActorRef.
     */
    protected final ActorRef startChildActorConflictFree(final String prefix, final Props props) {
        return startChildActor(nextChildActorName(prefix), props);
    }

    /**
     * Stops a child actor.
     *
     * @param actor the ActorRef
     */
    protected final void stopChildActor(@Nullable final ActorRef actor) {
        if (actor != null) {
            logger.debug("Stopping child actor <{}>.", actor.path());
            getContext().stop(actor);
        }
    }

    /**
     * @return whether this client is consuming at all
     */
    protected final boolean isConsuming() {
        return !connection().getSources().isEmpty();
    }

    /**
     * @return the currently managed Connection
     */
    protected final Connection connection() {
        return stateData().getConnection();
    }

    /**
     * @return the Connection Id
     */
    protected final ConnectionId connectionId() {
        return stateData().getConnectionId();
    }

    /**
     * @return the sources configured for this connection or an empty list if no sources were configured.
     */
    protected final List<Source> getSourcesOrEmptyList() {
        return connection().getSources();
    }

    /**
     * Invoked on each transition {@code from} a {@link BaseClientState} {@code to} another.
     * <p>
     * May be extended to react on special transitions.
     * </p>
     *
     * @param from the previous State
     * @param to the next State
     */
    private void onTransition(final BaseClientState from, final BaseClientState to) {
        logger.debug("Transition: {} -> {}", from, to);
        if (to == CONNECTED) {
            clientGauge.set(1L);
            reconnectTimeoutStrategy.reset();
            publishConnectionOpenedAnnouncement();
        }
        if (to == DISCONNECTED) {
            clientGauge.reset();
        }
        if (to == CONNECTING) {
            clientConnectingGauge.set(1L);
        }
        // dont use else if since we might use goTo(CONNECTING) if in CONNECTING state. This will cause another onTransition.
        if (from == CONNECTING) {
            clientConnectingGauge.reset();
        }
        // cancel our own state timeout if target state is stable
        if (to == CONNECTED || to == DISCONNECTED || to == INITIALIZED) {
            cancelStateTimeout();
        }
    }

    private void publishConnectionOpenedAnnouncement() {
        if (shouldAnyTargetSendConnectionAnnouncements()) {
            getSelf().tell(ConnectionOpenedAnnouncement.of(connectionId(), Instant.now(), DittoHeaders.empty()),
                    getSelf());
        }
    }

    /*
     * For each volatile state, use the special goTo methods for timer management.
     */
    private FSM.State<BaseClientState, BaseClientData> goToConnecting(final Duration timeout) {
        scheduleStateTimeout(timeout);
        return goTo(CONNECTING);
    }

    private FSM.State<BaseClientState, BaseClientData> goToDisconnecting(final Duration timeout) {
        scheduleStateTimeout(timeout);
        return goTo(DISCONNECTING);
    }

    private FSM.State<BaseClientState, BaseClientData> goToTesting() {
        scheduleStateTimeout(connectivityConfig().getClientConfig().getTestingTimeout());
        return goTo(TESTING);
    }

    private FSMStateFunctionBuilder<BaseClientState, BaseClientData> inUnknownState() {
        return matchEventEquals(Control.INIT_COMPLETE, (init, baseClientData) -> completeInitialization())
                .event(RuntimeException.class, BaseClientActor::failInitialization)
                .anyEvent((o, baseClientData) -> {
                    stash();
                    return stay();
                });
    }

    private FSMStateFunctionBuilder<BaseClientState, BaseClientData> inInitializedState() {
        return matchEvent(OpenConnection.class, this::openConnection)
                .event(CloseConnection.class, this::closeConnection)
                .event(CloseConnectionAndShutdown.class, this::closeConnectionAndShutdown)
                .event(TestConnection.class, this::testConnection);
    }

    /**
     * Creates the handler for messages in disconnected state. Overwrite and extend by additional matchers.
     *
     * @return an FSM function builder
     */
    private FSMStateFunctionBuilder<BaseClientState, BaseClientData> inDisconnectedState() {
        return matchEvent(OpenConnection.class, this::openConnection)
                .event(CloseConnection.class, this::connectionAlreadyClosed)
                .event(TestConnection.class, this::testConnection);
    }

    /**
     * Creates the handler for messages in connecting state. Overwrite and extend by additional matchers.
     *
     * @return an FSM function builder
     */
    protected FSMStateFunctionBuilder<BaseClientState, BaseClientData> inConnectingState() {
        return matchEventEquals(StateTimeout(), (event, data) -> connectionTimedOut(data))
                .event(ConnectionFailure.class, this::connectingConnectionFailed)
                .event(ClientConnected.class, this::clientConnectedInConnectingState)
                .event(InitializationResult.class, this::handleInitializationResult)
                .event(CloseConnection.class, this::closeConnection)
                .event(CloseConnectionAndShutdown.class, this::closeConnectionAndShutdown)
                .event(SshTunnelActor.TunnelStarted.class, this::tunnelStarted)
                .eventEquals(Control.CONNECT_AFTER_TUNNEL_ESTABLISHED, this::connectAfterTunnelStarted)
                .eventEquals(Control.GOTO_CONNECTED_AFTER_INITIALIZATION, this::gotoConnectedAfterInitialization)
                .event(SshTunnelActor.TunnelClosed.class, this::tunnelClosed)
                .event(OpenConnection.class, this::openConnectionInConnectingState);
    }

    /**
     * Creates the handler for messages in connected state. Overwrite and extend by additional matchers.
     *
     * @return an FSM function builder
     */
    protected FSMStateFunctionBuilder<BaseClientState, BaseClientData> inConnectedState() {
        return matchEvent(CloseConnection.class, this::closeConnection)
                .event(CloseConnectionAndShutdown.class, this::closeConnectionAndShutdown)
                .event(SshTunnelActor.TunnelClosed.class, this::tunnelClosed)
                .event(OpenConnection.class, this::connectionAlreadyOpen)
                .event(ConnectionFailure.class, this::connectedConnectionFailed);
    }

    @Nullable
    protected abstract ActorRef getPublisherActor();

    private FSM.State<BaseClientState, BaseClientData> publishMappedMessage(final PublishMappedMessage message,
            final BaseClientData data) {

        final var publisherActor = getPublisherActor();
        final var outboundSignal = message.getOutboundSignal();
        if (publisherActor != null) {
            publisherActor.forward(outboundSignal, getContext());
        } else {
            logger.withCorrelationId(outboundSignal.getSource())
                    .error("No publisher actor available, dropping message: {}", message);
        }
        return stay();
    }

    /**
     * Creates the handler for messages in disconnected state. Overwrite and extend by additional matchers.
     *
     * @return an FSM function builder
     */
    private FSMStateFunctionBuilder<BaseClientState, BaseClientData> inDisconnectingState() {
        return matchEventEquals(StateTimeout(), (event, data) -> connectionTimedOut(data))
                .eventEquals(SEND_DISCONNECT_ANNOUNCEMENT, (event, data) -> sendDisconnectAnnouncement(data))
                .event(Disconnect.class, this::disconnect)
                .event(ConnectionFailure.class, this::connectingConnectionFailed)
                .event(ClientDisconnected.class, this::clientDisconnected);
    }

    /**
     * Creates the handler for messages in testing state. Overwrite and extend by additional matchers.
     *
     * @return an FSM function builder
     */
    protected FSMStateFunctionBuilder<BaseClientState, BaseClientData> inTestingState() {
        return matchEvent(Status.Status.class, (e, d) -> Objects.equals(getSender(), getSelf()),
                (status, data) -> {
                    logger.info("{} status: <{}>", stateName(), status);
                    data.getSessionSenders().forEach(sender ->
                            sender.first().tell(getStatusToReport(status, sender.second()), getSelf()));
                    return stop();
                })
                .event(SshTunnelActor.TunnelStarted.class, this::tunnelStarted)
                .eventEquals(Control.CONNECT_AFTER_TUNNEL_ESTABLISHED, this::testConnectionAfterTunnelStarted)
                .event(TestConnection.class, this::testConnection)
                .event(SshTunnelActor.TunnelClosed.class, this::tunnelClosed)
                .event(ConnectionFailure.class, this::testingConnectionFailed)
                .eventEquals(StateTimeout(), (stats, data) -> {
                    logger.info("test timed out.");
                    data.getSessionSenders().forEach(sender -> {
                        final DittoRuntimeException error = ConnectionFailedException.newBuilder(connectionId())
                                .description(String.format("Failed to open requested connection within <%d> seconds!",
                                        connectivityConfig()
                                                .getClientConfig()
                                                .getTestingTimeout()
                                                .getSeconds()))
                                .dittoHeaders(sender.second())
                                .build();
                        sender.first().tell(new Status.Failure(error), getSelf());
                    });
                    return stop();
                });
    }

    private State<BaseClientState, BaseClientData> onUnknownEvent(final Object event, final BaseClientData state) {
        Object message = event;
        if (event instanceof Failure) {
            message = ((Failure) event).cause();
        } else if (event instanceof Status.Failure) {
            message = ((Status.Failure) event).cause();
        }

        if (message instanceof Throwable) {
            logger.error((Throwable) message, "received Exception {} in state {} - status: {} - sender: {}",
                    message,
                    stateName(),
                    state.getConnectionStatus() + ": " + state.getConnectionStatusDetails().orElse(""),
                    getSender());
        } else {
            logger.warning("received unknown/unsupported message {} in state {} - status: {} - sender: {}",
                    message,
                    stateName(),
                    state.getConnectionStatus() + ": " + state.getConnectionStatusDetails().orElse(""),
                    getSender());
        }

        final ActorRef sender = getSender();
        if (!Objects.equals(sender, getSelf()) && !Objects.equals(sender, getContext().system().deadLetters())) {
            sender.tell(unhandledExceptionForSignalInState(event, stateName()), getSelf());
        }

        return stay();
    }

    private static FSM.State<BaseClientState, BaseClientData> failInitialization(final RuntimeException error,
            final BaseClientData data) {

        // throw the error to trigger escalating supervision strategy
        throw error;
    }

    private FSM.State<BaseClientState, BaseClientData> closeConnectionAndShutdown(
            final CloseConnectionAndShutdown closeConnectionAndShutdown,
            final BaseClientData data) {

        return closeConnection(CloseConnection.of(connectionId(), DittoHeaders.empty()), data, true);
    }

    private FSM.State<BaseClientState, BaseClientData> closeConnection(final WithDittoHeaders closeConnection,
            final BaseClientData data) {
        return closeConnection(closeConnection, data, false);
    }

    private FSM.State<BaseClientState, BaseClientData> closeConnection(final WithDittoHeaders closeConnection,
            final BaseClientData data, final boolean shutdownAfterDisconnect) {

        final ActorRef sender = getSender();

        final Duration timeoutUntilDisconnectCompletes;
        final ClientConfig clientConfig = connectivityConfig().getClientConfig();
        if (shouldAnyTargetSendConnectionAnnouncements()) {
            final Duration disconnectAnnouncementTimeout = clientConfig.getDisconnectAnnouncementTimeout();
            timeoutUntilDisconnectCompletes =
                    clientConfig.getDisconnectingMaxTimeout().plus(disconnectAnnouncementTimeout);
            getSelf().tell(SEND_DISCONNECT_ANNOUNCEMENT, sender);
            startSingleTimer("startDisconnect", new Disconnect(sender, shutdownAfterDisconnect),
                    disconnectAnnouncementTimeout);
        } else {
            timeoutUntilDisconnectCompletes = clientConfig.getDisconnectingMaxTimeout();
            getSelf().tell(new Disconnect(sender, shutdownAfterDisconnect), sender);
        }

        dittoProtocolSub.removeSubscriber(getSelf());

        return goToDisconnecting(timeoutUntilDisconnectCompletes).using(
                setSession(data, sender, closeConnection.getDittoHeaders())
                        .setDesiredConnectionStatus(ConnectivityStatus.CLOSED)
                        .setConnectionStatusDetails(
                                "cleaning up before closing or deleting connection at " + Instant.now()));
    }

    private State<BaseClientState, BaseClientData> sendDisconnectAnnouncement(final BaseClientData data) {
        final var announcement =
                ConnectionClosedAnnouncement.of(data.getConnectionId(), Instant.now(), DittoHeaders.empty());
        // need to tell the announcement directly to the dispatching actor since the state == DISCONNECTING
        outboundDispatchingActor.tell(announcement, getSender());
        return stay();
    }

    private State<BaseClientState, BaseClientData> disconnect(final Disconnect disconnect, final BaseClientData data) {
        doDisconnectClient(connection(), disconnect.getSender(), disconnect.shutdownAfterDisconnect());
        return stay().using(data.setConnectionStatusDetails("disconnecting connection at " + Instant.now()));
    }

    private FSM.State<BaseClientState, BaseClientData> openConnection(final WithDittoHeaders openConnection,
            final BaseClientData data) {

        final ActorRef sender = getSender();
        final var dittoHeaders = openConnection.getDittoHeaders();
        reconnectTimeoutStrategy.reset();
        final Duration connectingTimeout = connectivityConfig().getClientConfig().getConnectingMinTimeout();

        if (stateData().getSshTunnelState().isEnabled()) {
            logger.info("Connection requires SSH tunnel, starting tunnel.");
            tellTunnelActor(SshTunnelActor.TunnelControl.START_TUNNEL);
            return goToConnecting(connectingTimeout).using(setSession(data, sender, dittoHeaders));
        } else {
            return doOpenConnection(data, sender, dittoHeaders);
        }
    }

    private FSM.State<BaseClientState, BaseClientData> doOpenConnection(final BaseClientData data,
            final ActorRef sender, final DittoHeaders dittoHeaders) {
        final Duration connectingTimeout = connectivityConfig().getClientConfig().getConnectingMinTimeout();
        if (canConnectViaSocket(connection)) {
            doConnectClient(connection, sender);
            return goToConnecting(connectingTimeout).using(setSession(data, sender, dittoHeaders).resetFailureCount());
        } else {
            cleanupResourcesForConnection();
            final DittoRuntimeException error = newConnectionFailedException(dittoHeaders);
            sender.tell(new Status.Failure(error), getSelf());
            return goToConnecting(connectingTimeout)
                    .using(data.resetSession()
                            .resetFailureCount()
                            .setConnectionStatus(ConnectivityStatus.MISCONFIGURED)
                            .setConnectionStatusDetails(
                                    ConnectionFailure.determineFailureDescription(Instant.now(), error, null))
                    );
        }
    }

    private FSM.State<BaseClientState, BaseClientData> connectionAlreadyOpen(final OpenConnection openConnection,
            final BaseClientData data) {

        getSender().tell(new Status.Success(CONNECTED), getSelf());
        return stay();
    }

    private FSM.State<BaseClientState, BaseClientData> connectionAlreadyClosed(final CloseConnection closeConnection,
            final BaseClientData data) {

        getSender().tell(new Status.Success(DISCONNECTED), getSelf());
        return stay();
    }

    private void reconnect() {
        logger.debug("Trying to reconnect");
        connectionLogger.success("Trying to reconnect");
        if (canConnectViaSocket(connection)) {
            doConnectClient(connection, null);
        } else {
            logger.info("Socket is closed, scheduling a reconnect");
            cleanupResourcesForConnection();
            throw newConnectionFailedException(DittoHeaders.empty());
        }
    }

    private FSM.State<BaseClientState, BaseClientData> testConnection(final TestConnection testConnection,
            final BaseClientData data) {

        final ActorRef self = getSelf();
        final ActorRef sender = getSender();
        final var connectionToBeTested = testConnection.getConnection();

        if (stateData().getSshTunnelState().isEnabled() && !stateData().getSshTunnelState().isEstablished()) {
            logger.info("Connection requires SSH tunnel, starting tunnel.");
            tellTunnelActor(SshTunnelActor.TunnelControl.START_TUNNEL);
        } else if (!canConnectViaSocket(connectionToBeTested)) {
            final var connectionFailedException =
                    newConnectionFailedException(testConnection.getDittoHeaders());
            final Status.Status failure = new Status.Failure(connectionFailedException);
            getSelf().tell(failure, self);
        } else {
            final CompletionStage<Status.Status> connectionStatusStage = doTestConnection(testConnection);
            final CompletionStage<Status.Status> mappingStatusStage = testMessageMappingProcessor();

            connectionStatusStage.toCompletableFuture()
                    .thenCombine(mappingStatusStage, (connectionStatus, mappingStatus) -> {
                        if (connectionStatus instanceof Status.Success &&
                                mappingStatus instanceof Status.Success) {
                            return new Status.Success("successfully connected + initialized mapper");
                        } else if (connectionStatus instanceof Status.Failure) {
                            return connectionStatus;
                        } else {
                            return mappingStatus;
                        }
                    })
                    .thenAccept(testStatus -> self.tell(testStatus, self))
                    .exceptionally(error -> {
                        self.tell(new Status.Failure(error), self);
                        return null;
                    });
        }

        return goToTesting().using(setSession(data, sender, testConnection.getDittoHeaders())
                .setConnection(connectionToBeTested)
                .setConnectionStatusDetails("Testing connection since " + Instant.now()));
    }

    private State<BaseClientState, BaseClientData> testingConnectionFailed(final ConnectionFailure event,
            final BaseClientData data) {
        logger.info("{} failed: <{}>", stateName(), event);
        cleanupResourcesForConnection();
        data.getSessionSenders().forEach(sender ->
                sender.first().tell(getStatusToReport(event.getFailure(), sender.second()), getSelf()));
        return stop();
    }

    private FSM.State<BaseClientState, BaseClientData> connectionTimedOut(final BaseClientData data) {
        data.getSessionSenders().forEach(sender -> {
            final DittoRuntimeException error = ConnectionFailedException.newBuilder(connectionId())
                    .dittoHeaders(sender.second())
                    .build();
            sender.first().tell(new Status.Failure(error), getSelf());
        });
        cleanupResourcesForConnection();
        cleanupFurtherResourcesOnConnectionTimeout(stateName());

        final String timeoutMessage = "Connection timed out at " + Instant.now() + " while " + stateName() + ".";

        if (ConnectivityStatus.OPEN.equals(data.getDesiredConnectionStatus())) {
            if (reconnectTimeoutStrategy.canReconnect()) {
                if (stateData().getSshTunnelState().isEnabled()) {
                    logger.info("Connection requires SSH tunnel, start tunnel.");
                    tunnelActor.tell(SshTunnelActor.TunnelControl.START_TUNNEL, getSender());
                } else {
                    try {
                        reconnect();
                    } catch (final ConnectionFailedException e) {
                        return goToConnecting(reconnectTimeoutStrategy.getNextTimeout())
                                .using(data.resetSession()
                                        .resetFailureCount()
                                        .setConnectionStatus(ConnectivityStatus.MISCONFIGURED)
                                        .setConnectionStatusDetails(
                                                ConnectionFailure.determineFailureDescription(Instant.now(), e, null)));
                    }
                }
                return goToConnecting(reconnectTimeoutStrategy.getNextTimeout())
                        .using(data.resetSession()  // don't set the state, preserve the old one (e.g. MISCONFIGURED)
                                .resetFailureCount()
                                .setConnectionStatusDetails(timeoutMessage + " Will try to reconnect."));
            } else {
                connectionLogger.failure(
                        "Connection timed out. Reached maximum tries and thus will no longer try to reconnect");
                logger.info(
                        "Connection <{}> - connection timed out - " +
                                "reached maximum retries for reconnecting and thus will no longer try to reconnect",
                        connectionId());

                return goTo(INITIALIZED)
                        .using(data.resetSession()
                                .resetFailureCount()
                                // don't set the state, preserve the old one (e.g. MISCONFIGURED)
                                // Preserve old status details
                                .setConnectionStatusDetails(data.getConnectionStatusDetails().orElse(timeoutMessage) +
                                        " Reached maximum retries and thus will not try to reconnect any longer.")
                        );
            }
        } else {
            // this is unexpected, as a desired "closed" connection should not get this far (trying to connect)
            connectionLogger.failure("Connection timed out, however desired state was {0}",
                    data.getDesiredConnectionStatus());
            return goTo(INITIALIZED)
                    .using(data.resetSession()
                            .resetFailureCount()
                            .setConnectionStatus(ConnectivityStatus.FAILED)
                            .setConnectionStatusDetails(timeoutMessage + " Desired state was: " +
                                    data.getDesiredConnectionStatus())
                    );
        }
    }

    private State<BaseClientState, BaseClientData> tunnelStarted(final SshTunnelActor.TunnelStarted tunnelStarted,
            final BaseClientData data) {
        logger.info("SSH tunnel established. Connecting via tunnel at localhost: {}", tunnelStarted.getLocalPort());
        final SshTunnelState established = data.getSshTunnelState().established(tunnelStarted.getLocalPort());
        getSelf().tell(Control.CONNECT_AFTER_TUNNEL_ESTABLISHED, getSelf());
        return stay().using(data.setSshTunnelState(established));
    }

    private State<BaseClientState, BaseClientData> connectAfterTunnelStarted(final Control control,
            final BaseClientData data) {

        if (data.getSessionSenders().isEmpty()) {
            logger.info("Reconnecting after ssh tunnel was established.");
            try {
                reconnect();
                return stay();
            } catch (final ConnectionFailedException e) {
                return goToConnecting(reconnectTimeoutStrategy.getNextTimeout())
                        .using(data.setConnectionStatus(ConnectivityStatus.MISCONFIGURED)
                                .setConnectionStatusDetails(
                                        ConnectionFailure.determineFailureDescription(Instant.now(), e, null))
                                .resetSession());
            }
        } else {
            logger.info("Connecting initially after tunnel was established.");
            final ActorRef sender = data.getSessionSenders().get(0).first();
            final DittoHeaders dittoHeaders = data.getSessionSenders().get(0).second();
            return doOpenConnection(data, sender, dittoHeaders);
        }
    }

    private State<BaseClientState, BaseClientData> testConnectionAfterTunnelStarted(final Control control,
            final BaseClientData data) {
        logger.info("Testing connection after tunnel was established.");

        data.getSessionSenders().forEach(p -> {
            final ActorRef sender = p.first();
            final DittoHeaders dittoHeaders = p.second();
            final TestConnection testConnection = TestConnection.of(data.getConnection(), dittoHeaders);
            getSelf().tell(testConnection, sender);
        });

        return stay().using(data);
    }

    private State<BaseClientState, BaseClientData> tunnelClosed(final SshTunnelActor.TunnelClosed tunnelClosed,
            final BaseClientData data) {
        logger.info("SSH tunnel closed: {}", tunnelClosed.getMessage());
        final var failure =
                ConnectionFailure.userRelated(null, tunnelClosed.getError(), tunnelClosed.getMessage());
        getSelf().tell(failure, getSelf());
        final SshTunnelState closedState = data.getSshTunnelState().failed(tunnelClosed.getError());
        return stay().using(data.setSshTunnelState(closedState));
    }

    protected final SshTunnelState getSshTunnelState() {
        return stateData().getSshTunnelState();
    }

    private State<BaseClientState, BaseClientData> openConnectionInConnectingState(
            final WithDittoHeaders openConnection,
            final BaseClientData data) {

        final ActorRef origin = getSender();
        if (!getSelf().equals(origin) && !getContext().getSystem().deadLetters().equals(origin)) {
            // add this sender to list of actors to respond to once connection succeeds.
            return stay().using(data.addSessionSender(origin, openConnection.getDittoHeaders()));
        } else {
            return stay();
        }
    }

    /**
     * Handle the event ClientConnected in state CONNECTING.
     * By default, allocate resources, and then start publisher and consumer actors.
     */
    protected State<BaseClientState, BaseClientData> clientConnectedInConnectingState(
            final ClientConnected clientConnected,
            final BaseClientData data) {

        allocateResourcesOnConnection(clientConnected);
        Patterns.pipe(startPublisherAndConsumerActors(clientConnected), getContext().getDispatcher())
                .to(getSelf());
        return stay().using(data);
    }

    /**
     * Start publisher and consumer actors.
     * <p>
     * NOT thread-safe! Only invoke as a part of message handling.
     *
     * @return Future that completes with the result of starting publisher and consumer actors.
     */
    protected CompletionStage<InitializationResult> startPublisherAndConsumerActors(
            @Nullable final ClientConnected clientConnected) {

        logger.info("Starting publisher and consumers.");

        // All these method calls are NOT thread-safe. Do NOT inline.
        final CompletionStage<Status.Status> publisherReady = startPublisherActor();
        final CompletionStage<Status.Status> consumersReady = startConsumerActors(clientConnected);

        return publisherReady
                .thenCompose(unused -> consumersReady)
                .thenCompose(unused -> subscribeAndDeclareAcknowledgementLabels(dryRun))
                .thenApply(unused -> InitializationResult.success())
                .exceptionally(InitializationResult::failed);
    }

    private State<BaseClientState, BaseClientData> handleInitializationResult(
            final InitializationResult initializationResult, final BaseClientData data) {
        if (initializationResult.isSuccess()) {
            getSelf().tell(Control.GOTO_CONNECTED_AFTER_INITIALIZATION, ActorRef.noSender());
        } else {
            logger.info("Initialization of consumers, publisher and subscriptions failed: {}. Staying in CONNECTING " +
                    "state to continue with connection recovery after backoff.", initializationResult.getFailure());
            getSelf().tell(initializationResult.getFailure(), ActorRef.noSender());
        }
        return stay();
    }

    private State<BaseClientState, BaseClientData> gotoConnectedAfterInitialization(final Control message,
            final BaseClientData data) {
        if (data.getFailureCount() == 0) {
            logger.info("Initialization of consumers, publisher and subscriptions successful, going to CONNECTED.");
            connectionLogger.success("Connection successful");
            data.getSessionSenders().forEach(origin -> origin.first().tell(new Status.Success(CONNECTED), getSelf()));
            return goTo(CONNECTED).using(data.resetSession()
                    .resetFailureCount()
                    .setConnectionStatus(ConnectivityStatus.OPEN)
                    .setConnectionStatusDetails("Connected at " + Instant.now())
            );
        } else {
            logger.info("Initialization of consumers, publisher and subscriptions successful, but failures were " +
                    "received meanwhile. Staying in CONNECTING state to continue with connection recovery after backoff.");
            return stay();
        }
    }

    /**
     * Subclasses should start their publisher actor in the implementation of this method and report success or
     * failure in the returned {@link CompletionStage}. {@code BaseClientActor} calls this method when the client is
     * connected.
     * <p>
     * NOT thread-safe! Only invoke as a part of message handling.
     *
     * @return a completion stage that completes either successfully when the publisher actor was started
     * successfully or exceptionally when the publisher actor could not be started successfully
     */
    protected abstract CompletionStage<Status.Status> startPublisherActor();

    /**
     * Subclasses should start their consumer actors in the implementation of this method and report success or
     * failure in the returned {@link CompletionStage}.
     * <p>
     * NOT thread-safe if it starts any actors! Only invoke as a part of message handling.
     *
     * @param clientConnected message indicating that the client has successfully been connected to the external system,
     * or null if consumer actors are to be started before the client becomes connected.
     * @return a completion stage that completes either successfully when all consumers were started
     * successfully or exceptionally when starting a consumer actor failed
     */
    protected CompletionStage<Status.Status> startConsumerActors(@Nullable final ClientConnected clientConnected) {
        return CompletableFuture.completedFuture(new Status.Success(Done.getInstance()));
    }

    private State<BaseClientState, BaseClientData> clientDisconnected(final ClientDisconnected event,
            final BaseClientData data) {

        connectionLogger.success("Disconnected successfully");

        cleanupResourcesForConnection();
        tellTunnelActor(SshTunnelActor.TunnelControl.STOP_TUNNEL);
        data.getSessionSenders()
                .forEach(sender -> sender.first().tell(new Status.Success(DISCONNECTED), getSelf()));

        final BaseClientData nextStateData = data.resetSession()
                .setConnectionStatus(ConnectivityStatus.CLOSED)
                .setConnectionStatusDetails("Disconnected at " + Instant.now());

        if (event.shutdownAfterDisconnected()) {
            return stop(Normal(), nextStateData);
        } else {
            return goTo(DISCONNECTED).using(nextStateData);
        }
    }

    private void tellTunnelActor(final SshTunnelActor.TunnelControl control) {
        if (tunnelActor != null) {
            tunnelActor.tell(control, getSelf());
        } else {
            logger.debug("Tunnel actor not started.");
        }
    }

    private State<BaseClientState, BaseClientData> connectingConnectionFailed(final ConnectionFailure event,
            final BaseClientData data) {

        logger.info("{} failed: <{}>", stateName(), event);

        cleanupResourcesForConnection();
        data.getSessionSenders().forEach(sender ->
                sender.first().tell(getStatusToReport(event.getFailure(), sender.second()), getSelf()));

        return backoffAfterFailure(event, data.increaseFailureCount());
    }

    private State<BaseClientState, BaseClientData> connectedConnectionFailed(final ConnectionFailure event,
            final BaseClientData data) {

        // do not bother to disconnect gracefully - the other end of the connection is probably dead
        cleanupResourcesForConnection();
        cleanupFurtherResourcesOnConnectionTimeout(stateName());

        return backoffAfterFailure(event, data);
    }

    /**
     * Attempt to reconnect after a failure. Ensure resources were cleaned up before calling it.
     * Enter state CONNECTING without actually attempting reconnection.
     * Actual reconnection happens after the state times out.
     *
     * @param event the failure event
     * @param data the current client data
     */
    private State<BaseClientState, BaseClientData> backoffAfterFailure(final ConnectionFailure event,
            final BaseClientData data) {

        dittoProtocolSub.removeSubscriber(getSelf());
        if (ConnectivityStatus.OPEN.equals(data.getDesiredConnectionStatus())) {
            if (reconnectTimeoutStrategy.canReconnect()) {
                if (data.getFailureCount() > 1) {
                    connectionLogger.failure(
                            "Received {0} subsequent failures during backoff: {1}. Reconnect after backoff was " +
                                    "already triggered", data.getFailureCount(), event.getFailureDescription());
                    logger.info("Received {} subsequent failures during backoff: {}. Reconnect was already triggered",
                            data.getFailureCount(), event);
                    return stay();
                } else {
                    final Duration nextBackoff = reconnectTimeoutStrategy.getNextBackoff();
                    final var errorMessage =
                            String.format("Connection failed due to: {0}. Will reconnect after %s", nextBackoff);
                    connectionLogger.failure(errorMessage, event.getFailureDescription());
                    final ConnectivityStatus resolvedStatus = connectivityStatusResolver.resolve(event);
                    logger.info("Connection failed: {}. Reconnect after: {}. Resolved status: {}. " +
                            "Going to 'CONNECTING'", event, nextBackoff, resolvedStatus);
                    return goToConnecting(nextBackoff).using(data.resetSession()
                            .setConnectionStatus(resolvedStatus)
                            .setConnectionStatusDetails(event.getFailureDescription())
                    );
                }
            } else {
                connectionLogger.failure(
                        "Connection failed due to: {0}. Reached maximum tries and thus will no longer try to reconnect",
                        event.getFailureDescription());
                logger.info(
                        "Connection <{}> - backoff after failure - " +
                                "reached maximum retries for reconnecting and thus will no longer try to reconnect",
                        connectionId());

                // stay in INITIALIZED state until re-opened manually
                return goTo(INITIALIZED)
                        .using(data.resetSession()
                                .resetFailureCount()
                                .setConnectionStatus(connectivityStatusResolver.resolve(event))
                                .setConnectionStatusDetails(event.getFailureDescription()
                                        + " Reached maximum retries after backing off after failure and thus will " +
                                        "not try to reconnect any longer.")
                        );
            }
        }

        connectionLogger.failure("Connection failed due to: {0}", event.getFailureDescription());
        return goTo(INITIALIZED)
                .using(data.resetSession()
                        .setConnectionStatus(connectivityStatusResolver.resolve(event))
                        .setConnectionStatusDetails(event.getFailureDescription())
                );
    }

    private FSM.State<BaseClientState, BaseClientData> retrieveConnectionStatus(final RetrieveConnectionStatus command,
            final BaseClientData data) {

        final ActorRef sender = getSender();
        logger.withCorrelationId(command)
                .debug("Received RetrieveConnectionStatus for connection <{}> message from <{}>." +
                                " Forwarding to consumers and publishers.", command.getEntityId(),
                        sender);

        // only one PublisherActor is started for all targets (if targets are present)
        final int numberOfProducers = connection.getTargets().isEmpty() ? 0 : 1;
        final int numberOfConsumers = determineNumberOfConsumers();
        int expectedNumberOfChildren = numberOfProducers + numberOfConsumers;
        if (getSshTunnelState().isEnabled()) {
            expectedNumberOfChildren++;
        }
        final Set<Pattern> noAddressReportingChildNamePatterns = getExcludedAddressReportingChildNamePatterns();
        final List<ActorRef> childrenToAsk = StreamSupport.stream(getContext().getChildren().spliterator(), false)
                .filter(child -> noAddressReportingChildNamePatterns.stream()
                        .noneMatch(p -> p.matcher(child.path().name()).matches()))
                .collect(Collectors.toList());
        final ConnectivityStatus clientConnectionStatus = data.getConnectionStatus();
        if (childrenToAsk.size() != expectedNumberOfChildren) {
            if (clientConnectionStatus.isFailure() || clientConnectionStatus == ConnectivityStatus.UNKNOWN) {
                logger.withCorrelationId(command)
                        .info("Responding early with static 'CLOSED' ResourceStatus for all sub-sources and " +
                                "-targets and SSH tunnel, because some children could not be started, due to a " +
                                "live status <{}> in the client actor.", clientConnectionStatus);
                getSourceAddresses()
                        .map(sourceAddress -> ConnectivityModelFactory.newSourceStatus(getInstanceIdentifier(),
                                ConnectivityStatus.CLOSED,
                                sourceAddress,
                                CLOSED_BECAUSE_OF_UNKNOWN_FAILURE_MISCONFIGURATION_STATUS_IN_CLIENT))
                        .forEach(resourceStatus -> sender.tell(resourceStatus, ActorRef.noSender()));
                connection.getTargets().stream()
                        .map(Target::getAddress)
                        .map(targetAddress -> ConnectivityModelFactory.newTargetStatus(getInstanceIdentifier(),
                                ConnectivityStatus.CLOSED,
                                targetAddress,
                                CLOSED_BECAUSE_OF_UNKNOWN_FAILURE_MISCONFIGURATION_STATUS_IN_CLIENT))
                        .forEach(resourceStatus -> sender.tell(resourceStatus, ActorRef.noSender()));
                connection.getSshTunnel().ifPresent(sshTunnel -> sender.tell(
                        ConnectivityModelFactory.newSshTunnelStatus(getInstanceIdentifier(),
                                ConnectivityStatus.CLOSED,
                                CLOSED_BECAUSE_OF_UNKNOWN_FAILURE_MISCONFIGURATION_STATUS_IN_CLIENT,
                                Instant.now()), ActorRef.noSender())
                );
            } else {
                logger.withCorrelationId(command)
                        .warning("NOT responding early with ResourceStatus for all sub-sources and " +
                                "-targets and SSH tunnel, having a live status <{}> in the client actor which likely " +
                                "will cause timeout 'failures' in some of the resources.", clientConnectionStatus);
                retrieveAddressStatusFromChildren(command, sender, childrenToAsk);
            }
        } else {
            retrieveAddressStatusFromChildren(command, sender, childrenToAsk);
        }

        final ResourceStatus clientStatus =
                ConnectivityModelFactory.newClientStatus(getInstanceIdentifier(),
                        clientConnectionStatus,
                        "[" + stateName().name() + "] " + data.getConnectionStatusDetails().orElse(""),
                        getInConnectionStatusSince());
        sender.tell(clientStatus, getSelf());

        return stay();
    }

    /**
     * Determine the number of consumers.
     *
     * @return the number of consumers.
     */
    protected int determineNumberOfConsumers() {
        return connection.getSources()
                .stream()
                .mapToInt(source -> source.getConsumerCount() * source.getAddresses().size())
                .sum();
    }

    /**
     * Get the source addresses as stream of strings.
     *
     * @return the stream of source addresses.
     */
    protected Stream<String> getSourceAddresses() {
        return connection.getSources().stream()
                .map(Source::getAddresses)
                .flatMap(Collection::stream);
    }

    private void retrieveAddressStatusFromChildren(final RetrieveConnectionStatus command, final ActorRef sender,
            final List<ActorRef> childrenToAsk) {
        childrenToAsk.forEach(child -> {
            logger.withCorrelationId(command)
                    .debug("Forwarding RetrieveAddressStatus to child <{}>.", child.path());
            child.tell(RetrieveAddressStatus.getInstance(), sender);
        });
    }

    /**
     * Set of regex patterns including client actor names which should not receive {@link RetrieveAddressStatus}
     * messages in order to retrieve the current live status.
     * May be overwritten by clients to add more actor name patterns which are started as children of the client actor.
     *
     * @return the set of patterns to exclude.
     */
    protected Set<Pattern> getExcludedAddressReportingChildNamePatterns() {
        return Set.of(EXCLUDED_ADDRESS_REPORTING_CHILD_NAME_PATTERN);
    }

    private static String getInstanceIdentifier() {
        return InstanceIdentifierSupplier.getInstance().get();
    }

    private FSM.State<BaseClientState, BaseClientData> retrieveConnectionMetrics(
            final RetrieveConnectionMetrics command) {

        logger.withCorrelationId(command)
                .debug("Received RetrieveConnectionMetrics message for connection <{}>. Gathering metrics.",
                        command.getEntityId());
        final var dittoHeaders = command.getDittoHeaders();

        final var sourceMetrics = connectionCounterRegistry.aggregateSourceMetrics(connectionId());
        final var targetMetrics = connectionCounterRegistry.aggregateTargetMetrics(connectionId());

        final var connectionMetrics =
                connectionCounterRegistry.aggregateConnectionMetrics(sourceMetrics, targetMetrics);

        final var retrieveConnectionMetricsResponse =
                RetrieveConnectionMetricsResponse.getBuilder(connectionId(), dittoHeaders)
                        .connectionMetrics(connectionMetrics)
                        .sourceMetrics(sourceMetrics)
                        .targetMetrics(targetMetrics)
                        .build();

        getSender().tell(retrieveConnectionMetricsResponse, getSelf());
        return stay();
    }

    private FSM.State<BaseClientState, BaseClientData> resetConnectionMetrics(final ResetConnectionMetrics command,
            final BaseClientData data) {

        logger.withCorrelationId(command)
                .debug("Received ResetConnectionMetrics message for connection <{}>. Resetting metrics.",
                        command.getEntityId());
        connectionCounterRegistry.resetForConnection(data.getConnection());

        return stay();
    }

    private FSM.State<BaseClientState, BaseClientData> enableConnectionLogs(final EnableConnectionLogs command) {
        final var connectionId = command.getEntityId();
        logger.withCorrelationId(command)
                .debug("Received EnableConnectionLogs message for connection <{}>. Enabling logs.", connectionId);

        connectionLoggerRegistry.unmuteForConnection(connectionId);

        return stay();
    }

    private FSM.State<BaseClientState, BaseClientData> checkLoggingActive(final CheckConnectionLogsActive command) {
        final var connectionId = command.getEntityId();
        logger.withCorrelationId(command)
                .debug("Received checkLoggingActive message for connection <{}>." +
                        " Checking if logging for connection is expired.", connectionId);

        if (ConnectionLoggerRegistry.isLoggingExpired(connectionId, command.getTimestamp())) {
            ConnectionLoggerRegistry.muteForConnection(connectionId);
            getSender().tell(LoggingExpired.of(connectionId), ActorRef.noSender());
        }

        return stay();
    }

    private FSM.State<BaseClientState, BaseClientData> retrieveConnectionLogs(final RetrieveConnectionLogs command) {
        logger.withCorrelationId(command)
                .debug("Received RetrieveConnectionLogs message for connection <{}>. Gathering metrics.",
                        command.getEntityId());

        final ConnectionLoggerRegistry.ConnectionLogs connectionLogs =
                connectionLoggerRegistry.aggregateLogs(connectionId());

        getSender().tell(RetrieveConnectionLogsResponse.of(connectionId(), connectionLogs.getLogs(),
                        connectionLogs.getEnabledSince(), connectionLogs.getEnabledUntil(), command.getDittoHeaders()),
                getSelf());

        return stay();
    }

    private FSM.State<BaseClientState, BaseClientData> resetConnectionLogs(final ResetConnectionLogs command,
            final BaseClientData data) {

        logger.debug("Received ResetConnectionLogs message, resetting logs.");

        connectionLoggerRegistry.resetForConnection(data.getConnection());

        connectionLoggerRegistry.forConnection(data.getConnectionId())
                .success(InfoProviderFactory.forSignal(command), "Successfully reset the logs.");

        return stay();
    }

    private ConnectionFailedException newConnectionFailedException(final DittoHeaders dittoHeaders) {
        return ConnectionFailedException
                .newBuilder(connection.getId())
                .dittoHeaders(dittoHeaders)
                .description("Could not establish a connection on '" +
                        connection.getHostname() + ":" + connection.getPort() + "'. Make sure the " +
                        "endpoint is reachable and that no firewall prevents the connection.")
                .build();
    }

    private DittoRuntimeException unhandledExceptionForSignalInState(final Object signal,
            final BaseClientState state) {
        final DittoHeaders headers = signal instanceof WithDittoHeaders
                ? ((WithDittoHeaders) signal).getDittoHeaders()
                : DittoHeaders.empty();
        switch (state) {
            case CONNECTING:
            case DISCONNECTING:
                return ConnectionSignalIllegalException.newBuilder(connectionId())
                        .operationName(state.name().toLowerCase())
                        .timeout(connectivityConfig().getClientConfig().getConnectingMinTimeout())
                        .dittoHeaders(headers)
                        .build();
            default:
                final String signalType = signal instanceof Signal
                        ? ((WithType) signal).getType()
                        : "unknown"; // no need to disclose Java class of signal to clients
                return ConnectionSignalIllegalException.newBuilder(connectionId())
                        .illegalSignalForState(signalType, state.name().toLowerCase())
                        .dittoHeaders(headers)
                        .build();
        }
    }

    protected boolean canConnectViaSocket(final Connection connection) {
        final var tunnelState = stateData().getSshTunnelState();
        if (tunnelState.isEnabled()) {
            final var uri = connection.getSshTunnel().map(SshTunnel::getUri).map(URI::create).orElseThrow();
            final String sshHost = uri.getHost();
            final int sshPort = uri.getPort();
            final int localTunnelPort = tunnelState.getLocalPort();
            logger.info("Check connection to {}:{} and {}:{}.", sshHost, sshPort, "localhost", localTunnelPort);
            return checkHostAndPortForAvailability(sshHost, sshPort)
                    && checkHostAndPortForAvailability("localhost", localTunnelPort);
        } else {
            return checkHostAndPortForAvailability(connection.getHostname(), connection.getPort());
        }
    }

    private boolean checkHostAndPortForAvailability(final String host, final int port) {
        try (final Socket socket = new Socket()) {
            socket.connect(new InetSocketAddress(host, port), SOCKET_CHECK_TIMEOUT_MS);
            return true;
        } catch (final IOException | IllegalArgumentException ex) {
            connectionLogger.failure("Socket could not be opened for {0}:{1,number,#} due to {2}", host, port,
                    ex.getMessage());

            logger.warning("Socket could not be opened for <{}:{}> due to {}: {}", host, port,
                    ex.getClass().getCanonicalName(), ex.getMessage());
        }
        return false;
    }

    private FSM.State<BaseClientState, BaseClientData> handleSignal(final WithDittoHeaders signal,
            final BaseClientData data) {
        if (stateName() == CONNECTED) {
            outboundDispatchingActor.tell(signal, getSender());
        } else {
            logger.withCorrelationId(signal)
                    .debug("Client state <{}> is not CONNECTED; dropping <{}>", stateName(), signal);
        }
        return stay();
    }

    private FSM.State<BaseClientState, BaseClientData> handleInboundSignal(final InboundSignal inboundSignal,
            final BaseClientData data) {
        // dispatch signal to other client actors according to entity ID
        final Signal<?> signal = inboundSignal.getSignal();
        if (signal instanceof WithSubscriptionId<?>) {
            dispatchSearchCommand((WithSubscriptionId<?>) signal);
        } else {
            final ActorRef recipient = tryExtractEntityId(signal)
                    .flatMap(clientActorRefs::lookup)
                    .orElseThrow();
            if (getSelf().equals(recipient)) {
                outboundDispatchingActor.tell(inboundSignal, getSender());
            } else {
                recipient.tell(inboundSignal, getSender());
            }
        }
        return stay();
    }

    private static Optional<EntityId> tryExtractEntityId(final Signal<?> signal) {
        if (signal instanceof WithEntityId) {
            final var withEntityId = (WithEntityId) signal;
            return Optional.of(withEntityId.getEntityId());
        } else {
            return Optional.empty();
        }
    }

    private void dispatchSearchCommand(final WithSubscriptionId<?> searchCommand) {
        final String subscriptionId = searchCommand.getSubscriptionId();
        if (subscriptionId.length() > subscriptionIdPrefixLength) {
            final var prefix = subscriptionId.substring(0, subscriptionIdPrefixLength);
            final Optional<Integer> index = parseHexString(prefix);
            if (index.isPresent()) {
                final ActorRef receiver = clientActorRefs.get(index.get()).orElseThrow();
                if (getSelf().equals(receiver)) {
                    forwardThingSearchCommand(searchCommand, stateData());
                } else {
                    // sender is overwritten at the client actor responsible for the subscription ID prefix.
                    receiver.tell(searchCommand, ActorRef.noSender());
                }
                return;
            }
        }
        // command is invalid or outdated, dropping.
        logger.withCorrelationId(searchCommand)
                .info("Dropping search command with invalid subscription ID: <{}>", searchCommand);
        connectionLogger.failure(InfoProviderFactory.forSignal(searchCommand),
                "Dropping search command with invalid subscription ID: " +
                        searchCommand.getSubscriptionId());
    }

    private Instant getInConnectionStatusSince() {
        return stateData().getInConnectionStatusSince();
    }

    private CompletionStage<Status.Status> testMessageMappingProcessor() {
        try {
            return tryToConfigureMessageMappingProcessor();
        } catch (final DittoRuntimeException dre) {
            final String logMessage = MessageFormat.format(
                    "Got DittoRuntimeException during initialization of MessageMappingProcessor: {0} {1} - desc: {2}",
                    dre.getClass().getSimpleName(), dre.getMessage(), dre.getDescription().orElse(""));
            connectionLogger.failure(logMessage);
            logger.withCorrelationId(dre).info(logMessage);
            return CompletableFuture.completedFuture(new Status.Failure(dre));
        }
    }

    private CompletionStage<Status.Status> tryToConfigureMessageMappingProcessor() {
        final ActorSystem actorSystem = getContext().getSystem();

        // this one throws DittoRuntimeExceptions when the mapper could not be configured
        InboundMappingProcessor.of(connection, connectivityConfig, actorSystem, protocolAdapter, logger);
        OutboundMappingProcessor.of(connection, connectivityConfig, actorSystem, protocolAdapter, logger);
        return CompletableFuture.completedFuture(new Status.Success("mapping"));
    }

    private Pair<ActorRef, ActorRef> startOutboundActors(final ProtocolAdapter protocolAdapter) {
        final OutboundMappingSettings settings;
        final OutboundMappingProcessor outboundMappingProcessor;
        try {
            // this one throws DittoRuntimeExceptions when the mapper could not be configured
            settings = OutboundMappingSettings.of(connection, connectivityConfig, getContext().getSystem(),
                    proxyActorSelection, protocolAdapter, logger);
            outboundMappingProcessor = OutboundMappingProcessor.of(settings);
        } catch (final DittoRuntimeException dre) {
            connectionLogger.failure("Failed to start message mapping processor due to: {0}", dre.getMessage());
            logger.info("Got DittoRuntimeException during initialization of MessageMappingProcessor: {} {} - desc: {}",
                    dre.getClass().getSimpleName(), dre.getMessage(), dre.getDescription().orElse(""));
            throw dre;
        }

        final int processorPoolSize = connection.getProcessorPoolSize();
        logger.debug("Starting mapping processor actors with pool size of <{}>.", processorPoolSize);
        final Props outboundMappingProcessorActorProps =
                OutboundMappingProcessorActor.props(getSelf(), outboundMappingProcessor, connection, connectivityConfig,
                        processorPoolSize);

        final ActorRef processorActor =
                getContext().actorOf(outboundMappingProcessorActorProps, OutboundMappingProcessorActor.ACTOR_NAME);

        final Props outboundDispatchingProcessorActorProps = OutboundDispatchingActor.props(settings, processorActor);
        final ActorRef dispatchingActor =
                getContext().actorOf(outboundDispatchingProcessorActorProps, OutboundDispatchingActor.ACTOR_NAME);

        return Pair.create(dispatchingActor, processorActor);
    }

    /**
     * Gets the {@link InboundDispatchingSink} responsible for signal de-multiplexing and acknowledgement
     * aggregation.
     *
     * @return the ref to the started {@link InboundDispatchingSink}
     * @throws DittoRuntimeException when mapping processor could not get started.
     */
<<<<<<< HEAD
    private Sink<Object, NotUsed> getInboundDispatchingSink(final ActorRef outboundMappingProcessorActor) {
        final var actorContext = getContext();
        final var actorSystem = actorContext.getSystem();

        return InboundDispatchingSink.createSink(connection,
                protocolAdapter.headerTranslator(),
                proxyActorSelection,
                connectionActor,
                outboundMappingProcessorActor,
                getSelf(),
                actorContext,
                actorSystem.settings().config(),
                getResponseValidationFailureConsumer());
    }

    private Consumer<MatchingValidationResult.Failure> getResponseValidationFailureConsumer() {
        return failure -> connectionLogger.logEntry(
                LogEntryFactory.getLogEntryForFailedCommandResponseRoundTrip(failure.getCommand(),
                        failure.getCommandResponse(),
                        failure.getDetailMessage())
        );
=======
    private Sink<Object, NotUsed> getInboundDispatchingSink(final Connection connection,
            final ProtocolAdapter protocolAdapter,
            final ActorRef outboundMappingProcessorActor) {

        return InboundDispatchingSink.createSink(connection, protocolAdapter.headerTranslator(), proxyActorSelection,
                connectionActor, outboundMappingProcessorActor, getSelf(), getContext(), connectivityConfig);
>>>>>>> 2730896a
    }

    /**
     * Gets the {@link InboundMappingSink} responsible for payload transformation/mapping.
     *
     * @param protocolAdapter the protocol adapter.
     * @param inboundDispatchingSink the sink to hand mapping outcomes to.
     * @return the Sink.
     * @throws DittoRuntimeException when mapping processor could not get started.
     */
    private Sink<Object, NotUsed> getInboundMappingSink(
            final ProtocolAdapter protocolAdapter,
            final Sink<Object, NotUsed> inboundDispatchingSink) {

        final InboundMappingProcessor inboundMappingProcessor;
        try {
            // this one throws DittoRuntimeExceptions when the mapper could not be configured
            inboundMappingProcessor =
                    InboundMappingProcessor.of(connection, connectivityConfig, getContext().getSystem(),
                            protocolAdapter, logger);
        } catch (final DittoRuntimeException dre) {
            connectionLogger.failure("Failed to start message mapping processor due to: {0}", dre.getMessage());
            logger.info("Got DittoRuntimeException during initialization of MessageMappingProcessor: {} {} - desc: {}",
                    dre.getClass().getSimpleName(), dre.getMessage(), dre.getDescription().orElse(""));
            throw dre;
        }

        final int processorPoolSize = connection.getProcessorPoolSize();
        logger.debug("Starting inbound mapping processor actors with pool size of <{}>.", processorPoolSize);

        final var mappingConfig = connectivityConfig().getMappingConfig();
        final MessageDispatcher messageMappingProcessorDispatcher =
                getContext().system().dispatchers().lookup(MESSAGE_MAPPING_PROCESSOR_DISPATCHER);
        return InboundMappingSink.createSink(inboundMappingProcessor,
                connection.getId(),
                processorPoolSize,
                inboundDispatchingSink,
                mappingConfig,
                getThrottlingConfig().orElse(null),
                messageMappingProcessorDispatcher);
    }

    protected Optional<ConnectionThrottlingConfig> getThrottlingConfig() {
        return Optional.empty();
    }

    /**
     * Start the subscription manager. Requires MessageMappingProcessorActor to be started to work.
     * Creates an actor materializer.
     *
     * @return reference of the subscription manager.
     */
    private ActorRef startSubscriptionManager(final ActorSelection proxyActor, final ClientConfig clientConfig) {
        final ActorRef pubSubMediator = DistributedPubSub.get(getContext().getSystem()).mediator();
        final var mat = Materializer.createMaterializer(this::getContext);
        final var props = SubscriptionManager.props(clientConfig.getSubscriptionManagerTimeout(), pubSubMediator,
                proxyActor, mat);
        return getContext().actorOf(props, SubscriptionManager.ACTOR_NAME);
    }

    private FSM.State<BaseClientState, BaseClientData> forwardThingSearchCommand(final WithDittoHeaders command,
            final BaseClientData data) {
        // Tell subscriptionManager to send search events to messageMappingProcessorActor.
        // See javadoc of
        //   ConnectionPersistentActor#forwardThingSearchCommandToClientActors(ThingSearchCommand)
        // for the message path of the search protocol.
        if (stateName() == CONNECTED) {
            subscriptionManager.tell(command, outboundDispatchingActor);
        } else {
            logger.withCorrelationId(command)
                    .debug("Client state <{}> is not CONNECTED; dropping <{}>", stateName(), command);
        }
        return stay();
    }

    protected boolean isDryRun() {
        return dryRun;
    }

    private String nextChildActorName(final String prefix) {
        return prefix + ++childActorCount;
    }

    private BaseClientData setSession(final BaseClientData data, @Nullable final ActorRef sender,
            final DittoHeaders headers) {

        if (!Objects.equals(sender, getSelf()) && !Objects.equals(sender, getContext().system().deadLetters())) {
            return data.resetSession().addSessionSender(sender, headers);
        } else {
            return data.resetSession();
        }
    }

    private void cancelStateTimeout() {
        cancelTimer(DITTO_STATE_TIMEOUT_TIMER);
    }

    private void scheduleStateTimeout(final Duration duration) {
        startSingleTimer(DITTO_STATE_TIMEOUT_TIMER, StateTimeout(), duration);
    }

    /**
     * Add meaningful message to status for reporting.
     *
     * @param status status to report.
     * @return status with meaningful message.
     */
    private Status.Status getStatusToReport(final Status.Status status, final DittoHeaders dittoHeaders) {
        final Status.Status answerToPublish;
        if (status instanceof Status.Failure) {
            final var failure = (Status.Failure) status;
            if (!(failure.cause() instanceof DittoRuntimeException)) {
                final DittoRuntimeException error = ConnectionFailedException.newBuilder(connectionId())
                        .description(describeEventualCause(failure.cause()))
                        .dittoHeaders(dittoHeaders)
                        .cause(failure.cause())
                        .build();
                answerToPublish = new Status.Failure(error);
            } else {
                answerToPublish = status;
            }
        } else {
            answerToPublish = status;
        }
        return answerToPublish;
    }

    private ActorSelection getLocalActorOfSamePath(@Nullable final ActorRef exampleActor) {
        final ActorRef actorRef = Optional.ofNullable(exampleActor).orElse(getContext().getSystem().deadLetters());
        return getContext().getSystem().actorSelection(actorRef.path().toStringWithoutAddress());
    }

    private static String describeEventualCause(@Nullable final Throwable throwable) {
        if (null == throwable) {
            return "Unknown cause.";
        }
        final var cause = throwable.getCause();
        if (cause == null || cause.equals(throwable)) {
            final String message =
                    throwable.getMessage() != null
                            ? throwable.getMessage()
                            // if message is null, provide at least the exception class name
                            : throwable.getClass().getName();
            return "Cause: " + message;
        } else {
            return describeEventualCause(cause);
        }
    }

    private SupervisorStrategy createSupervisorStrategy(final ActorRef self) {
        return new OneForOneStrategy(
                DeciderBuilder
                        .match(DittoRuntimeException.class, error -> {
                            logger.warning("Received unhandled DittoRuntimeException <{}>. " +
                                    "Telling outbound mapping processor about it.", error);
                            outboundDispatchingActor.tell(error, ActorRef.noSender());
                            return SupervisorStrategy.resume();
                        })
                        .matchAny(error -> {
                            logger.warning("Received unhandled exception in supervisor: [{}] {}",
                                    error.getClass().getName(), error.getMessage());
                            self.tell(ConnectionFailure.of(getSender(), error, "exception in child"), self);
                            if (getSender().equals(tunnelActor)) {
                                logger.debug("Restarting tunnel actor after failure: {}", error.getMessage());
                                return SupervisorStrategy.restart();
                            } else {
                                return SupervisorStrategy.stop();
                            }
                        }).build()
        );
    }

    /**
     * Subscribe for signals. NOT thread-safe due to querying actor state.
     *
     * @param isDryRun whether this is a dry run
     * @return a future that completes when subscription and ack label declaration succeed and fails when either fails.
     */
    private CompletionStage<Void> subscribeAndDeclareAcknowledgementLabels(final boolean isDryRun) {
        if (isDryRun) {
            // no point writing to the distributed data in a dry run - this actor will stop right away
            return CompletableFuture.completedFuture(null);
        } else {
            final String group = getPubsubGroup();
            final CompletionStage<Void> subscribe = subscribeToStreamingTypes(group);
            final CompletionStage<Void> declare =
                    dittoProtocolSub.declareAcknowledgementLabels(getDeclaredAcks(), getSelf(), group);
            return declare.thenCompose(unused -> subscribe);
        }
    }

    private CompletionStage<Void> subscribeToStreamingTypes(final String pubSubGroup) {
        final Set<StreamingType> streamingTypes = getUniqueStreamingTypes();
        if (streamingTypes.isEmpty()) {
            return CompletableFuture.completedFuture(null);
        }
        return dittoProtocolSub.subscribe(streamingTypes, getTargetAuthSubjects(), getSelf(), pubSubGroup);
    }

    private Set<AcknowledgementLabel> getDeclaredAcks() {
        return ConnectionValidator.getAcknowledgementLabelsToDeclare(connection).collect(Collectors.toSet());
    }

    private String getPubsubGroup() {
        return connectionId().toString();
    }

    private Set<String> getTargetAuthSubjects() {
        return connection.getTargets()
                .stream()
                .map(Target::getAuthorizationContext)
                .map(AuthorizationContext::getAuthorizationSubjectIds)
                .flatMap(List::stream)
                .collect(Collectors.toSet());
    }

    private Set<StreamingType> getUniqueStreamingTypes() {
        return connection.getTargets().stream()
                .flatMap(target -> target.getTopics().stream()
                        .map(FilteredTopic::getTopic)
                        .map(BaseClientActor::toStreamingTypes))
                .filter(Optional::isPresent)
                .map(Optional::get)
                .collect(Collectors.toSet());
    }

    private static Optional<StreamingType> toStreamingTypes(final Topic topic) {
        switch (topic) {
            case POLICY_ANNOUNCEMENTS:
                return Optional.of(StreamingType.POLICY_ANNOUNCEMENTS);
            case LIVE_EVENTS:
                return Optional.of(StreamingType.LIVE_EVENTS);
            case LIVE_COMMANDS:
                return Optional.of(StreamingType.LIVE_COMMANDS);
            case LIVE_MESSAGES:
                return Optional.of(StreamingType.MESSAGES);
            case TWIN_EVENTS:
                return Optional.of(StreamingType.EVENTS);
            default:
                return Optional.empty();
        }
    }

    private static Duration randomize(final Duration base) {
        return base.plus(Duration.ofMillis((long) (base.toMillis() * Math.random())));
    }

    private static Optional<Integer> parseHexString(final String hexString) {
        try {
            return Optional.of(Integer.parseUnsignedInt(hexString, 16));
        } catch (final NumberFormatException e) {
            return Optional.empty();
        }
    }

    /*
     * Reconnect timeout strategy that provides increasing timeouts for reconnecting the client.
     * On timeout, increase the next timeout so that backoff happens when connecting to a drop-all firewall.
     * On failure, increase backoff-wait so that backoff happens when connecting to a broken broker.
     * Timeout and backoff are incremented individually in case the remote end refuse or drop packets at random.
     * Each failure causes a timeout. As a result, failures increment both timeout and backoff. The counter
     * {@code currentTries} is only incremented on timeout so that it is not incremented twice on failure.
     */
    public interface ReconnectTimeoutStrategy {

        boolean canReconnect();

        void reset();

        Duration getNextTimeout();

        Duration getNextBackoff();

    }

    /**
     * Implements {@code timeout = minTimeout * 2^x} until max timeout is reached.
     */
    static final class DuplicationReconnectTimeoutStrategy implements ReconnectTimeoutStrategy {

        private final Duration minTimeout;
        private final Duration maxTimeout;
        private final Duration minBackoff;
        private final Duration maxBackoff;
        private final int maxTries;
        private Duration currentTimeout;
        private Duration nextBackoff;
        private int currentTries;

        @Nullable
        private Instant lastTimeoutIncrease = null;

        DuplicationReconnectTimeoutStrategy(final Duration minTimeout,
                final Duration maxTimeout,
                final int maxTries,
                final Duration minBackoff,
                final Duration maxBackoff) {

            this.maxTimeout = checkArgument(maxTimeout, isPositiveOrZero(), () -> "maxTimeout must be positive");
            this.maxBackoff = checkArgument(maxBackoff, isPositiveOrZero(), () -> "maxBackoff must be positive");
            this.minTimeout = checkArgument(minTimeout, isPositiveOrZero().and(isLowerThanOrEqual(maxTimeout)),
                    () -> "minTimeout must be positive and lower than or equal to maxTimeout");
            this.minBackoff = checkArgument(minBackoff, isPositiveOrZero().and(isLowerThanOrEqual(maxBackoff)),
                    () -> "minBackoff must be positive and lower than or equal to maxTimeout");
            this.maxTries = checkArgument(maxTries, arg -> arg > 0, () -> "maxTries must be positive");
            reset();
        }

        private static DuplicationReconnectTimeoutStrategy fromConfig(final ClientConfig clientConfig) {
            return new DuplicationReconnectTimeoutStrategy(clientConfig.getConnectingMinTimeout(),
                    clientConfig.getConnectingMaxTimeout(), clientConfig.getConnectingMaxTries(),
                    clientConfig.getMinBackoff(), clientConfig.getMaxBackoff());
        }

        @Override
        public boolean canReconnect() {
            return currentTries < maxTries;
        }

        @Override
        public void reset() {
            currentTimeout = minTimeout;
            nextBackoff = minBackoff;
            currentTries = 0;
        }

        @Override
        public Duration getNextTimeout() {
            increaseTimeoutAfterRecovery();
            return currentTimeout;
        }

        @Override
        public Duration getNextBackoff() {
            // no need to perform recovery here because timeout always happens after a backoff
            final Duration result = nextBackoff;
            nextBackoff = minDuration(maxBackoff, nextBackoff.multipliedBy(2L));
            return result;
        }

        private void increaseTimeoutAfterRecovery() {
            final var now = Instant.now();
            performRecovery(now);
            currentTimeout = minDuration(maxTimeout, currentTimeout.multipliedBy(2L));
            ++currentTries;
        }

        /*
         * Some form of recovery (reduction of backoff, timeout and retry counter) is necessary so that
         * connections that experience short downtime once every couple days do not fail permanently
         * after some time.
         */
        private void performRecovery(final Instant now) {
            // no point to perform linear recovery if this is the first timeout increase
            if (lastTimeoutIncrease != null) {
                final Duration durationSinceLastTimeout = Duration.between(lastTimeoutIncrease, now);
                final Duration resetThreshold = maxTimeout.plus(maxBackoff).multipliedBy(2L);
                if (isLonger(durationSinceLastTimeout, resetThreshold)) {
                    reset();
                }
            }
            lastTimeoutIncrease = now;
        }

        private static Duration minDuration(final Duration d1, final Duration d2) {
            return isLonger(d1, d2) ? d2 : d1;
        }

        private static boolean isLonger(final Duration d1, final Duration d2) {
            return d2.minus(d1).isNegative();
        }

        private static Predicate<Duration> isLowerThanOrEqual(final Duration otherDuration) {
            return arg -> {
                final Duration minus = arg.minus(otherDuration);
                return minus.isNegative() || minus.isZero();
            };
        }

        private static Predicate<Duration> isPositiveOrZero() {
            return arg -> !arg.isNegative();
        }

    }

    /**
     * Wrapper for a mapped {@link OutboundSignal} that should be forwarded to the publisher actor.
     */
    static final class PublishMappedMessage {

        private final OutboundSignal.MultiMapped outboundSignal;

        PublishMappedMessage(final OutboundSignal.MultiMapped outboundSignal) {
            this.outboundSignal = outboundSignal;
        }

        OutboundSignal.MultiMapped getOutboundSignal() {
            return outboundSignal;
        }

        @Override
        public String toString() {
            return getClass().getSimpleName() + " [" +
                    "outboundSignal=" + outboundSignal +
                    "]";
        }

    }

    /**
     * Signals successful or failed result of client actor initialization.
     */
    public static final class InitializationResult {

        @Nullable private final ConnectionFailure failure;

        public static InitializationResult success() {
            return new InitializationResult(null);
        }

        public static InitializationResult failed(@Nullable final Throwable throwable) {
            return new InitializationResult(ConnectionFailure.of(null, throwable,
                    "Exception during client actor initialization."));
        }

        private InitializationResult(@Nullable final ConnectionFailure failure) {
            this.failure = failure;
        }

        @Nullable
        public ConnectionFailure getFailure() {
            return failure;
        }

        public boolean isSuccess() {
            return failure == null;
        }

        @Override
        public String toString() {
            return isSuccess() ? "Success" : failure.toString();
        }

    }

    private enum Control {
        INIT_COMPLETE,
        REFRESH_CLIENT_ACTOR_REFS,
        CONNECT_AFTER_TUNNEL_ESTABLISHED,
        GOTO_CONNECTED_AFTER_INITIALIZATION
    }

    private static final Object SEND_DISCONNECT_ANNOUNCEMENT = new Object();

    private static final class Disconnect {

        @Nullable
        private final ActorRef sender;
        private final boolean shutdownAfterDisconnect;

        private Disconnect(@Nullable final ActorRef sender, final boolean shutdownAfterDisconnect) {
            this.sender = sender;
            this.shutdownAfterDisconnect = shutdownAfterDisconnect;
        }

        @Nullable
        private ActorRef getSender() {
            return sender;
        }

        private boolean shutdownAfterDisconnect() {
            return shutdownAfterDisconnect;
        }
    }

    private static final class CloseConnectionAndShutdown {

        private static final CloseConnectionAndShutdown INSTANCE = new CloseConnectionAndShutdown();

        private CloseConnectionAndShutdown() {
            // no-op
        }
    }

}<|MERGE_RESOLUTION|>--- conflicted
+++ resolved
@@ -1756,7 +1756,6 @@
      * @return the ref to the started {@link InboundDispatchingSink}
      * @throws DittoRuntimeException when mapping processor could not get started.
      */
-<<<<<<< HEAD
     private Sink<Object, NotUsed> getInboundDispatchingSink(final ActorRef outboundMappingProcessorActor) {
         final var actorContext = getContext();
         final var actorSystem = actorContext.getSystem();
@@ -1768,7 +1767,7 @@
                 outboundMappingProcessorActor,
                 getSelf(),
                 actorContext,
-                actorSystem.settings().config(),
+                connectivityConfig,
                 getResponseValidationFailureConsumer());
     }
 
@@ -1778,14 +1777,6 @@
                         failure.getCommandResponse(),
                         failure.getDetailMessage())
         );
-=======
-    private Sink<Object, NotUsed> getInboundDispatchingSink(final Connection connection,
-            final ProtocolAdapter protocolAdapter,
-            final ActorRef outboundMappingProcessorActor) {
-
-        return InboundDispatchingSink.createSink(connection, protocolAdapter.headerTranslator(), proxyActorSelection,
-                connectionActor, outboundMappingProcessorActor, getSelf(), getContext(), connectivityConfig);
->>>>>>> 2730896a
     }
 
     /**
