--- conflicted
+++ resolved
@@ -58,10 +58,7 @@
 import org.eclipse.ditto.connectivity.service.config.ConnectivityConfig;
 import org.eclipse.ditto.connectivity.service.config.ConnectivityConfigModifiedBehavior;
 import org.eclipse.ditto.connectivity.service.mapping.ConnectionContext;
-<<<<<<< HEAD
 import org.eclipse.ditto.connectivity.service.messaging.ConnectivityStatusResolver;
-=======
->>>>>>> 03d0d8da
 import org.eclipse.ditto.connectivity.service.messaging.LegacyBaseConsumerActor;
 import org.eclipse.ditto.connectivity.service.messaging.amqp.status.ConsumerClosedStatusReport;
 import org.eclipse.ditto.connectivity.service.messaging.internal.ConnectionFailure;
@@ -185,18 +182,7 @@
                     log.error(e, "Failed to register for connectivity connfig changes");
                     return null;
                 });
-<<<<<<< HEAD
-        try {
-            initMessageConsumer();
-        } catch (final Exception e) {
-            final var failure =
-                    ConnectionFailure.of(getSelf(), e, "Failed to initialize message consumers.");
-            getContext().getParent().tell(failure, getSelf());
-            getContext().stop(getSelf());
-        }
-=======
         initMessageConsumer();
->>>>>>> 03d0d8da
     }
 
     @Override
@@ -249,8 +235,8 @@
                 consumerData = consumerData.withMessageConsumer(messageConsumer);
             }
         } catch (final Exception e) {
-            final var failure = new ImmutableConnectionFailure(getSelf(), e,
-                    "Failed to initialize message consumers.");
+            final var failure =
+                    ConnectionFailure.of(getSelf(), e, "Failed to initialize message consumers.");
             getContext().getParent().tell(failure, getSelf());
             getContext().stop(getSelf());
         }
