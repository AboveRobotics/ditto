--- conflicted
+++ resolved
@@ -256,7 +256,6 @@
         final ActorRef outboundProcessorActor = actorSystem.actorOf(props,
                 OutboundMappingProcessorActor.ACTOR_NAME + "-" + name.getMethodName());
 
-<<<<<<< HEAD
         final Sink<Object, NotUsed> inboundDispatchingSink = InboundDispatchingSink.createSink(CONNECTION,
                 protocolAdapter.headerTranslator(),
                 ActorSelection.apply(proxyActor, ""),
@@ -264,7 +263,7 @@
                 outboundProcessorActor,
                 TestProbe.apply(actorSystem).ref(),
                 actorSystem,
-                actorSystem.settings().config(),
+                ConnectivityConfig.of(actorSystem.settings().config()),
                 null);
 
         return InboundMappingSink.createSink(inboundMappingProcessor,
@@ -273,16 +272,6 @@
                 inboundDispatchingSink,
                 connectivityConfig.getMappingConfig(),
                 null,
-=======
-        final Sink<Object, NotUsed> inboundDispatchingSink =
-                InboundDispatchingSink.createSink(CONNECTION, protocolAdapter.headerTranslator(),
-                        ActorSelection.apply(proxyActor, ""), connectionActorProbe.ref(), outboundProcessorActor,
-                        TestProbe.apply(actorSystem).ref(), actorSystem,
-                        ConnectivityConfig.of(actorSystem.settings().config()));
-
-        return InboundMappingSink.createSink(inboundMappingProcessor, CONNECTION_ID, 99,
-                inboundDispatchingSink, connectivityConfig.getMappingConfig(), null,
->>>>>>> 2730896a
                 actorSystem.dispatchers().defaultGlobalDispatcher());
     }
 
