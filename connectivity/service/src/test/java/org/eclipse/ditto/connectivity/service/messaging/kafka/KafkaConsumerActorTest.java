--- conflicted
+++ resolved
@@ -137,12 +137,7 @@
                 new ConsumerData(connectionSource, address, address + 0),
                 inboundMappingSink,
                 mock(ConnectivityStatusResolver.class),
-<<<<<<< HEAD
-                backOffConfig,
-                Duration.ofSeconds(10));
-=======
                 connectivityConfig);
->>>>>>> 1c3e0cb5
     }
 
     @Override
