--- conflicted
+++ resolved
@@ -64,11 +64,8 @@
 | [JavaScript](#javascript-mapper) | Converts arbitrary messages from and to the [Ditto Protocol](protocol-overview.html) format using **custom** JavaScript code executed by Ditto. | ✓ | ✓ |
 | [Normalized](#normalized-mapper) | Transforms the payload of events to a normalized view. |  | ✓ |
 | [ConnectionStatus](#connectionstatus-mapper) | This mapper handles messages containing `creation-time` and `ttd` headers by updating a feature of the targeted thing with [definition](basic-feature.html#feature-definition) [ConnectionStatus](https://vorto.eclipse.org/#/details/org.eclipse.ditto:ConnectionStatus:1.0.0). | ✓ |  |
-<<<<<<< HEAD
+| [RawMessage](#rawmessage-mapper) | For outgoing message commands and responses, this mapper extracts the payload for publishing directly into the channel. For incoming messages, this mapper wraps them in a configured message command or response envelope. | ✓ | ✓ |
 | [ImplicitThingCreation](#implicitthingcreation-mapper) | This mapper handles messages for which a Thing should be created automatically based on a defined template| ✓ |  |
-=======
-| [RawMessage](#rawmessage-mapper) | For outgoing message commands and responses, this mapper extracts the payload for publishing directly into the channel. For incoming messages, this mapper wraps them in a configured message command or response envelope. | ✓ | ✓ |
->>>>>>> 1d7a7b44
 
 ### Ditto mapper
 
@@ -178,30 +175,6 @@
 
 ### RawMessage mapper
 
-<<<<<<< HEAD
-### ImplicitThingCreation Mapper
-This mapper implicitly creates a new thing for an incoming message. 
- 
-The created thing contains the values defined in the template, configured in the `mappingDefinitions` `options`.<br/>
- 
-#### Configuration options
-
-* `thing` (required): The values of the thing that is created implicitly. It can either contain fixed values
- or header placeholders (e.g. `{%raw%}{{ header:device_id }}{%endraw%}`).
- 
- Example of a template defined in  `options`:
- ```json
- {
-   "thing": {
-   "thingId": "{{ header:device_id }}",
-   "attributes": {
-     "CreatedBy": "ImplicitThingCreation"
-   }
-  }
- }
- ```
-
-=======
 This mapper relates the payload in the `"value"` field of message commands and message responses to the payload
 of AMQP, MQTT and Kafka messages and the body of HTTP requests. The encoding of the payload is chosen according to
 the configured content type. The subject, direction, thing ID and feature ID of the envelope for incoming message
@@ -271,7 +244,29 @@
      Default to `{%raw%}{{ header:ditto-message-thing-id }}{%endraw%}`. Mapping will fail if not resolvable.
    * `ditto-message-feature-id` (optional): Include to send the message or message response to a feature of the thing.
      Exclude to send it to the thing itself. Default to `{%raw%}{{ header:ditto-message-feature-id }}{%endraw%}`.
->>>>>>> 1d7a7b44
+
+### ImplicitThingCreation Mapper
+This mapper implicitly creates a new thing for an incoming message. 
+ 
+The created thing contains the values defined in the template, configured in the `mappingDefinitions` `options`.<br/>
+ 
+#### Configuration options
+
+* `thing` (required): The values of the thing that is created implicitly. It can either contain fixed values
+ or header placeholders (e.g. `{%raw%}{{ header:device_id }}{%endraw%}`).
+ 
+ Example of a template defined in  `options`:
+ ```json
+ {
+   "thing": {
+   "thingId": "{{ header:device_id }}",
+   "attributes": {
+     "CreatedBy": "ImplicitThingCreation"
+   }
+  }
+ }
+ ```
+
 
 ## Example connection with multiple mappers
 
