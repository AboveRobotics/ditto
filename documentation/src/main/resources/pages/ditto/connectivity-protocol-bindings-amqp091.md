--- conflicted
+++ resolved
@@ -91,11 +91,7 @@
         "addresses": [
           "queueName"
         ],
-<<<<<<< HEAD
-        "authorizationContext": ["<<<my-subject-id-included-in-policy-or-acl>>>"]
-=======
         "authorizationContext": ["ditto:inbound-auth-subject", "..."]
->>>>>>> 7482ecc5
       }
     ],
     "targets": [
@@ -105,11 +101,7 @@
           "_/_/things/twin/events",
           "_/_/things/live/messages"
         ],
-<<<<<<< HEAD
-        "authorizationContext": ["<<<my-subject-id-included-in-policy-or-acl>>>"]
-=======
         "authorizationContext": ["ditto:outbound-auth-subject", "..."]
->>>>>>> 7482ecc5
       }
     ]
   }
