--- conflicted
+++ resolved
@@ -648,124 +648,6 @@
     }
 
     /**
-<<<<<<< HEAD
-=======
-     * Creates a new {@link Target}.
-     *
-     * @param address the address where the signals will be published
-     * @param authorizationContext the authorization context of the new {@link Target}
-     * @param headerMapping the {@link HeaderMapping} of the new Target
-     * @param topics the FilteredTopics for which this target will receive signals
-     * @param qos the qos of the new Target (e.g. for MQTT targets)
-     * @return the created {@link Target}
-     * @deprecated please use {@link #newTargetBuilder()} instead.
-     */
-    @Deprecated
-    public static Target newTarget(final String address,
-            final AuthorizationContext authorizationContext,
-            @Nullable final HeaderMapping headerMapping,
-            @Nullable final Integer qos,
-            final Set<FilteredTopic> topics) {
-
-        return newTargetBuilder()
-                .address(address)
-                .originalAddress(address) // addresses are the same before placeholders are resolved
-                .qos(qos)
-                .authorizationContext(authorizationContext)
-                .topics(topics)
-                .headerMapping(headerMapping)
-                .build();
-    }
-
-    /**
-     * Creates a new {@link Target}.
-     *
-     * @param address the address where the signals will be published
-     * @param originalAddress address the address before placeholders were resolved
-     * @param authorizationContext the authorization context of the new {@link Target}
-     * @param headerMapping the {@link HeaderMapping} of the new Target
-     * @param qos the qos of the new Target (e.g. for MQTT targets)
-     * @param topics the FilteredTopics for which this target will receive signals
-     * @return the created {@link Target}
-     * @deprecated please use {@link #newTargetBuilder()} instead.
-     */
-    @Deprecated
-    public static Target newTarget(final String address,
-            final String originalAddress,
-            final AuthorizationContext authorizationContext,
-            @Nullable final HeaderMapping headerMapping,
-            @Nullable final Integer qos,
-            final Set<FilteredTopic> topics) {
-
-        return newTargetBuilder()
-                .address(address)
-                .originalAddress(originalAddress) // addresses are the same before placeholders are resolved
-                .headerMapping(headerMapping)
-                .qos(qos)
-                .authorizationContext(authorizationContext)
-                .topics(topics)
-                .build();
-    }
-
-    /**
-     * Creates a new {@link Target}.
-     *
-     * @param address the address where the signals will be published
-     * @param authorizationContext the authorization context of the new {@link Target}
-     * @param headerMapping the {@link HeaderMapping} of the new Target
-     * @param qos the qos of the new Target (e.g. for MQTT targets)
-     * @param requiredTopic the required FilteredTopic that should be published via this target
-     * @param additionalTopics additional set of FilteredTopics that should be published via this target
-     * @return the created {@link Target}
-     * @deprecated please use ]{@link #newTargetBuilder()} instead.
-     */
-    @Deprecated
-    public static Target newTarget(final String address,
-            final AuthorizationContext authorizationContext,
-            @Nullable final HeaderMapping headerMapping,
-            @Nullable final Integer qos,
-            final FilteredTopic requiredTopic,
-            final FilteredTopic... additionalTopics) {
-
-        return newTargetBuilder()
-                .address(address)
-                .authorizationContext(authorizationContext)
-                .headerMapping(headerMapping)
-                .qos(qos)
-                .topics(requiredTopic, additionalTopics)
-                .build();
-    }
-
-    /**
-     * Creates a new {@link Target}.
-     *
-     * @param address the address where the signals will be published
-     * @param authorizationContext the authorization context of the new {@link Target}
-     * @param headerMapping the {@link HeaderMapping} of the new Target
-     * @param qos the qos of the new Target (e.g. for MQTT targets)
-     * @param requiredTopic the required topic that should be published via this target
-     * @param additionalTopics additional set of topics that should be published via this target
-     * @return the created {@link Target}
-     * @deprecated please use {@link #newTargetBuilder()} instead.
-     */
-    @Deprecated
-    public static Target newTarget(final String address,
-            final AuthorizationContext authorizationContext,
-            @Nullable final HeaderMapping headerMapping,
-            @Nullable final Integer qos,
-            final Topic requiredTopic,
-            final Topic... additionalTopics) {
-
-        return newTargetBuilder()
-                .address(address)
-                .authorizationContext(authorizationContext)
-                .headerMapping(headerMapping)
-                .qos(qos)
-                .topics(requiredTopic, additionalTopics)
-                .build();
-    }
-
-    /**
      * Creates a new {@link org.eclipse.ditto.model.connectivity.SshTunnelBuilder} for building {@link org.eclipse.ditto.model.connectivity.SshTunnel}s.
      *
      * @param enabled sets if the ssh tunnel is active
@@ -832,7 +714,6 @@
     }
 
     /**
->>>>>>> ded737a6
      * Creates a new {@code Source} object from the specified JSON object. Decides which specific {@link Source}
      * implementation to choose depending on the given {@link ConnectionType}.
      *
