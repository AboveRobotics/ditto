--- conflicted
+++ resolved
@@ -15,11 +15,8 @@
 
 import java.time.Instant;
 import java.util.Arrays;
-<<<<<<< HEAD
-=======
 import java.util.Collections;
 import java.util.HashSet;
->>>>>>> 3b469cb9
 import java.util.List;
 import java.util.Map;
 import java.util.Set;
@@ -261,20 +258,6 @@
         return new ImmutableSource(addresses, consumerCount, authorizationContext, 0);
     }
 
-<<<<<<< HEAD
-    public static Topic newTopic(final String topicString) {
-        return ImmutableTopic.fromString(topicString);
-    }
-
-    public static Target newTarget(final String address, final Set<String> topics) {
-        return ImmutableTarget.of(address, topics.stream().map(ConnectivityModelFactory::newTopic)
-                .collect(Collectors.toSet()));
-    }
-
-    public static Target newTarget(final String address, final String requiredTopic, final String... topics) {
-        return ImmutableTarget.of(address, ConnectivityModelFactory.newTopic(requiredTopic),
-                Arrays.stream(topics).map(ConnectivityModelFactory::newTopic).toArray(Topic[]::new));
-=======
     /**
      * Creates a new {@link Source}.
      *
@@ -302,7 +285,6 @@
             final AuthorizationContext authorizationContext,
             final String... sources) {
         return new ImmutableSource(new HashSet<>(Arrays.asList(sources)), consumerCount, authorizationContext, index);
->>>>>>> 3b469cb9
     }
 
     /**
@@ -369,4 +351,13 @@
     public static Target targetFromJson(final JsonObject jsonObject) {
         return ImmutableTarget.fromJson(jsonObject);
     }
+
+    /**
+     * TODO TJ doc
+     * @param topicString
+     * @return
+     */
+    public static Topic newTopic(final String topicString) {
+        return ImmutableTopic.fromString(topicString);
+    }
 }